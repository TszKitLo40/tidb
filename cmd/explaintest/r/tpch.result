CREATE DATABASE IF NOT EXISTS TPCH;
USE TPCH;
CREATE TABLE IF NOT EXISTS nation  ( N_NATIONKEY  INTEGER NOT NULL,
N_NAME       CHAR(25) NOT NULL,
N_REGIONKEY  INTEGER NOT NULL,
N_COMMENT    VARCHAR(152),
PRIMARY KEY (N_NATIONKEY));
CREATE TABLE IF NOT EXISTS region  ( R_REGIONKEY  INTEGER NOT NULL,
R_NAME       CHAR(25) NOT NULL,
R_COMMENT    VARCHAR(152),
PRIMARY KEY (R_REGIONKEY));
CREATE TABLE IF NOT EXISTS part  ( P_PARTKEY     INTEGER NOT NULL,
P_NAME        VARCHAR(55) NOT NULL,
P_MFGR        CHAR(25) NOT NULL,
P_BRAND       CHAR(10) NOT NULL,
P_TYPE        VARCHAR(25) NOT NULL,
P_SIZE        INTEGER NOT NULL,
P_CONTAINER   CHAR(10) NOT NULL,
P_RETAILPRICE DECIMAL(15,2) NOT NULL,
P_COMMENT     VARCHAR(23) NOT NULL,
PRIMARY KEY (P_PARTKEY));
CREATE TABLE IF NOT EXISTS supplier  ( S_SUPPKEY     INTEGER NOT NULL,
S_NAME        CHAR(25) NOT NULL,
S_ADDRESS     VARCHAR(40) NOT NULL,
S_NATIONKEY   INTEGER NOT NULL,
S_PHONE       CHAR(15) NOT NULL,
S_ACCTBAL     DECIMAL(15,2) NOT NULL,
S_COMMENT     VARCHAR(101) NOT NULL,
PRIMARY KEY (S_SUPPKEY),
CONSTRAINT FOREIGN KEY SUPPLIER_FK1 (S_NATIONKEY) references nation(N_NATIONKEY));
CREATE TABLE IF NOT EXISTS partsupp ( PS_PARTKEY     INTEGER NOT NULL,
PS_SUPPKEY     INTEGER NOT NULL,
PS_AVAILQTY    INTEGER NOT NULL,
PS_SUPPLYCOST  DECIMAL(15,2)  NOT NULL,
PS_COMMENT     VARCHAR(199) NOT NULL,
PRIMARY KEY (PS_PARTKEY,PS_SUPPKEY),
CONSTRAINT FOREIGN KEY PARTSUPP_FK1 (PS_SUPPKEY) references supplier(S_SUPPKEY),
CONSTRAINT FOREIGN KEY PARTSUPP_FK2 (PS_PARTKEY) references part(P_PARTKEY));
CREATE TABLE IF NOT EXISTS customer  ( C_CUSTKEY     INTEGER NOT NULL,
C_NAME        VARCHAR(25) NOT NULL,
C_ADDRESS     VARCHAR(40) NOT NULL,
C_NATIONKEY   INTEGER NOT NULL,
C_PHONE       CHAR(15) NOT NULL,
C_ACCTBAL     DECIMAL(15,2)   NOT NULL,
C_MKTSEGMENT  CHAR(10) NOT NULL,
C_COMMENT     VARCHAR(117) NOT NULL,
PRIMARY KEY (C_CUSTKEY),
CONSTRAINT FOREIGN KEY CUSTOMER_FK1 (C_NATIONKEY) references nation(N_NATIONKEY));
CREATE TABLE IF NOT EXISTS orders  ( O_ORDERKEY       INTEGER NOT NULL,
O_CUSTKEY        INTEGER NOT NULL,
O_ORDERSTATUS    CHAR(1) NOT NULL,
O_TOTALPRICE     DECIMAL(15,2) NOT NULL,
O_ORDERDATE      DATE NOT NULL,
O_ORDERPRIORITY  CHAR(15) NOT NULL,
O_CLERK          CHAR(15) NOT NULL,
O_SHIPPRIORITY   INTEGER NOT NULL,
O_COMMENT        VARCHAR(79) NOT NULL,
PRIMARY KEY (O_ORDERKEY),
CONSTRAINT FOREIGN KEY ORDERS_FK1 (O_CUSTKEY) references customer(C_CUSTKEY));
CREATE TABLE IF NOT EXISTS lineitem ( L_ORDERKEY    INTEGER NOT NULL,
L_PARTKEY     INTEGER NOT NULL,
L_SUPPKEY     INTEGER NOT NULL,
L_LINENUMBER  INTEGER NOT NULL,
L_QUANTITY    DECIMAL(15,2) NOT NULL,
L_EXTENDEDPRICE  DECIMAL(15,2) NOT NULL,
L_DISCOUNT    DECIMAL(15,2) NOT NULL,
L_TAX         DECIMAL(15,2) NOT NULL,
L_RETURNFLAG  CHAR(1) NOT NULL,
L_LINESTATUS  CHAR(1) NOT NULL,
L_SHIPDATE    DATE NOT NULL,
L_COMMITDATE  DATE NOT NULL,
L_RECEIPTDATE DATE NOT NULL,
L_SHIPINSTRUCT CHAR(25) NOT NULL,
L_SHIPMODE     CHAR(10) NOT NULL,
L_COMMENT      VARCHAR(44) NOT NULL,
PRIMARY KEY (L_ORDERKEY,L_LINENUMBER),
CONSTRAINT FOREIGN KEY LINEITEM_FK1 (L_ORDERKEY)  references orders(O_ORDERKEY),
CONSTRAINT FOREIGN KEY LINEITEM_FK2 (L_PARTKEY,L_SUPPKEY) references partsupp(PS_PARTKEY, PS_SUPPKEY));
load stats 's/tpch_stats/nation.json';
load stats 's/tpch_stats/region.json';
load stats 's/tpch_stats/part.json';
load stats 's/tpch_stats/supplier.json';
load stats 's/tpch_stats/partsupp.json';
load stats 's/tpch_stats/customer.json';
load stats 's/tpch_stats/orders.json';
load stats 's/tpch_stats/lineitem.json';
set @@session.tidb_opt_agg_push_down = 0;
/*
Q1 Pricing Summary Report
This query reports the amount of business that was billed, shipped, and returned.
The Pricing Summary Report Query provides a summary pricing report for all lineitems shipped as of a given date.
The date is within 60 - 120 days of the greatest ship date contained in the database. The query lists totals for
extended price, discounted extended price, discounted extended price plus tax, average quantity, average extended
price, and average discount. These aggregates are grouped by RETURNFLAG and LINESTATUS, and listed in
ascending order of RETURNFLAG and LINESTATUS. A count of the number of lineitems in each group is
included.
Planner enhancement: none.
*/
explain format = 'brief'
select
l_returnflag,
l_linestatus,
sum(l_quantity) as sum_qty,
sum(l_extendedprice) as sum_base_price,
sum(l_extendedprice * (1 - l_discount)) as sum_disc_price,
sum(l_extendedprice * (1 - l_discount) * (1 + l_tax)) as sum_charge,
avg(l_quantity) as avg_qty,
avg(l_extendedprice) as avg_price,
avg(l_discount) as avg_disc,
count(*) as count_order
from
lineitem
where
l_shipdate <= date_sub('1998-12-01', interval 108 day)
group by
l_returnflag,
l_linestatus
order by
l_returnflag,
l_linestatus;
id	estRows	task	access object	operator info
Sort	2.94	root		tpch.lineitem.l_returnflag, tpch.lineitem.l_linestatus
└─Projection	2.94	root		tpch.lineitem.l_returnflag, tpch.lineitem.l_linestatus, Column#18, Column#19, Column#20, Column#21, Column#22, Column#23, Column#24, Column#25
  └─HashAgg	2.94	root		group by:tpch.lineitem.l_linestatus, tpch.lineitem.l_returnflag, funcs:sum(Column#26)->Column#18, funcs:sum(Column#27)->Column#19, funcs:sum(Column#28)->Column#20, funcs:sum(Column#29)->Column#21, funcs:avg(Column#30, Column#31)->Column#22, funcs:avg(Column#32, Column#33)->Column#23, funcs:avg(Column#34, Column#35)->Column#24, funcs:count(Column#36)->Column#25, funcs:firstrow(tpch.lineitem.l_returnflag)->tpch.lineitem.l_returnflag, funcs:firstrow(tpch.lineitem.l_linestatus)->tpch.lineitem.l_linestatus
    └─TableReader	2.94	root		data:HashAgg
      └─HashAgg	2.94	cop[tikv]		group by:tpch.lineitem.l_linestatus, tpch.lineitem.l_returnflag, funcs:sum(tpch.lineitem.l_quantity)->Column#26, funcs:sum(tpch.lineitem.l_extendedprice)->Column#27, funcs:sum(mul(tpch.lineitem.l_extendedprice, minus(1, tpch.lineitem.l_discount)))->Column#28, funcs:sum(mul(mul(tpch.lineitem.l_extendedprice, minus(1, tpch.lineitem.l_discount)), plus(1, tpch.lineitem.l_tax)))->Column#29, funcs:count(tpch.lineitem.l_quantity)->Column#30, funcs:sum(tpch.lineitem.l_quantity)->Column#31, funcs:count(tpch.lineitem.l_extendedprice)->Column#32, funcs:sum(tpch.lineitem.l_extendedprice)->Column#33, funcs:count(tpch.lineitem.l_discount)->Column#34, funcs:sum(tpch.lineitem.l_discount)->Column#35, funcs:count(1)->Column#36
        └─Selection	293795345.00	cop[tikv]		le(tpch.lineitem.l_shipdate, 1998-08-15)
          └─TableFullScan	300005811.00	cop[tikv]	table:lineitem	keep order:false
/*
Q2 Minimum Cost Supplier Query
This query finds which supplier should be selected to place an order for a given part in a given region.
The Minimum Cost Supplier Query finds, in a given region, for each part of a certain type and size, the supplier who
can supply it at minimum cost. If several suppliers in that region offer the desired part type and size at the same
(minimum) cost, the query lists the parts from suppliers with the 100 highest account balances. For each supplier,
the query lists the supplier's account balance, name and nation; the part's number and manufacturer; the supplier's
address, phone number and comment information.
Planner enhancement: join reorder.
*/
explain format = 'brief'
select
s_acctbal,
s_name,
n_name,
p_partkey,
p_mfgr,
s_address,
s_phone,
s_comment
from
part,
supplier,
partsupp,
nation,
region
where
p_partkey = ps_partkey
and s_suppkey = ps_suppkey
and p_size = 30
and p_type like '%STEEL'
and s_nationkey = n_nationkey
and n_regionkey = r_regionkey
and r_name = 'ASIA'
and ps_supplycost = (
select
min(ps_supplycost)
from
partsupp,
supplier,
nation,
region
where
p_partkey = ps_partkey
and s_suppkey = ps_suppkey
and s_nationkey = n_nationkey
and n_regionkey = r_regionkey
and r_name = 'ASIA'
)
order by
s_acctbal desc,
n_name,
s_name,
p_partkey
limit 100;
id	estRows	task	access object	operator info
Projection	100.00	root		tpch.supplier.s_acctbal, tpch.supplier.s_name, tpch.nation.n_name, tpch.part.p_partkey, tpch.part.p_mfgr, tpch.supplier.s_address, tpch.supplier.s_phone, tpch.supplier.s_comment
└─TopN	100.00	root		tpch.supplier.s_acctbal:desc, tpch.nation.n_name, tpch.supplier.s_name, tpch.part.p_partkey, offset:0, count:100
  └─Projection	155496.00	root		tpch.part.p_partkey, tpch.part.p_mfgr, tpch.supplier.s_name, tpch.supplier.s_address, tpch.supplier.s_phone, tpch.supplier.s_acctbal, tpch.supplier.s_comment, tpch.nation.n_name
    └─HashJoin	155496.00	root		inner join, equal:[eq(tpch.part.p_partkey, tpch.partsupp.ps_partkey) eq(tpch.partsupp.ps_supplycost, Column#50)]
      ├─HashJoin(Build)	155496.00	root		inner join, equal:[eq(tpch.partsupp.ps_partkey, tpch.part.p_partkey)]
      │ ├─TableReader(Build)	155496.00	root		data:Selection
      │ │ └─Selection	155496.00	cop[tikv]		eq(tpch.part.p_size, 30), like(tpch.part.p_type, "%STEEL", 92)
      │ │   └─TableFullScan	10000000.00	cop[tikv]	table:part	keep order:false
      │ └─HashJoin(Probe)	8155010.44	root		inner join, equal:[eq(tpch.supplier.s_suppkey, tpch.partsupp.ps_suppkey)]
      │   ├─HashJoin(Build)	100000.00	root		inner join, equal:[eq(tpch.nation.n_nationkey, tpch.supplier.s_nationkey)]
      │   │ ├─HashJoin(Build)	5.00	root		inner join, equal:[eq(tpch.region.r_regionkey, tpch.nation.n_regionkey)]
      │   │ │ ├─TableReader(Build)	1.00	root		data:Selection
      │   │ │ │ └─Selection	1.00	cop[tikv]		eq(tpch.region.r_name, "ASIA")
      │   │ │ │   └─TableFullScan	5.00	cop[tikv]	table:region	keep order:false
      │   │ │ └─TableReader(Probe)	25.00	root		data:TableFullScan
      │   │ │   └─TableFullScan	25.00	cop[tikv]	table:nation	keep order:false
      │   │ └─TableReader(Probe)	500000.00	root		data:TableFullScan
      │   │   └─TableFullScan	500000.00	cop[tikv]	table:supplier	keep order:false
      │   └─TableReader(Probe)	40000000.00	root		data:TableFullScan
      │     └─TableFullScan	40000000.00	cop[tikv]	table:partsupp	keep order:false
      └─Selection(Probe)	6524008.35	root		not(isnull(Column#50))
        └─HashAgg	8155010.44	root		group by:tpch.partsupp.ps_partkey, funcs:min(tpch.partsupp.ps_supplycost)->Column#50, funcs:firstrow(tpch.partsupp.ps_partkey)->tpch.partsupp.ps_partkey
          └─HashJoin	8155010.44	root		inner join, equal:[eq(tpch.supplier.s_suppkey, tpch.partsupp.ps_suppkey)]
            ├─HashJoin(Build)	100000.00	root		inner join, equal:[eq(tpch.nation.n_nationkey, tpch.supplier.s_nationkey)]
            │ ├─HashJoin(Build)	5.00	root		inner join, equal:[eq(tpch.region.r_regionkey, tpch.nation.n_regionkey)]
            │ │ ├─TableReader(Build)	1.00	root		data:Selection
            │ │ │ └─Selection	1.00	cop[tikv]		eq(tpch.region.r_name, "ASIA")
            │ │ │   └─TableFullScan	5.00	cop[tikv]	table:region	keep order:false
            │ │ └─TableReader(Probe)	25.00	root		data:TableFullScan
            │ │   └─TableFullScan	25.00	cop[tikv]	table:nation	keep order:false
            │ └─TableReader(Probe)	500000.00	root		data:TableFullScan
            │   └─TableFullScan	500000.00	cop[tikv]	table:supplier	keep order:false
            └─TableReader(Probe)	40000000.00	root		data:TableFullScan
              └─TableFullScan	40000000.00	cop[tikv]	table:partsupp	keep order:false
/*
Q3 Shipping Priority Query
This query retrieves the 10 unshipped orders with the highest value.
The Shipping Priority Query retrieves the shipping priority and potential revenue, defined as the sum of
l_extendedprice * (1-l_discount), of the orders having the largest revenue among those that had not been shipped as
of a given date. Orders are listed in decreasing order of revenue. If more than 10 unshipped orders exist, only the 10
orders with the largest revenue are listed.
planner enhancement: if group-by item have primary key, non-priamry key is useless.
*/
explain format = 'brief'
select
l_orderkey,
sum(l_extendedprice * (1 - l_discount)) as revenue,
o_orderdate,
o_shippriority
from
customer,
orders,
lineitem
where
c_mktsegment = 'AUTOMOBILE'
and c_custkey = o_custkey
and l_orderkey = o_orderkey
and o_orderdate < '1995-03-13'
and l_shipdate > '1995-03-13'
group by
l_orderkey,
o_orderdate,
o_shippriority
order by
revenue desc,
o_orderdate
limit 10;
id	estRows	task	access object	operator info
Projection	10.00	root		tpch.lineitem.l_orderkey, Column#35, tpch.orders.o_orderdate, tpch.orders.o_shippriority
└─TopN	10.00	root		Column#35:desc, tpch.orders.o_orderdate, offset:0, count:10
  └─HashAgg	40252367.98	root		group by:Column#48, Column#49, Column#50, funcs:sum(Column#44)->Column#35, funcs:firstrow(Column#45)->tpch.orders.o_orderdate, funcs:firstrow(Column#46)->tpch.orders.o_shippriority, funcs:firstrow(Column#47)->tpch.lineitem.l_orderkey
    └─Projection	91515927.49	root		mul(tpch.lineitem.l_extendedprice, minus(1, tpch.lineitem.l_discount))->Column#44, tpch.orders.o_orderdate, tpch.orders.o_shippriority, tpch.lineitem.l_orderkey, tpch.lineitem.l_orderkey, tpch.orders.o_orderdate, tpch.orders.o_shippriority
      └─HashJoin	91515927.49	root		inner join, equal:[eq(tpch.orders.o_orderkey, tpch.lineitem.l_orderkey)]
        ├─HashJoin(Build)	22592975.51	root		inner join, equal:[eq(tpch.customer.c_custkey, tpch.orders.o_custkey)]
        │ ├─TableReader(Build)	1498236.00	root		data:Selection
        │ │ └─Selection	1498236.00	cop[tikv]		eq(tpch.customer.c_mktsegment, "AUTOMOBILE")
        │ │   └─TableFullScan	7500000.00	cop[tikv]	table:customer	keep order:false
        │ └─TableReader(Probe)	36870000.00	root		data:Selection
        │   └─Selection	36870000.00	cop[tikv]		lt(tpch.orders.o_orderdate, 1995-03-13 00:00:00.000000)
        │     └─TableFullScan	75000000.00	cop[tikv]	table:orders	keep order:false
        └─TableReader(Probe)	163047704.27	root		data:Selection
          └─Selection	163047704.27	cop[tikv]		gt(tpch.lineitem.l_shipdate, 1995-03-13 00:00:00.000000)
            └─TableFullScan	300005811.00	cop[tikv]	table:lineitem	keep order:false
/*
Q4 Order Priority Checking Query
This query determines how well the order priority system is working and gives an assessment of customer satisfaction.
The Order Priority Checking Query counts the number of orders ordered in a given quarter of a given year in which
at least one lineitem was received by the customer later than its committed date. The query lists the count of such
orders for each order priority sorted in ascending priority order.
*/
explain format = 'brief'
select
o_orderpriority,
count(*) as order_count
from
orders
where
o_orderdate >= '1995-01-01'
and o_orderdate < date_add('1995-01-01', interval '3' month)
and exists (
select
*
from
lineitem
where
l_orderkey = o_orderkey
and l_commitdate < l_receiptdate
)
group by
o_orderpriority
order by
o_orderpriority;
id	estRows	task	access object	operator info
Sort	1.00	root		tpch.orders.o_orderpriority
└─Projection	1.00	root		tpch.orders.o_orderpriority, Column#27
  └─HashAgg	1.00	root		group by:tpch.orders.o_orderpriority, funcs:count(1)->Column#27, funcs:firstrow(tpch.orders.o_orderpriority)->tpch.orders.o_orderpriority
    └─IndexHashJoin	2340750.00	root		semi join, inner:IndexLookUp, outer key:tpch.orders.o_orderkey, inner key:tpch.lineitem.l_orderkey, equal cond:eq(tpch.orders.o_orderkey, tpch.lineitem.l_orderkey)
      ├─TableReader(Build)	2925937.50	root		data:Selection
      │ └─Selection	2925937.50	cop[tikv]		ge(tpch.orders.o_orderdate, 1995-01-01 00:00:00.000000), lt(tpch.orders.o_orderdate, 1995-04-01)
      │   └─TableFullScan	75000000.00	cop[tikv]	table:orders	keep order:false
      └─IndexLookUp(Probe)	4.05	root		
        ├─IndexRangeScan(Build)	5.06	cop[tikv]	table:lineitem, index:PRIMARY(L_ORDERKEY, L_LINENUMBER)	range: decided by [eq(tpch.lineitem.l_orderkey, tpch.orders.o_orderkey)], keep order:false
        └─Selection(Probe)	4.05	cop[tikv]		lt(tpch.lineitem.l_commitdate, tpch.lineitem.l_receiptdate)
          └─TableRowIDScan	5.06	cop[tikv]	table:lineitem	keep order:false
/*
Q5 Local Supplier Volume Query
This query lists the revenue volume done through local suppliers.
The Local Supplier Volume Query lists for each nation in a region the revenue volume that resulted from lineitem
transactions in which the customer ordering parts and the supplier filling them were both within that nation. The
query is run in order to determine whether to institute local distribution centers in a given region. The query considers
only parts ordered in a given year. The query displays the nations and revenue volume in descending order by
revenue. Revenue volume for all qualifying lineitems in a particular nation is defined as sum(l_extendedprice * (1 -
l_discount)).
Planner enhancement: join reorder.
*/
explain format = 'brief'
select
n_name,
sum(l_extendedprice * (1 - l_discount)) as revenue
from
customer,
orders,
lineitem,
supplier,
nation,
region
where
c_custkey = o_custkey
and l_orderkey = o_orderkey
and l_suppkey = s_suppkey
and c_nationkey = s_nationkey
and s_nationkey = n_nationkey
and n_regionkey = r_regionkey
and r_name = 'MIDDLE EAST'
and o_orderdate >= '1994-01-01'
and o_orderdate < date_add('1994-01-01', interval '1' year)
group by
n_name
order by
revenue desc;
id	estRows	task	access object	operator info
Sort	5.00	root		Column#49:desc
└─Projection	5.00	root		tpch.nation.n_name, Column#49
  └─HashAgg	5.00	root		group by:Column#52, funcs:sum(Column#50)->Column#49, funcs:firstrow(Column#51)->tpch.nation.n_name
    └─Projection	11822812.50	root		mul(tpch.lineitem.l_extendedprice, minus(1, tpch.lineitem.l_discount))->Column#50, tpch.nation.n_name, tpch.nation.n_name
      └─Projection	11822812.50	root		tpch.lineitem.l_extendedprice, tpch.lineitem.l_discount, tpch.nation.n_name
        └─HashJoin	11822812.50	root		inner join, equal:[eq(tpch.supplier.s_nationkey, tpch.customer.c_nationkey) eq(tpch.orders.o_custkey, tpch.customer.c_custkey)]
          ├─TableReader(Build)	7500000.00	root		data:TableFullScan
          │ └─TableFullScan	7500000.00	cop[tikv]	table:customer	keep order:false
          └─HashJoin(Probe)	11822812.50	root		inner join, equal:[eq(tpch.lineitem.l_orderkey, tpch.orders.o_orderkey)]
            ├─TableReader(Build)	11822812.50	root		data:Selection
            │ └─Selection	11822812.50	cop[tikv]		ge(tpch.orders.o_orderdate, 1994-01-01 00:00:00.000000), lt(tpch.orders.o_orderdate, 1995-01-01)
            │   └─TableFullScan	75000000.00	cop[tikv]	table:orders	keep order:false
            └─HashJoin(Probe)	61163763.01	root		inner join, equal:[eq(tpch.supplier.s_suppkey, tpch.lineitem.l_suppkey)]
              ├─HashJoin(Build)	100000.00	root		inner join, equal:[eq(tpch.nation.n_nationkey, tpch.supplier.s_nationkey)]
              │ ├─HashJoin(Build)	5.00	root		inner join, equal:[eq(tpch.region.r_regionkey, tpch.nation.n_regionkey)]
              │ │ ├─TableReader(Build)	1.00	root		data:Selection
              │ │ │ └─Selection	1.00	cop[tikv]		eq(tpch.region.r_name, "MIDDLE EAST")
              │ │ │   └─TableFullScan	5.00	cop[tikv]	table:region	keep order:false
              │ │ └─TableReader(Probe)	25.00	root		data:TableFullScan
              │ │   └─TableFullScan	25.00	cop[tikv]	table:nation	keep order:false
              │ └─TableReader(Probe)	500000.00	root		data:TableFullScan
              │   └─TableFullScan	500000.00	cop[tikv]	table:supplier	keep order:false
              └─TableReader(Probe)	300005811.00	root		data:TableFullScan
                └─TableFullScan	300005811.00	cop[tikv]	table:lineitem	keep order:false
/*
Q6 Forecasting Revenue Change Query
This query quantifies the amount of revenue increase that would have resulted from eliminating certain companywide
discounts in a given percentage range in a given year. Asking this type of "what if" query can be used to look
for ways to increase revenues.
The Forecasting Revenue Change Query considers all the lineitems shipped in a given year with discounts between
DISCOUNT-0.01 and DISCOUNT+0.01. The query lists the amount by which the total revenue would have
increased if these discounts had been eliminated for lineitems with l_quantity less than quantity. Note that the
potential revenue increase is equal to the sum of [l_extendedprice * l_discount] for all lineitems with discounts and
quantities in the qualifying range.
*/
explain format = 'brief'
select
sum(l_extendedprice * l_discount) as revenue
from
lineitem
where
l_shipdate >= '1994-01-01'
and l_shipdate < date_add('1994-01-01', interval '1' year)
and l_discount between 0.06 - 0.01 and 0.06 + 0.01
and l_quantity < 24;
id	estRows	task	access object	operator info
StreamAgg	1.00	root		funcs:sum(Column#20)->Column#18
└─TableReader	1.00	root		data:StreamAgg
  └─StreamAgg	1.00	cop[tikv]		funcs:sum(mul(tpch.lineitem.l_extendedprice, tpch.lineitem.l_discount))->Column#20
    └─Selection	3713857.91	cop[tikv]		ge(tpch.lineitem.l_discount, 0.05), ge(tpch.lineitem.l_shipdate, 1994-01-01 00:00:00.000000), le(tpch.lineitem.l_discount, 0.07), lt(tpch.lineitem.l_quantity, 24), lt(tpch.lineitem.l_shipdate, 1995-01-01)
      └─TableFullScan	300005811.00	cop[tikv]	table:lineitem	keep order:false
/*
Q7 Volume Shipping Query
This query determines the value of goods shipped between certain nations to help in the re-negotiation of shipping
contracts.
The Volume Shipping Query finds, for two given nations, the gross discounted revenues derived from lineitems in
which parts were shipped from a supplier in either nation to a customer in the other nation during 1995 and 1996.
The query lists the supplier nation, the customer nation, the year, and the revenue from shipments that took place in
that year. The query orders the answer by Supplier nation, Customer nation, and year (all ascending).
Planner enahancement: join reorder.
*/
explain format = 'brief'
select
supp_nation,
cust_nation,
l_year,
sum(volume) as revenue
from
(
select
n1.n_name as supp_nation,
n2.n_name as cust_nation,
extract(year from l_shipdate) as l_year,
l_extendedprice * (1 - l_discount) as volume
from
supplier,
lineitem,
orders,
customer,
nation n1,
nation n2
where
s_suppkey = l_suppkey
and o_orderkey = l_orderkey
and c_custkey = o_custkey
and s_nationkey = n1.n_nationkey
and c_nationkey = n2.n_nationkey
and (
(n1.n_name = 'JAPAN' and n2.n_name = 'INDIA')
or (n1.n_name = 'INDIA' and n2.n_name = 'JAPAN')
)
and l_shipdate between '1995-01-01' and '1996-12-31'
) as shipping
group by
supp_nation,
cust_nation,
l_year
order by
supp_nation,
cust_nation,
l_year;
id	estRows	task	access object	operator info
<<<<<<< HEAD
Sort_23	769.96	root		tpch.nation.n_name, tpch.nation.n_name, Column#50
└─Projection_25	769.96	root		tpch.nation.n_name, tpch.nation.n_name, Column#50, Column#52
  └─HashAgg_26	769.96	root		group by:Column#59, Column#60, Column#61, funcs:sum(Column#55)->Column#52, funcs:firstrow(Column#56)->tpch.nation.n_name, funcs:firstrow(Column#57)->tpch.nation.n_name, funcs:firstrow(Column#58)->Column#50
    └─Projection_95	1957240.42	root		mul(tpch.lineitem.l_extendedprice, minus(1, tpch.lineitem.l_discount))->Column#55, tpch.nation.n_name, tpch.nation.n_name, extract(YEAR, cast(tpch.lineitem.l_shipdate, var_string(10)))->Column#58, tpch.nation.n_name, tpch.nation.n_name, extract(YEAR, cast(tpch.lineitem.l_shipdate, var_string(10)))->Column#61
      └─Projection_27	1957240.42	root		tpch.lineitem.l_extendedprice, tpch.lineitem.l_discount, tpch.lineitem.l_shipdate, tpch.nation.n_name, tpch.nation.n_name
        └─HashJoin_39	1957240.42	root		inner join, equal:[eq(tpch.customer.c_nationkey, tpch.nation.n_nationkey)], other cond:or(and(eq(tpch.nation.n_name, "JAPAN"), eq(tpch.nation.n_name, "INDIA")), and(eq(tpch.nation.n_name, "INDIA"), eq(tpch.nation.n_name, "JAPAN")))
          ├─TableReader_93(Build)	2.00	root		data:Selection_92
          │ └─Selection_92	2.00	cop[tikv]		or(eq(tpch.nation.n_name, "INDIA"), eq(tpch.nation.n_name, "JAPAN"))
          │   └─TableFullScan_91	25.00	cop[tikv]	table:n2	keep order:false
          └─HashJoin_50(Probe)	24465505.20	root		inner join, equal:[eq(tpch.orders.o_custkey, tpch.customer.c_custkey)]
            ├─TableReader_90(Build)	7500000.00	root		data:TableFullScan_89
            │ └─TableFullScan_89	7500000.00	cop[tikv]	table:customer	keep order:false
            └─IndexJoin_57(Probe)	24465505.20	root		inner join, inner:TableReader_54, outer key:tpch.lineitem.l_orderkey, inner key:tpch.orders.o_orderkey, equal cond:eq(tpch.lineitem.l_orderkey, tpch.orders.o_orderkey)
              ├─HashJoin_65(Build)	24465505.20	root		inner join, equal:[eq(tpch.supplier.s_suppkey, tpch.lineitem.l_suppkey)]
              │ ├─HashJoin_78(Build)	40000.00	root		inner join, equal:[eq(tpch.nation.n_nationkey, tpch.supplier.s_nationkey)]
              │ │ ├─TableReader_83(Build)	2.00	root		data:Selection_82
              │ │ │ └─Selection_82	2.00	cop[tikv]		or(eq(tpch.nation.n_name, "JAPAN"), eq(tpch.nation.n_name, "INDIA"))
              │ │ │   └─TableFullScan_81	25.00	cop[tikv]	table:n1	keep order:false
              │ │ └─TableReader_80(Probe)	500000.00	root		data:TableFullScan_79
              │ │   └─TableFullScan_79	500000.00	cop[tikv]	table:supplier	keep order:false
              │ └─TableReader_86(Probe)	91446230.29	root		data:Selection_85
              │   └─Selection_85	91446230.29	cop[tikv]		ge(tpch.lineitem.l_shipdate, 1995-01-01 00:00:00.000000), le(tpch.lineitem.l_shipdate, 1996-12-31 00:00:00.000000)
              │     └─TableFullScan_84	300005811.00	cop[tikv]	table:lineitem	keep order:false
              └─TableReader_54(Probe)	1.00	root		data:TableRangeScan_53
                └─TableRangeScan_53	1.00	cop[tikv]	table:orders	range: decided by [tpch.lineitem.l_orderkey], keep order:false
=======
Sort	769.96	root		tpch.nation.n_name, tpch.nation.n_name, Column#50
└─Projection	769.96	root		tpch.nation.n_name, tpch.nation.n_name, Column#50, Column#52
  └─HashAgg	769.96	root		group by:Column#50, tpch.nation.n_name, tpch.nation.n_name, funcs:sum(Column#51)->Column#52, funcs:firstrow(tpch.nation.n_name)->tpch.nation.n_name, funcs:firstrow(tpch.nation.n_name)->tpch.nation.n_name, funcs:firstrow(Column#50)->Column#50
    └─Projection	1957240.42	root		tpch.nation.n_name, tpch.nation.n_name, extract(YEAR, tpch.lineitem.l_shipdate)->Column#50, mul(tpch.lineitem.l_extendedprice, minus(1, tpch.lineitem.l_discount))->Column#51
      └─Projection	1957240.42	root		tpch.lineitem.l_extendedprice, tpch.lineitem.l_discount, tpch.lineitem.l_shipdate, tpch.nation.n_name, tpch.nation.n_name
        └─HashJoin	1957240.42	root		inner join, equal:[eq(tpch.customer.c_nationkey, tpch.nation.n_nationkey)], other cond:or(and(eq(tpch.nation.n_name, "JAPAN"), eq(tpch.nation.n_name, "INDIA")), and(eq(tpch.nation.n_name, "INDIA"), eq(tpch.nation.n_name, "JAPAN")))
          ├─TableReader(Build)	2.00	root		data:Selection
          │ └─Selection	2.00	cop[tikv]		or(eq(tpch.nation.n_name, "INDIA"), eq(tpch.nation.n_name, "JAPAN"))
          │   └─TableFullScan	25.00	cop[tikv]	table:n2	keep order:false
          └─HashJoin(Probe)	24465505.20	root		inner join, equal:[eq(tpch.orders.o_custkey, tpch.customer.c_custkey)]
            ├─TableReader(Build)	7500000.00	root		data:TableFullScan
            │ └─TableFullScan	7500000.00	cop[tikv]	table:customer	keep order:false
            └─IndexJoin(Probe)	24465505.20	root		inner join, inner:TableReader, outer key:tpch.lineitem.l_orderkey, inner key:tpch.orders.o_orderkey, equal cond:eq(tpch.lineitem.l_orderkey, tpch.orders.o_orderkey)
              ├─HashJoin(Build)	24465505.20	root		inner join, equal:[eq(tpch.supplier.s_suppkey, tpch.lineitem.l_suppkey)]
              │ ├─HashJoin(Build)	40000.00	root		inner join, equal:[eq(tpch.nation.n_nationkey, tpch.supplier.s_nationkey)]
              │ │ ├─TableReader(Build)	2.00	root		data:Selection
              │ │ │ └─Selection	2.00	cop[tikv]		or(eq(tpch.nation.n_name, "JAPAN"), eq(tpch.nation.n_name, "INDIA"))
              │ │ │   └─TableFullScan	25.00	cop[tikv]	table:n1	keep order:false
              │ │ └─TableReader(Probe)	500000.00	root		data:TableFullScan
              │ │   └─TableFullScan	500000.00	cop[tikv]	table:supplier	keep order:false
              │ └─TableReader(Probe)	91446230.29	root		data:Selection
              │   └─Selection	91446230.29	cop[tikv]		ge(tpch.lineitem.l_shipdate, 1995-01-01 00:00:00.000000), le(tpch.lineitem.l_shipdate, 1996-12-31 00:00:00.000000)
              │     └─TableFullScan	300005811.00	cop[tikv]	table:lineitem	keep order:false
              └─TableReader(Probe)	1.00	root		data:TableRangeScan
                └─TableRangeScan	1.00	cop[tikv]	table:orders	range: decided by [tpch.lineitem.l_orderkey], keep order:false
>>>>>>> d94920e4
/*
Q8 National Market Share Query
This query determines how the market share of a given nation within a given region has changed over two years for
a given part type.
The market share for a given nation within a given region is defined as the fraction of the revenue, the sum of
[l_extendedprice * (1-l_discount)], from the products of a specified type in that region that was supplied by suppliers
from the given nation. The query determines this for the years 1995 and 1996 presented in this order.
Planner enhancement: join reorder.
*/
explain format = 'brief'
select
o_year,
sum(case
when nation = 'INDIA' then volume
else 0
end) / sum(volume) as mkt_share
from
(
select
extract(year from o_orderdate) as o_year,
l_extendedprice * (1 - l_discount) as volume,
n2.n_name as nation
from
part,
supplier,
lineitem,
orders,
customer,
nation n1,
nation n2,
region
where
p_partkey = l_partkey
and s_suppkey = l_suppkey
and l_orderkey = o_orderkey
and o_custkey = c_custkey
and c_nationkey = n1.n_nationkey
and n1.n_regionkey = r_regionkey
and r_name = 'ASIA'
and s_nationkey = n2.n_nationkey
and o_orderdate between '1995-01-01' and '1996-12-31'
and p_type = 'SMALL PLATED COPPER'
) as all_nations
group by
o_year
order by
o_year;
id	estRows	task	access object	operator info
<<<<<<< HEAD
Sort_30	719.02	root		Column#62
└─Projection_32	719.02	root		Column#62, div(Column#64, Column#65)->Column#66
  └─HashAgg_33	719.02	root		group by:Column#78, funcs:sum(Column#75)->Column#64, funcs:sum(Column#76)->Column#65, funcs:firstrow(Column#77)->Column#62
    └─Projection_122	563136.02	root		case(eq(tpch.nation.n_name, INDIA), mul(tpch.lineitem.l_extendedprice, minus(1, tpch.lineitem.l_discount)), 0)->Column#75, mul(tpch.lineitem.l_extendedprice, minus(1, tpch.lineitem.l_discount))->Column#76, extract(YEAR, cast(tpch.orders.o_orderdate, var_string(10)))->Column#77, extract(YEAR, cast(tpch.orders.o_orderdate, var_string(10)))->Column#78
      └─Projection_34	563136.02	root		tpch.lineitem.l_extendedprice, tpch.lineitem.l_discount, tpch.orders.o_orderdate, tpch.nation.n_name
        └─HashJoin_44	563136.02	root		inner join, equal:[eq(tpch.supplier.s_nationkey, tpch.nation.n_nationkey)]
          ├─TableReader_120(Build)	25.00	root		data:TableFullScan_119
          │ └─TableFullScan_119	25.00	cop[tikv]	table:n2	keep order:false
          └─HashJoin_55(Probe)	563136.02	root		inner join, equal:[eq(tpch.lineitem.l_suppkey, tpch.supplier.s_suppkey)]
            ├─TableReader_118(Build)	500000.00	root		data:TableFullScan_117
            │ └─TableFullScan_117	500000.00	cop[tikv]	table:supplier	keep order:false
            └─HashJoin_68(Probe)	563136.02	root		inner join, equal:[eq(tpch.lineitem.l_partkey, tpch.part.p_partkey)]
              ├─TableReader_116(Build)	61674.00	root		data:Selection_115
              │ └─Selection_115	61674.00	cop[tikv]		eq(tpch.part.p_type, "SMALL PLATED COPPER")
              │   └─TableFullScan_114	10000000.00	cop[tikv]	table:part	keep order:false
              └─IndexHashJoin_76(Probe)	90788402.51	root		inner join, inner:IndexLookUp_73, outer key:tpch.orders.o_orderkey, inner key:tpch.lineitem.l_orderkey, equal cond:eq(tpch.orders.o_orderkey, tpch.lineitem.l_orderkey)
                ├─HashJoin_86(Build)	22413367.93	root		inner join, equal:[eq(tpch.customer.c_custkey, tpch.orders.o_custkey)]
                │ ├─HashJoin_88(Build)	1500000.00	root		inner join, equal:[eq(tpch.nation.n_nationkey, tpch.customer.c_nationkey)]
                │ │ ├─HashJoin_101(Build)	5.00	root		inner join, equal:[eq(tpch.region.r_regionkey, tpch.nation.n_regionkey)]
                │ │ │ ├─TableReader_106(Build)	1.00	root		data:Selection_105
                │ │ │ │ └─Selection_105	1.00	cop[tikv]		eq(tpch.region.r_name, "ASIA")
                │ │ │ │   └─TableFullScan_104	5.00	cop[tikv]	table:region	keep order:false
                │ │ │ └─TableReader_103(Probe)	25.00	root		data:TableFullScan_102
                │ │ │   └─TableFullScan_102	25.00	cop[tikv]	table:n1	keep order:false
                │ │ └─TableReader_108(Probe)	7500000.00	root		data:TableFullScan_107
                │ │   └─TableFullScan_107	7500000.00	cop[tikv]	table:customer	keep order:false
                │ └─TableReader_111(Probe)	22413367.93	root		data:Selection_110
                │   └─Selection_110	22413367.93	cop[tikv]		ge(tpch.orders.o_orderdate, 1995-01-01 00:00:00.000000), le(tpch.orders.o_orderdate, 1996-12-31 00:00:00.000000)
                │     └─TableFullScan_109	75000000.00	cop[tikv]	table:orders	keep order:false
                └─IndexLookUp_73(Probe)	4.05	root		
                  ├─IndexRangeScan_71(Build)	4.05	cop[tikv]	table:lineitem, index:PRIMARY(L_ORDERKEY, L_LINENUMBER)	range: decided by [eq(tpch.lineitem.l_orderkey, tpch.orders.o_orderkey)], keep order:false
                  └─TableRowIDScan_72(Probe)	4.05	cop[tikv]	table:lineitem	keep order:false
=======
Sort	719.02	root		Column#62
└─Projection	719.02	root		Column#62, div(Column#64, Column#65)->Column#66
  └─HashAgg	719.02	root		group by:Column#78, funcs:sum(Column#75)->Column#64, funcs:sum(Column#76)->Column#65, funcs:firstrow(Column#77)->Column#62
    └─Projection	563136.02	root		case(eq(tpch.nation.n_name, INDIA), Column#63, 0)->Column#75, Column#63, Column#62, Column#62
      └─Projection	563136.02	root		extract(YEAR, tpch.orders.o_orderdate)->Column#62, mul(tpch.lineitem.l_extendedprice, minus(1, tpch.lineitem.l_discount))->Column#63, tpch.nation.n_name
        └─Projection	563136.02	root		tpch.lineitem.l_extendedprice, tpch.lineitem.l_discount, tpch.orders.o_orderdate, tpch.nation.n_name
          └─HashJoin	563136.02	root		inner join, equal:[eq(tpch.supplier.s_nationkey, tpch.nation.n_nationkey)]
            ├─TableReader(Build)	25.00	root		data:TableFullScan
            │ └─TableFullScan	25.00	cop[tikv]	table:n2	keep order:false
            └─HashJoin(Probe)	563136.02	root		inner join, equal:[eq(tpch.lineitem.l_suppkey, tpch.supplier.s_suppkey)]
              ├─TableReader(Build)	500000.00	root		data:TableFullScan
              │ └─TableFullScan	500000.00	cop[tikv]	table:supplier	keep order:false
              └─HashJoin(Probe)	563136.02	root		inner join, equal:[eq(tpch.lineitem.l_partkey, tpch.part.p_partkey)]
                ├─TableReader(Build)	61674.00	root		data:Selection
                │ └─Selection	61674.00	cop[tikv]		eq(tpch.part.p_type, "SMALL PLATED COPPER")
                │   └─TableFullScan	10000000.00	cop[tikv]	table:part	keep order:false
                └─IndexHashJoin(Probe)	90788402.51	root		inner join, inner:IndexLookUp, outer key:tpch.orders.o_orderkey, inner key:tpch.lineitem.l_orderkey, equal cond:eq(tpch.orders.o_orderkey, tpch.lineitem.l_orderkey)
                  ├─HashJoin(Build)	22413367.93	root		inner join, equal:[eq(tpch.customer.c_custkey, tpch.orders.o_custkey)]
                  │ ├─HashJoin(Build)	1500000.00	root		inner join, equal:[eq(tpch.nation.n_nationkey, tpch.customer.c_nationkey)]
                  │ │ ├─HashJoin(Build)	5.00	root		inner join, equal:[eq(tpch.region.r_regionkey, tpch.nation.n_regionkey)]
                  │ │ │ ├─TableReader(Build)	1.00	root		data:Selection
                  │ │ │ │ └─Selection	1.00	cop[tikv]		eq(tpch.region.r_name, "ASIA")
                  │ │ │ │   └─TableFullScan	5.00	cop[tikv]	table:region	keep order:false
                  │ │ │ └─TableReader(Probe)	25.00	root		data:TableFullScan
                  │ │ │   └─TableFullScan	25.00	cop[tikv]	table:n1	keep order:false
                  │ │ └─TableReader(Probe)	7500000.00	root		data:TableFullScan
                  │ │   └─TableFullScan	7500000.00	cop[tikv]	table:customer	keep order:false
                  │ └─TableReader(Probe)	22413367.93	root		data:Selection
                  │   └─Selection	22413367.93	cop[tikv]		ge(tpch.orders.o_orderdate, 1995-01-01 00:00:00.000000), le(tpch.orders.o_orderdate, 1996-12-31 00:00:00.000000)
                  │     └─TableFullScan	75000000.00	cop[tikv]	table:orders	keep order:false
                  └─IndexLookUp(Probe)	4.05	root		
                    ├─IndexRangeScan(Build)	4.05	cop[tikv]	table:lineitem, index:PRIMARY(L_ORDERKEY, L_LINENUMBER)	range: decided by [eq(tpch.lineitem.l_orderkey, tpch.orders.o_orderkey)], keep order:false
                    └─TableRowIDScan(Probe)	4.05	cop[tikv]	table:lineitem	keep order:false
>>>>>>> d94920e4
/*
Q9 Product Type Profit Measure Query
This query determines how much profit is made on a given line of parts, broken out by supplier nation and year.
The Product Type Profit Measure Query finds, for each nation and each year, the profit for all parts ordered in that
year that contain a specified substring in their names and that were filled by a supplier in that nation. The profit is
defined as the sum of [(l_extendedprice*(1-l_discount)) - (ps_supplycost * l_quantity)] for all lineitems describing
parts in the specified line. The query lists the nations in ascending alphabetical order and, for each nation, the year
and profit in descending order by year (most recent first).
Planner enhancement: join reorder.
*/
explain format = 'brief'
select
nation,
o_year,
sum(amount) as sum_profit
from
(
select
n_name as nation,
extract(year from o_orderdate) as o_year,
l_extendedprice * (1 - l_discount) - ps_supplycost * l_quantity as amount
from
part,
supplier,
lineitem,
partsupp,
orders,
nation
where
s_suppkey = l_suppkey
and ps_suppkey = l_suppkey
and ps_partkey = l_partkey
and p_partkey = l_partkey
and o_orderkey = l_orderkey
and s_nationkey = n_nationkey
and p_name like '%dim%'
) as profit
group by
nation,
o_year
order by
nation,
o_year desc;
id	estRows	task	access object	operator info
<<<<<<< HEAD
Sort_26	2406.00	root		tpch.nation.n_name, Column#53:desc
└─Projection_28	2406.00	root		tpch.nation.n_name, Column#53, Column#55
  └─HashAgg_29	2406.00	root		group by:Column#67, Column#68, funcs:sum(Column#64)->Column#55, funcs:firstrow(Column#65)->tpch.nation.n_name, funcs:firstrow(Column#66)->Column#53
    └─Projection_118	241379546.70	root		minus(mul(tpch.lineitem.l_extendedprice, minus(1, tpch.lineitem.l_discount)), mul(tpch.partsupp.ps_supplycost, tpch.lineitem.l_quantity))->Column#64, tpch.nation.n_name, extract(YEAR, cast(tpch.orders.o_orderdate, var_string(10)))->Column#66, tpch.nation.n_name, extract(YEAR, cast(tpch.orders.o_orderdate, var_string(10)))->Column#68
      └─Projection_30	241379546.70	root		tpch.lineitem.l_quantity, tpch.lineitem.l_extendedprice, tpch.lineitem.l_discount, tpch.partsupp.ps_supplycost, tpch.orders.o_orderdate, tpch.nation.n_name
        └─HashJoin_41	241379546.70	root		inner join, equal:[eq(tpch.lineitem.l_orderkey, tpch.orders.o_orderkey)]
          ├─TableReader_116(Build)	75000000.00	root		data:TableFullScan_115
          │ └─TableFullScan_115	75000000.00	cop[tikv]	table:orders	keep order:false
          └─HashJoin_76(Probe)	241379546.70	root		inner join, equal:[eq(tpch.lineitem.l_suppkey, tpch.partsupp.ps_suppkey) eq(tpch.lineitem.l_partkey, tpch.partsupp.ps_partkey)]
            ├─TableReader_114(Build)	40000000.00	root		data:TableFullScan_113
            │ └─TableFullScan_113	40000000.00	cop[tikv]	table:partsupp	keep order:false
            └─HashJoin_89(Probe)	241379546.70	root		inner join, equal:[eq(tpch.lineitem.l_partkey, tpch.part.p_partkey)]
              ├─TableReader_112(Build)	8000000.00	root		data:Selection_111
              │ └─Selection_111	8000000.00	cop[tikv]		like(tpch.part.p_name, "%dim%", 92)
              │   └─TableFullScan_110	10000000.00	cop[tikv]	table:part	keep order:false
              └─HashJoin_92(Probe)	300005811.00	root		inner join, equal:[eq(tpch.supplier.s_suppkey, tpch.lineitem.l_suppkey)]
                ├─HashJoin_103(Build)	500000.00	root		inner join, equal:[eq(tpch.nation.n_nationkey, tpch.supplier.s_nationkey)]
                │ ├─TableReader_107(Build)	25.00	root		data:TableFullScan_106
                │ │ └─TableFullScan_106	25.00	cop[tikv]	table:nation	keep order:false
                │ └─TableReader_105(Probe)	500000.00	root		data:TableFullScan_104
                │   └─TableFullScan_104	500000.00	cop[tikv]	table:supplier	keep order:false
                └─TableReader_109(Probe)	300005811.00	root		data:TableFullScan_108
                  └─TableFullScan_108	300005811.00	cop[tikv]	table:lineitem	keep order:false
=======
Sort	2406.00	root		tpch.nation.n_name, Column#53:desc
└─Projection	2406.00	root		tpch.nation.n_name, Column#53, Column#55
  └─HashAgg	2406.00	root		group by:Column#53, tpch.nation.n_name, funcs:sum(Column#54)->Column#55, funcs:firstrow(tpch.nation.n_name)->tpch.nation.n_name, funcs:firstrow(Column#53)->Column#53
    └─Projection	241379546.70	root		tpch.nation.n_name, extract(YEAR, tpch.orders.o_orderdate)->Column#53, minus(mul(tpch.lineitem.l_extendedprice, minus(1, tpch.lineitem.l_discount)), mul(tpch.partsupp.ps_supplycost, tpch.lineitem.l_quantity))->Column#54
      └─Projection	241379546.70	root		tpch.lineitem.l_quantity, tpch.lineitem.l_extendedprice, tpch.lineitem.l_discount, tpch.partsupp.ps_supplycost, tpch.orders.o_orderdate, tpch.nation.n_name
        └─HashJoin	241379546.70	root		inner join, equal:[eq(tpch.lineitem.l_orderkey, tpch.orders.o_orderkey)]
          ├─TableReader(Build)	75000000.00	root		data:TableFullScan
          │ └─TableFullScan	75000000.00	cop[tikv]	table:orders	keep order:false
          └─HashJoin(Probe)	241379546.70	root		inner join, equal:[eq(tpch.lineitem.l_suppkey, tpch.partsupp.ps_suppkey) eq(tpch.lineitem.l_partkey, tpch.partsupp.ps_partkey)]
            ├─TableReader(Build)	40000000.00	root		data:TableFullScan
            │ └─TableFullScan	40000000.00	cop[tikv]	table:partsupp	keep order:false
            └─HashJoin(Probe)	241379546.70	root		inner join, equal:[eq(tpch.lineitem.l_partkey, tpch.part.p_partkey)]
              ├─TableReader(Build)	8000000.00	root		data:Selection
              │ └─Selection	8000000.00	cop[tikv]		like(tpch.part.p_name, "%dim%", 92)
              │   └─TableFullScan	10000000.00	cop[tikv]	table:part	keep order:false
              └─HashJoin(Probe)	300005811.00	root		inner join, equal:[eq(tpch.supplier.s_suppkey, tpch.lineitem.l_suppkey)]
                ├─HashJoin(Build)	500000.00	root		inner join, equal:[eq(tpch.nation.n_nationkey, tpch.supplier.s_nationkey)]
                │ ├─TableReader(Build)	25.00	root		data:TableFullScan
                │ │ └─TableFullScan	25.00	cop[tikv]	table:nation	keep order:false
                │ └─TableReader(Probe)	500000.00	root		data:TableFullScan
                │   └─TableFullScan	500000.00	cop[tikv]	table:supplier	keep order:false
                └─TableReader(Probe)	300005811.00	root		data:TableFullScan
                  └─TableFullScan	300005811.00	cop[tikv]	table:lineitem	keep order:false
>>>>>>> d94920e4
/*
Q10 Returned Item Reporting Query
The query identifies customers who might be having problems with the parts that are shipped to them.
The Returned Item Reporting Query finds the top 20 customers, in terms of their effect on lost revenue for a given
quarter, who have returned parts. The query considers only parts that were ordered in the specified quarter. The
query lists the customer's name, address, nation, phone number, account balance, comment information and revenue
lost. The customers are listed in descending order of lost revenue. Revenue lost is defined as
sum(l_extendedprice*(1-l_discount)) for all qualifying lineitems.
Planner enhancement: join reorder, if group-by item have primary key, non-priamry key is useless.
*/
explain format = 'brief'
select
c_custkey,
c_name,
sum(l_extendedprice * (1 - l_discount)) as revenue,
c_acctbal,
n_name,
c_address,
c_phone,
c_comment
from
customer,
orders,
lineitem,
nation
where
c_custkey = o_custkey
and l_orderkey = o_orderkey
and o_orderdate >= '1993-08-01'
and o_orderdate < date_add('1993-08-01', interval '3' month)
and l_returnflag = 'R'
and c_nationkey = n_nationkey
group by
c_custkey,
c_name,
c_acctbal,
c_phone,
n_name,
c_address,
c_comment
order by
revenue desc
limit 20;
id	estRows	task	access object	operator info
Projection	20.00	root		tpch.customer.c_custkey, tpch.customer.c_name, Column#39, tpch.customer.c_acctbal, tpch.nation.n_name, tpch.customer.c_address, tpch.customer.c_phone, tpch.customer.c_comment
└─TopN	20.00	root		Column#39:desc, offset:0, count:20
  └─HashAgg	3017307.69	root		group by:Column#53, Column#54, Column#55, Column#56, Column#57, Column#58, Column#59, funcs:sum(Column#45)->Column#39, funcs:firstrow(Column#46)->tpch.customer.c_custkey, funcs:firstrow(Column#47)->tpch.customer.c_name, funcs:firstrow(Column#48)->tpch.customer.c_address, funcs:firstrow(Column#49)->tpch.customer.c_phone, funcs:firstrow(Column#50)->tpch.customer.c_acctbal, funcs:firstrow(Column#51)->tpch.customer.c_comment, funcs:firstrow(Column#52)->tpch.nation.n_name
    └─Projection	12222016.17	root		mul(tpch.lineitem.l_extendedprice, minus(1, tpch.lineitem.l_discount))->Column#45, tpch.customer.c_custkey, tpch.customer.c_name, tpch.customer.c_address, tpch.customer.c_phone, tpch.customer.c_acctbal, tpch.customer.c_comment, tpch.nation.n_name, tpch.customer.c_custkey, tpch.customer.c_name, tpch.customer.c_acctbal, tpch.customer.c_phone, tpch.nation.n_name, tpch.customer.c_address, tpch.customer.c_comment
      └─Projection	12222016.17	root		tpch.customer.c_custkey, tpch.customer.c_name, tpch.customer.c_address, tpch.customer.c_phone, tpch.customer.c_acctbal, tpch.customer.c_comment, tpch.lineitem.l_extendedprice, tpch.lineitem.l_discount, tpch.nation.n_name
        └─IndexHashJoin	12222016.17	root		inner join, inner:IndexLookUp, outer key:tpch.orders.o_orderkey, inner key:tpch.lineitem.l_orderkey, equal cond:eq(tpch.orders.o_orderkey, tpch.lineitem.l_orderkey)
          ├─HashJoin(Build)	3017307.69	root		inner join, equal:[eq(tpch.customer.c_custkey, tpch.orders.o_custkey)]
          │ ├─TableReader(Build)	3017307.69	root		data:Selection
          │ │ └─Selection	3017307.69	cop[tikv]		ge(tpch.orders.o_orderdate, 1993-08-01 00:00:00.000000), lt(tpch.orders.o_orderdate, 1993-11-01)
          │ │   └─TableFullScan	75000000.00	cop[tikv]	table:orders	keep order:false
          │ └─HashJoin(Probe)	7500000.00	root		inner join, equal:[eq(tpch.nation.n_nationkey, tpch.customer.c_nationkey)]
          │   ├─TableReader(Build)	25.00	root		data:TableFullScan
          │   │ └─TableFullScan	25.00	cop[tikv]	table:nation	keep order:false
          │   └─TableReader(Probe)	7500000.00	root		data:TableFullScan
          │     └─TableFullScan	7500000.00	cop[tikv]	table:customer	keep order:false
          └─IndexLookUp(Probe)	4.05	root		
            ├─IndexRangeScan(Build)	16.44	cop[tikv]	table:lineitem, index:PRIMARY(L_ORDERKEY, L_LINENUMBER)	range: decided by [eq(tpch.lineitem.l_orderkey, tpch.orders.o_orderkey)], keep order:false
            └─Selection(Probe)	4.05	cop[tikv]		eq(tpch.lineitem.l_returnflag, "R")
              └─TableRowIDScan	16.44	cop[tikv]	table:lineitem	keep order:false
/*
Q11 Important Stock Identification Query
This query finds the most important subset of suppliers' stock in a given nation.
The Important Stock Identification Query finds, from scanning the available stock of suppliers in a given nation, all
the parts that represent a significant percentage of the total value of all available parts. The query displays the part
number and the value of those parts in descending order of value.
*/
explain format = 'brief'
select
ps_partkey,
sum(ps_supplycost * ps_availqty) as value
from
partsupp,
supplier,
nation
where
ps_suppkey = s_suppkey
and s_nationkey = n_nationkey
and n_name = 'MOZAMBIQUE'
group by
ps_partkey having
sum(ps_supplycost * ps_availqty) > (
select
sum(ps_supplycost * ps_availqty) * 0.0001000000
from
partsupp,
supplier,
nation
where
ps_suppkey = s_suppkey
and s_nationkey = n_nationkey
and n_name = 'MOZAMBIQUE'
)
order by
value desc;
id	estRows	task	access object	operator info
Projection	1304801.67	root		tpch.partsupp.ps_partkey, Column#35
└─Sort	1304801.67	root		Column#35:desc
  └─Selection	1304801.67	root		gt(Column#35, NULL)
    └─HashAgg	1631002.09	root		group by:Column#44, funcs:sum(Column#42)->Column#35, funcs:firstrow(Column#43)->tpch.partsupp.ps_partkey
      └─Projection	1631002.09	root		mul(tpch.partsupp.ps_supplycost, cast(tpch.partsupp.ps_availqty, decimal(20,0) BINARY))->Column#42, tpch.partsupp.ps_partkey, tpch.partsupp.ps_partkey
        └─HashJoin	1631002.09	root		inner join, equal:[eq(tpch.supplier.s_suppkey, tpch.partsupp.ps_suppkey)]
          ├─HashJoin(Build)	20000.00	root		inner join, equal:[eq(tpch.nation.n_nationkey, tpch.supplier.s_nationkey)]
          │ ├─TableReader(Build)	1.00	root		data:Selection
          │ │ └─Selection	1.00	cop[tikv]		eq(tpch.nation.n_name, "MOZAMBIQUE")
          │ │   └─TableFullScan	25.00	cop[tikv]	table:nation	keep order:false
          │ └─TableReader(Probe)	500000.00	root		data:TableFullScan
          │   └─TableFullScan	500000.00	cop[tikv]	table:supplier	keep order:false
          └─TableReader(Probe)	40000000.00	root		data:TableFullScan
            └─TableFullScan	40000000.00	cop[tikv]	table:partsupp	keep order:false
/*
Q12 Shipping Modes and Order Priority Query
This query determines whether selecting less expensive modes of shipping is negatively affecting the critical-priority
orders by causing more parts to be received by customers after the committed date.
The Shipping Modes and Order Priority Query counts, by ship mode, for lineitems actually received by customers in
a given year, the number of lineitems belonging to orders for which the l_receiptdate exceeds the l_commitdate for
two different specified ship modes. Only lineitems that were actually shipped before the l_commitdate are considered.
The late lineitems are partitioned into two groups, those with priority URGENT or HIGH, and those with a
priority other than URGENT or HIGH.
*/
explain format = 'brief'
select
l_shipmode,
sum(case
when o_orderpriority = '1-URGENT'
or o_orderpriority = '2-HIGH'
then 1
else 0
end) as high_line_count,
sum(case
when o_orderpriority <> '1-URGENT'
and o_orderpriority <> '2-HIGH'
then 1
else 0
end) as low_line_count
from
orders,
lineitem
where
o_orderkey = l_orderkey
and l_shipmode in ('RAIL', 'FOB')
and l_commitdate < l_receiptdate
and l_shipdate < l_commitdate
and l_receiptdate >= '1997-01-01'
and l_receiptdate < date_add('1997-01-01', interval '1' year)
group by
l_shipmode
order by
l_shipmode;
id	estRows	task	access object	operator info
Sort	1.00	root		tpch.lineitem.l_shipmode
└─Projection	1.00	root		tpch.lineitem.l_shipmode, Column#27, Column#28
  └─HashAgg	1.00	root		group by:Column#40, funcs:sum(Column#37)->Column#27, funcs:sum(Column#38)->Column#28, funcs:firstrow(Column#39)->tpch.lineitem.l_shipmode
    └─Projection	10023369.01	root		cast(case(or(eq(tpch.orders.o_orderpriority, 1-URGENT), eq(tpch.orders.o_orderpriority, 2-HIGH)), 1, 0), decimal(22,0) BINARY)->Column#37, cast(case(and(ne(tpch.orders.o_orderpriority, 1-URGENT), ne(tpch.orders.o_orderpriority, 2-HIGH)), 1, 0), decimal(22,0) BINARY)->Column#38, tpch.lineitem.l_shipmode, tpch.lineitem.l_shipmode
      └─Projection	10023369.01	root		tpch.orders.o_orderpriority, tpch.lineitem.l_shipmode
        └─IndexJoin	10023369.01	root		inner join, inner:TableReader, outer key:tpch.lineitem.l_orderkey, inner key:tpch.orders.o_orderkey, equal cond:eq(tpch.lineitem.l_orderkey, tpch.orders.o_orderkey)
          ├─TableReader(Build)	10023369.01	root		data:Selection
          │ └─Selection	10023369.01	cop[tikv]		ge(tpch.lineitem.l_receiptdate, 1997-01-01 00:00:00.000000), in(tpch.lineitem.l_shipmode, "RAIL", "FOB"), lt(tpch.lineitem.l_commitdate, tpch.lineitem.l_receiptdate), lt(tpch.lineitem.l_receiptdate, 1998-01-01), lt(tpch.lineitem.l_shipdate, tpch.lineitem.l_commitdate)
          │   └─TableFullScan	300005811.00	cop[tikv]	table:lineitem	keep order:false
          └─TableReader(Probe)	1.00	root		data:TableRangeScan
            └─TableRangeScan	1.00	cop[tikv]	table:orders	range: decided by [tpch.lineitem.l_orderkey], keep order:false
/*
Q13 Customer Distribution Query
This query seeks relationships between customers and the size of their orders.
This query determines the distribution of customers by the number of orders they have made, including customers
who have no record of orders, past or present. It counts and reports how many customers have no orders, how many
have 1, 2, 3, etc. A check is made to ensure that the orders counted do not fall into one of several special categories
of orders. Special categories are identified in the order comment column by looking for a particular pattern.
*/
explain format = 'brief'
select
c_count,
count(*) as custdist
from
(
select
c_custkey,
count(o_orderkey) as c_count
from
customer left outer join orders on
c_custkey = o_custkey
and o_comment not like '%pending%deposits%'
group by
c_custkey
) c_orders
group by
c_count
order by
custdist desc,
c_count desc;
id	estRows	task	access object	operator info
Sort	7500000.00	root		Column#19:desc, Column#18:desc
└─Projection	7500000.00	root		Column#18, Column#19
  └─HashAgg	7500000.00	root		group by:Column#18, funcs:count(1)->Column#19, funcs:firstrow(Column#18)->Column#18
    └─HashAgg	7500000.00	root		group by:tpch.customer.c_custkey, funcs:count(tpch.orders.o_orderkey)->Column#18
      └─HashJoin	60000000.00	root		left outer join, equal:[eq(tpch.customer.c_custkey, tpch.orders.o_custkey)]
        ├─TableReader(Build)	7500000.00	root		data:TableFullScan
        │ └─TableFullScan	7500000.00	cop[tikv]	table:customer	keep order:false
        └─TableReader(Probe)	60000000.00	root		data:Selection
          └─Selection	60000000.00	cop[tikv]		not(like(tpch.orders.o_comment, "%pending%deposits%", 92))
            └─TableFullScan	75000000.00	cop[tikv]	table:orders	keep order:false
/*
Q14 Promotion Effect Query
This query monitors the market response to a promotion such as TV advertisements or a special campaign.
The Promotion Effect Query determines what percentage of the revenue in a given year and month was derived from
promotional parts. The query considers only parts actually shipped in that month and gives the percentage. Revenue
is defined as (l_extendedprice * (1-l_discount)).
*/
explain format = 'brief'
select
100.00 * sum(case
when p_type like 'PROMO%'
then l_extendedprice * (1 - l_discount)
else 0
end) / sum(l_extendedprice * (1 - l_discount)) as promo_revenue
from
lineitem,
part
where
l_partkey = p_partkey
and l_shipdate >= '1996-12-01'
and l_shipdate < date_add('1996-12-01', interval '1' month);
id	estRows	task	access object	operator info
Projection	1.00	root		div(mul(100.00, Column#27), Column#28)->Column#29
└─StreamAgg	1.00	root		funcs:sum(Column#31)->Column#27, funcs:sum(Column#32)->Column#28
  └─Projection	4121984.49	root		case(like(tpch.part.p_type, PROMO%, 92), mul(tpch.lineitem.l_extendedprice, minus(1, tpch.lineitem.l_discount)), 0)->Column#31, mul(tpch.lineitem.l_extendedprice, minus(1, tpch.lineitem.l_discount))->Column#32
    └─IndexJoin	4121984.49	root		inner join, inner:TableReader, outer key:tpch.lineitem.l_partkey, inner key:tpch.part.p_partkey, equal cond:eq(tpch.lineitem.l_partkey, tpch.part.p_partkey)
      ├─TableReader(Build)	4121984.49	root		data:Selection
      │ └─Selection	4121984.49	cop[tikv]		ge(tpch.lineitem.l_shipdate, 1996-12-01 00:00:00.000000), lt(tpch.lineitem.l_shipdate, 1997-01-01)
      │   └─TableFullScan	300005811.00	cop[tikv]	table:lineitem	keep order:false
      └─TableReader(Probe)	1.00	root		data:TableRangeScan
        └─TableRangeScan	1.00	cop[tikv]	table:part	range: decided by [tpch.lineitem.l_partkey], keep order:false
/*
Q15 Top Supplier Query
This query determines the top supplier so it can be rewarded, given more business, or identified for special recognition.
The Top Supplier Query finds the supplier who contributed the most to the overall revenue for parts shipped during
a given quarter of a given year. In case of a tie, the query lists all suppliers whose contribution was equal to the
maximum, presented in supplier number order.
Planner enhancement: support view.
create view revenue0 (supplier_no, total_revenue) as
select
l_suppkey,
sum(l_extendedprice * (1 - l_discount))
from
lineitem
where
l_shipdate >= '1997-07-01'
and l_shipdate < date_add('1997-07-01', interval '3' month)
group by
l_suppkey
select
s_suppkey,
s_name,
s_address,
s_phone,
total_revenue
from
supplier,
revenue0
where
s_suppkey = supplier_no
and total_revenue = (
select
max(total_revenue)
from
revenue0
)
order by
s_suppkey
drop view revenue0
*/
/*
Q16 Parts/Supplier Relationship Query
This query finds out how many suppliers can supply parts with given attributes. It might be used, for example, to
determine whether there is a sufficient number of suppliers for heavily ordered parts.
The Parts/Supplier Relationship Query counts the number of suppliers who can supply parts that satisfy a particular
customer's requirements. The customer is interested in parts of eight different sizes as long as they are not of a given
type, not of a given brand, and not from a supplier who has had complaints registered at the Better Business Bureau.
Results must be presented in descending count and ascending brand, type, and size.
*/
explain format = 'brief'
select
p_brand,
p_type,
p_size,
count(distinct ps_suppkey) as supplier_cnt
from
partsupp,
part
where
p_partkey = ps_partkey
and p_brand <> 'Brand#34'
and p_type not like 'LARGE BRUSHED%'
and p_size in (48, 19, 12, 4, 41, 7, 21, 39)
and ps_suppkey not in (
select
s_suppkey
from
supplier
where
s_comment like '%Customer%Complaints%'
)
group by
p_brand,
p_type,
p_size
order by
supplier_cnt desc,
p_brand,
p_type,
p_size;
id	estRows	task	access object	operator info
Sort	14.41	root		Column#23:desc, tpch.part.p_brand, tpch.part.p_type, tpch.part.p_size
└─Projection	14.41	root		tpch.part.p_brand, tpch.part.p_type, tpch.part.p_size, Column#23
  └─HashAgg	14.41	root		group by:tpch.part.p_brand, tpch.part.p_size, tpch.part.p_type, funcs:count(distinct tpch.partsupp.ps_suppkey)->Column#23, funcs:firstrow(tpch.part.p_brand)->tpch.part.p_brand, funcs:firstrow(tpch.part.p_type)->tpch.part.p_type, funcs:firstrow(tpch.part.p_size)->tpch.part.p_size
    └─HashJoin	3863988.24	root		anti semi join, equal:[eq(tpch.partsupp.ps_suppkey, tpch.supplier.s_suppkey)]
      ├─TableReader(Build)	400000.00	root		data:Selection
      │ └─Selection	400000.00	cop[tikv]		like(tpch.supplier.s_comment, "%Customer%Complaints%", 92)
      │   └─TableFullScan	500000.00	cop[tikv]	table:supplier	keep order:false
      └─Projection(Probe)	4829985.30	root		tpch.partsupp.ps_suppkey, tpch.part.p_brand, tpch.part.p_type, tpch.part.p_size
        └─IndexHashJoin	4829985.30	root		inner join, inner:IndexReader, outer key:tpch.part.p_partkey, inner key:tpch.partsupp.ps_partkey, equal cond:eq(tpch.part.p_partkey, tpch.partsupp.ps_partkey)
          ├─TableReader(Build)	1200618.43	root		data:Selection
          │ └─Selection	1200618.43	cop[tikv]		in(tpch.part.p_size, 48, 19, 12, 4, 41, 7, 21, 39), ne(tpch.part.p_brand, "Brand#34"), not(like(tpch.part.p_type, "LARGE BRUSHED%", 92))
          │   └─TableFullScan	10000000.00	cop[tikv]	table:part	keep order:false
          └─IndexReader(Probe)	4.02	root		index:IndexRangeScan
            └─IndexRangeScan	4.02	cop[tikv]	table:partsupp, index:PRIMARY(PS_PARTKEY, PS_SUPPKEY)	range: decided by [eq(tpch.partsupp.ps_partkey, tpch.part.p_partkey)], keep order:false
/*
Q17 Small-Quantity-Order Revenue Query
This query determines how much average yearly revenue would be lost if orders were no longer filled for small
quantities of certain parts. This may reduce overhead expenses by concentrating sales on larger shipments.
The Small-Quantity-Order Revenue Query considers parts of a given brand and with a given container type and
determines the average lineitem quantity of such parts ordered for all orders (past and pending) in the 7-year database.
What would be the average yearly gross (undiscounted) loss in revenue if orders for these parts with a quantity
of less than 20% of this average were no longer taken?
Planner enahancement: aggregation pull up through join.
*/
explain format = 'brief'
select
sum(l_extendedprice) / 7.0 as avg_yearly
from
lineitem,
part
where
p_partkey = l_partkey
and p_brand = 'Brand#44'
and p_container = 'WRAP PKG'
and l_quantity < (
select
0.2 * avg(l_quantity)
from
lineitem
where
l_partkey = p_partkey
);
id	estRows	task	access object	operator info
<<<<<<< HEAD
Projection_17	1.00	root		div(Column#46, 7.0)->Column#47
└─StreamAgg_19	1.00	root		funcs:sum(tpch.lineitem.l_extendedprice)->Column#46
  └─HashJoin_51	293773.83	root		inner join, equal:[eq(tpch.part.p_partkey, tpch.lineitem.l_partkey)], other cond:lt(tpch.lineitem.l_quantity, mul(0.2, Column#44))
    ├─HashJoin_35(Build)	293773.83	root		inner join, equal:[eq(tpch.part.p_partkey, tpch.lineitem.l_partkey)]
    │ ├─TableReader_40(Build)	9736.49	root		data:Selection_39
    │ │ └─Selection_39	9736.49	cop[tikv]		eq(tpch.part.p_brand, "Brand#44"), eq(tpch.part.p_container, "WRAP PKG")
    │ │   └─TableFullScan_38	10000000.00	cop[tikv]	table:part	keep order:false
    │ └─TableReader_37(Probe)	300005811.00	root		data:TableFullScan_36
    │   └─TableFullScan_36	300005811.00	cop[tikv]	table:lineitem	keep order:false
    └─HashAgg_45(Probe)	9943040.00	root		group by:tpch.lineitem.l_partkey, funcs:avg(Column#50, Column#51)->Column#44, funcs:firstrow(tpch.lineitem.l_partkey)->tpch.lineitem.l_partkey
      └─TableReader_46	9943040.00	root		data:HashAgg_41
        └─HashAgg_41	9943040.00	cop[tikv]		group by:tpch.lineitem.l_partkey, funcs:count(tpch.lineitem.l_quantity)->Column#50, funcs:sum(tpch.lineitem.l_quantity)->Column#51
          └─TableFullScan_44	300005811.00	cop[tikv]	table:lineitem	keep order:false
=======
Projection	1.00	root		div(Column#46, 7.0)->Column#47
└─StreamAgg	1.00	root		funcs:sum(tpch.lineitem.l_extendedprice)->Column#46
  └─HashJoin	293773.83	root		inner join, equal:[eq(tpch.part.p_partkey, tpch.lineitem.l_partkey)], other cond:lt(tpch.lineitem.l_quantity, mul(0.2, Column#44))
    ├─HashJoin(Build)	293773.83	root		inner join, equal:[eq(tpch.part.p_partkey, tpch.lineitem.l_partkey)]
    │ ├─TableReader(Build)	9736.49	root		data:Selection
    │ │ └─Selection	9736.49	cop[tikv]		eq(tpch.part.p_brand, "Brand#44"), eq(tpch.part.p_container, "WRAP PKG")
    │ │   └─TableFullScan	10000000.00	cop[tikv]	table:part	keep order:false
    │ └─TableReader(Probe)	300005811.00	root		data:TableFullScan
    │   └─TableFullScan	300005811.00	cop[tikv]	table:lineitem	keep order:false
    └─HashAgg(Probe)	9943040.00	root		group by:tpch.lineitem.l_partkey, funcs:avg(Column#50, Column#51)->Column#44, funcs:firstrow(tpch.lineitem.l_partkey)->tpch.lineitem.l_partkey
      └─TableReader	9943040.00	root		data:HashAgg
        └─HashAgg	9943040.00	cop[tikv]		group by:tpch.lineitem.l_partkey, funcs:count(tpch.lineitem.l_quantity)->Column#50, funcs:sum(tpch.lineitem.l_quantity)->Column#51
          └─TableFullScan	300005811.00	cop[tikv]	table:lineitem	keep order:false
>>>>>>> d94920e4
/*
Q18 Large Volume Customer Query
The Large Volume Customer Query ranks customers based on their having placed a large quantity order. Large
quantity orders are defined as those orders whose total quantity is above a certain level.
The Large Volume Customer Query finds a list of the top 100 customers who have ever placed large quantity orders.
The query lists the customer name, customer key, the order key, date and total price and the quantity for the order.
Planner enhancement: cost estimation is not so good, join reorder. The inner subquery's result is only 300+ rows.
*/
explain format = 'brief'
select
c_name,
c_custkey,
o_orderkey,
o_orderdate,
o_totalprice,
sum(l_quantity)
from
customer,
orders,
lineitem
where
o_orderkey in (
select
l_orderkey
from
lineitem
group by
l_orderkey having
sum(l_quantity) > 314
)
and c_custkey = o_custkey
and o_orderkey = l_orderkey
group by
c_name,
c_custkey,
o_orderkey,
o_orderdate,
o_totalprice
order by
o_totalprice desc,
o_orderdate
limit 100;
id	estRows	task	access object	operator info
Projection	100.00	root		tpch.customer.c_name, tpch.customer.c_custkey, tpch.orders.o_orderkey, tpch.orders.o_orderdate, tpch.orders.o_totalprice, Column#54
└─TopN	100.00	root		tpch.orders.o_totalprice:desc, tpch.orders.o_orderdate, offset:0, count:100
  └─HashAgg	59251097.60	root		group by:tpch.customer.c_custkey, tpch.customer.c_name, tpch.orders.o_orderdate, tpch.orders.o_orderkey, tpch.orders.o_totalprice, funcs:sum(tpch.lineitem.l_quantity)->Column#54, funcs:firstrow(tpch.customer.c_custkey)->tpch.customer.c_custkey, funcs:firstrow(tpch.customer.c_name)->tpch.customer.c_name, funcs:firstrow(tpch.orders.o_orderkey)->tpch.orders.o_orderkey, funcs:firstrow(tpch.orders.o_totalprice)->tpch.orders.o_totalprice, funcs:firstrow(tpch.orders.o_orderdate)->tpch.orders.o_orderdate
    └─HashJoin	240004648.80	root		inner join, equal:[eq(tpch.orders.o_orderkey, tpch.lineitem.l_orderkey)]
      ├─HashJoin(Build)	59251097.60	root		inner join, equal:[eq(tpch.orders.o_orderkey, tpch.lineitem.l_orderkey)]
      │ ├─Selection(Build)	59251097.60	root		gt(Column#52, 314)
      │ │ └─HashAgg	74063872.00	root		group by:tpch.lineitem.l_orderkey, funcs:sum(Column#66)->Column#52, funcs:firstrow(tpch.lineitem.l_orderkey)->tpch.lineitem.l_orderkey
      │ │   └─TableReader	74063872.00	root		data:HashAgg
      │ │     └─HashAgg	74063872.00	cop[tikv]		group by:tpch.lineitem.l_orderkey, funcs:sum(tpch.lineitem.l_quantity)->Column#66
      │ │       └─TableFullScan	300005811.00	cop[tikv]	table:lineitem	keep order:false
      │ └─HashJoin(Probe)	75000000.00	root		inner join, equal:[eq(tpch.customer.c_custkey, tpch.orders.o_custkey)]
      │   ├─TableReader(Build)	7500000.00	root		data:TableFullScan
      │   │ └─TableFullScan	7500000.00	cop[tikv]	table:customer	keep order:false
      │   └─TableReader(Probe)	75000000.00	root		data:TableFullScan
      │     └─TableFullScan	75000000.00	cop[tikv]	table:orders	keep order:false
      └─TableReader(Probe)	300005811.00	root		data:TableFullScan
        └─TableFullScan	300005811.00	cop[tikv]	table:lineitem	keep order:false
/*
Q19 Discounted Revenue Query
The Discounted Revenue Query reports the gross discounted revenue attributed to the sale of selected parts handled
in a particular manner. This query is an example of code such as might be produced programmatically by a data
mining tool.
The Discounted Revenue query finds the gross discounted revenue for all orders for three different types of parts
that were shipped by air and delivered in person. Parts are selected based on the combination of specific brands, a
list of containers, and a range of sizes.
*/
explain format = 'brief'
select
sum(l_extendedprice* (1 - l_discount)) as revenue
from
lineitem,
part
where
(
p_partkey = l_partkey
and p_brand = 'Brand#52'
and p_container in ('SM CASE', 'SM BOX', 'SM PACK', 'SM PKG')
and l_quantity >= 4 and l_quantity <= 4 + 10
and p_size between 1 and 5
and l_shipmode in ('AIR', 'AIR REG')
and l_shipinstruct = 'DELIVER IN PERSON'
)
or
(
p_partkey = l_partkey
and p_brand = 'Brand#11'
and p_container in ('MED BAG', 'MED BOX', 'MED PKG', 'MED PACK')
and l_quantity >= 18 and l_quantity <= 18 + 10
and p_size between 1 and 10
and l_shipmode in ('AIR', 'AIR REG')
and l_shipinstruct = 'DELIVER IN PERSON'
)
or
(
p_partkey = l_partkey
and p_brand = 'Brand#51'
and p_container in ('LG CASE', 'LG BOX', 'LG PACK', 'LG PKG')
and l_quantity >= 29 and l_quantity <= 29 + 10
and p_size between 1 and 15
and l_shipmode in ('AIR', 'AIR REG')
and l_shipinstruct = 'DELIVER IN PERSON'
);
id	estRows	task	access object	operator info
StreamAgg	1.00	root		funcs:sum(Column#28)->Column#27
└─Projection	733887.82	root		mul(tpch.lineitem.l_extendedprice, minus(1, tpch.lineitem.l_discount))->Column#28
  └─HashJoin	733887.82	root		inner join, equal:[eq(tpch.part.p_partkey, tpch.lineitem.l_partkey)], other cond:or(and(and(eq(tpch.part.p_brand, "Brand#52"), in(tpch.part.p_container, "SM CASE", "SM BOX", "SM PACK", "SM PKG")), and(ge(tpch.lineitem.l_quantity, 4), and(le(tpch.lineitem.l_quantity, 14), le(tpch.part.p_size, 5)))), or(and(and(eq(tpch.part.p_brand, "Brand#11"), in(tpch.part.p_container, "MED BAG", "MED BOX", "MED PKG", "MED PACK")), and(ge(tpch.lineitem.l_quantity, 18), and(le(tpch.lineitem.l_quantity, 28), le(tpch.part.p_size, 10)))), and(and(eq(tpch.part.p_brand, "Brand#51"), in(tpch.part.p_container, "LG CASE", "LG BOX", "LG PACK", "LG PKG")), and(ge(tpch.lineitem.l_quantity, 29), and(le(tpch.lineitem.l_quantity, 39), le(tpch.part.p_size, 15))))))
    ├─TableReader(Build)	24323.12	root		data:Selection
    │ └─Selection	24323.12	cop[tikv]		ge(tpch.part.p_size, 1), or(and(eq(tpch.part.p_brand, "Brand#52"), and(in(tpch.part.p_container, "SM CASE", "SM BOX", "SM PACK", "SM PKG"), le(tpch.part.p_size, 5))), or(and(eq(tpch.part.p_brand, "Brand#11"), and(in(tpch.part.p_container, "MED BAG", "MED BOX", "MED PKG", "MED PACK"), le(tpch.part.p_size, 10))), and(eq(tpch.part.p_brand, "Brand#51"), and(in(tpch.part.p_container, "LG CASE", "LG BOX", "LG PACK", "LG PKG"), le(tpch.part.p_size, 15)))))
    │   └─TableFullScan	10000000.00	cop[tikv]	table:part	keep order:false
    └─TableReader(Probe)	6286493.79	root		data:Selection
      └─Selection	6286493.79	cop[tikv]		eq(tpch.lineitem.l_shipinstruct, "DELIVER IN PERSON"), in(tpch.lineitem.l_shipmode, "AIR", "AIR REG"), or(and(ge(tpch.lineitem.l_quantity, 4), le(tpch.lineitem.l_quantity, 14)), or(and(ge(tpch.lineitem.l_quantity, 18), le(tpch.lineitem.l_quantity, 28)), and(ge(tpch.lineitem.l_quantity, 29), le(tpch.lineitem.l_quantity, 39))))
        └─TableFullScan	300005811.00	cop[tikv]	table:lineitem	keep order:false
/*
Q20 Potential Part Promotion Query
The Potential Part Promotion Query identifies suppliers in a particular nation having selected parts that may be candidates
for a promotional offer.
The Potential Part Promotion query identifies suppliers who have an excess of a given part available; an excess is
defined to be more than 50% of the parts like the given part that the supplier shipped in a given year for a given
nation. Only parts whose names share a certain naming convention are considered.
*/
explain format = 'brief'
select
s_name,
s_address
from
supplier,
nation
where
s_suppkey in (
select
ps_suppkey
from
partsupp
where
ps_partkey in (
select
p_partkey
from
part
where
p_name like 'green%'
)
and ps_availqty > (
select
0.5 * sum(l_quantity)
from
lineitem
where
l_partkey = ps_partkey
and l_suppkey = ps_suppkey
and l_shipdate >= '1993-01-01'
and l_shipdate < date_add('1993-01-01', interval '1' year)
)
)
and s_nationkey = n_nationkey
and n_name = 'ALGERIA'
order by
s_name;
id	estRows	task	access object	operator info
<<<<<<< HEAD
Sort_30	20000.00	root		tpch.supplier.s_name
└─HashJoin_35	20000.00	root		inner join, equal:[eq(tpch.supplier.s_suppkey, tpch.partsupp.ps_suppkey)]
  ├─HashJoin_48(Build)	20000.00	root		inner join, equal:[eq(tpch.nation.n_nationkey, tpch.supplier.s_nationkey)]
  │ ├─TableReader_53(Build)	1.00	root		data:Selection_52
  │ │ └─Selection_52	1.00	cop[tikv]		eq(tpch.nation.n_name, "ALGERIA")
  │ │   └─TableFullScan_51	25.00	cop[tikv]	table:nation	keep order:false
  │ └─TableReader_50(Probe)	500000.00	root		data:TableFullScan_49
  │   └─TableFullScan_49	500000.00	cop[tikv]	table:supplier	keep order:false
  └─HashAgg_54(Probe)	257492.04	root		group by:tpch.partsupp.ps_suppkey, funcs:firstrow(tpch.partsupp.ps_suppkey)->tpch.partsupp.ps_suppkey
    └─Selection_55	257492.04	root		gt(cast(tpch.partsupp.ps_availqty), mul(0.5, Column#44))
      └─HashAgg_56	321865.05	root		group by:tpch.partsupp.ps_partkey, tpch.partsupp.ps_suppkey, funcs:firstrow(tpch.partsupp.ps_suppkey)->tpch.partsupp.ps_suppkey, funcs:firstrow(tpch.partsupp.ps_availqty)->tpch.partsupp.ps_availqty, funcs:sum(tpch.lineitem.l_quantity)->Column#44
        └─HashJoin_59	9711455.06	root		left outer join, equal:[eq(tpch.partsupp.ps_partkey, tpch.lineitem.l_partkey) eq(tpch.partsupp.ps_suppkey, tpch.lineitem.l_suppkey)]
          ├─IndexHashJoin_67(Build)	321865.05	root		inner join, inner:IndexLookUp_64, outer key:tpch.part.p_partkey, inner key:tpch.partsupp.ps_partkey, equal cond:eq(tpch.part.p_partkey, tpch.partsupp.ps_partkey)
          │ ├─TableReader_96(Build)	80007.93	root		data:Selection_95
          │ │ └─Selection_95	80007.93	cop[tikv]		like(tpch.part.p_name, "green%", 92)
          │ │   └─TableFullScan_94	10000000.00	cop[tikv]	table:part	keep order:false
          │ └─IndexLookUp_64(Probe)	4.02	root		
          │   ├─IndexRangeScan_62(Build)	4.02	cop[tikv]	table:partsupp, index:PRIMARY(PS_PARTKEY, PS_SUPPKEY)	range: decided by [eq(tpch.partsupp.ps_partkey, tpch.part.p_partkey)], keep order:false
          │   └─TableRowIDScan_63(Probe)	4.02	cop[tikv]	table:partsupp	keep order:false
          └─TableReader_101(Probe)	44189356.65	root		data:Selection_100
            └─Selection_100	44189356.65	cop[tikv]		ge(tpch.lineitem.l_shipdate, 1993-01-01 00:00:00.000000), lt(tpch.lineitem.l_shipdate, 1994-01-01)
              └─TableFullScan_99	300005811.00	cop[tikv]	table:lineitem	keep order:false
=======
Sort	20000.00	root		tpch.supplier.s_name
└─HashJoin	20000.00	root		inner join, equal:[eq(tpch.supplier.s_suppkey, tpch.partsupp.ps_suppkey)]
  ├─HashJoin(Build)	20000.00	root		inner join, equal:[eq(tpch.nation.n_nationkey, tpch.supplier.s_nationkey)]
  │ ├─TableReader(Build)	1.00	root		data:Selection
  │ │ └─Selection	1.00	cop[tikv]		eq(tpch.nation.n_name, "ALGERIA")
  │ │   └─TableFullScan	25.00	cop[tikv]	table:nation	keep order:false
  │ └─TableReader(Probe)	500000.00	root		data:TableFullScan
  │   └─TableFullScan	500000.00	cop[tikv]	table:supplier	keep order:false
  └─HashAgg(Probe)	257492.04	root		group by:tpch.partsupp.ps_suppkey, funcs:firstrow(tpch.partsupp.ps_suppkey)->tpch.partsupp.ps_suppkey
    └─Projection	257492.04	root		tpch.partsupp.ps_suppkey
      └─Selection	257492.04	root		gt(cast(tpch.partsupp.ps_availqty), mul(0.5, Column#44))
        └─HashAgg	321865.05	root		group by:tpch.partsupp.ps_partkey, tpch.partsupp.ps_suppkey, funcs:firstrow(tpch.partsupp.ps_suppkey)->tpch.partsupp.ps_suppkey, funcs:firstrow(tpch.partsupp.ps_availqty)->tpch.partsupp.ps_availqty, funcs:sum(tpch.lineitem.l_quantity)->Column#44
          └─HashJoin	9711455.06	root		left outer join, equal:[eq(tpch.partsupp.ps_partkey, tpch.lineitem.l_partkey) eq(tpch.partsupp.ps_suppkey, tpch.lineitem.l_suppkey)]
            ├─IndexHashJoin(Build)	321865.05	root		inner join, inner:IndexLookUp, outer key:tpch.part.p_partkey, inner key:tpch.partsupp.ps_partkey, equal cond:eq(tpch.part.p_partkey, tpch.partsupp.ps_partkey)
            │ ├─TableReader(Build)	80007.93	root		data:Selection
            │ │ └─Selection	80007.93	cop[tikv]		like(tpch.part.p_name, "green%", 92)
            │ │   └─TableFullScan	10000000.00	cop[tikv]	table:part	keep order:false
            │ └─IndexLookUp(Probe)	4.02	root		
            │   ├─IndexRangeScan(Build)	4.02	cop[tikv]	table:partsupp, index:PRIMARY(PS_PARTKEY, PS_SUPPKEY)	range: decided by [eq(tpch.partsupp.ps_partkey, tpch.part.p_partkey)], keep order:false
            │   └─TableRowIDScan(Probe)	4.02	cop[tikv]	table:partsupp	keep order:false
            └─TableReader(Probe)	44189356.65	root		data:Selection
              └─Selection	44189356.65	cop[tikv]		ge(tpch.lineitem.l_shipdate, 1993-01-01 00:00:00.000000), lt(tpch.lineitem.l_shipdate, 1994-01-01)
                └─TableFullScan	300005811.00	cop[tikv]	table:lineitem	keep order:false
>>>>>>> d94920e4
/*
Q21 Suppliers Who Kept Orders Waiting Query
This query identifies certain suppliers who were not able to ship required parts in a timely manner.
The Suppliers Who Kept Orders Waiting query identifies suppliers, for a given nation, whose product was part of a
multi-supplier order (with current status of 'F') where they were the only supplier who failed to meet the committed
delivery date.
*/
explain format = 'brief'
select
s_name,
count(*) as numwait
from
supplier,
lineitem l1,
orders,
nation
where
s_suppkey = l1.l_suppkey
and o_orderkey = l1.l_orderkey
and o_orderstatus = 'F'
and l1.l_receiptdate > l1.l_commitdate
and exists (
select
*
from
lineitem l2
where
l2.l_orderkey = l1.l_orderkey
and l2.l_suppkey <> l1.l_suppkey
)
and not exists (
select
*
from
lineitem l3
where
l3.l_orderkey = l1.l_orderkey
and l3.l_suppkey <> l1.l_suppkey
and l3.l_receiptdate > l3.l_commitdate
)
and s_nationkey = n_nationkey
and n_name = 'EGYPT'
group by
s_name
order by
numwait desc,
s_name
limit 100;
id	estRows	task	access object	operator info
Projection	100.00	root		tpch.supplier.s_name, Column#72
└─TopN	100.00	root		Column#72:desc, tpch.supplier.s_name, offset:0, count:100
  └─HashAgg	12800.00	root		group by:tpch.supplier.s_name, funcs:count(1)->Column#72, funcs:firstrow(tpch.supplier.s_name)->tpch.supplier.s_name
    └─IndexHashJoin	7828961.66	root		anti semi join, inner:IndexLookUp, outer key:tpch.lineitem.l_orderkey, inner key:tpch.lineitem.l_orderkey, equal cond:eq(tpch.lineitem.l_orderkey, tpch.lineitem.l_orderkey), other cond:ne(tpch.lineitem.l_suppkey, tpch.lineitem.l_suppkey)
      ├─IndexHashJoin(Build)	9786202.08	root		semi join, inner:IndexLookUp, outer key:tpch.lineitem.l_orderkey, inner key:tpch.lineitem.l_orderkey, equal cond:eq(tpch.lineitem.l_orderkey, tpch.lineitem.l_orderkey), other cond:ne(tpch.lineitem.l_suppkey, tpch.lineitem.l_suppkey), ne(tpch.lineitem.l_suppkey, tpch.supplier.s_suppkey)
      │ ├─IndexJoin(Build)	12232752.60	root		inner join, inner:TableReader, outer key:tpch.lineitem.l_orderkey, inner key:tpch.orders.o_orderkey, equal cond:eq(tpch.lineitem.l_orderkey, tpch.orders.o_orderkey)
      │ │ ├─HashJoin(Build)	12232752.60	root		inner join, equal:[eq(tpch.supplier.s_suppkey, tpch.lineitem.l_suppkey)]
      │ │ │ ├─HashJoin(Build)	20000.00	root		inner join, equal:[eq(tpch.nation.n_nationkey, tpch.supplier.s_nationkey)]
      │ │ │ │ ├─TableReader(Build)	1.00	root		data:Selection
      │ │ │ │ │ └─Selection	1.00	cop[tikv]		eq(tpch.nation.n_name, "EGYPT")
      │ │ │ │ │   └─TableFullScan	25.00	cop[tikv]	table:nation	keep order:false
      │ │ │ │ └─TableReader(Probe)	500000.00	root		data:TableFullScan
      │ │ │ │   └─TableFullScan	500000.00	cop[tikv]	table:supplier	keep order:false
      │ │ │ └─TableReader(Probe)	240004648.80	root		data:Selection
      │ │ │   └─Selection	240004648.80	cop[tikv]		gt(tpch.lineitem.l_receiptdate, tpch.lineitem.l_commitdate)
      │ │ │     └─TableFullScan	300005811.00	cop[tikv]	table:l1	keep order:false
      │ │ └─TableReader(Probe)	0.49	root		data:Selection
      │ │   └─Selection	0.49	cop[tikv]		eq(tpch.orders.o_orderstatus, "F")
      │ │     └─TableRangeScan	1.00	cop[tikv]	table:orders	range: decided by [tpch.lineitem.l_orderkey], keep order:false
      │ └─IndexLookUp(Probe)	4.05	root		
      │   ├─IndexRangeScan(Build)	4.05	cop[tikv]	table:l2, index:PRIMARY(L_ORDERKEY, L_LINENUMBER)	range: decided by [eq(tpch.lineitem.l_orderkey, tpch.lineitem.l_orderkey)], keep order:false
      │   └─TableRowIDScan(Probe)	4.05	cop[tikv]	table:l2	keep order:false
      └─IndexLookUp(Probe)	4.05	root		
        ├─IndexRangeScan(Build)	5.06	cop[tikv]	table:l3, index:PRIMARY(L_ORDERKEY, L_LINENUMBER)	range: decided by [eq(tpch.lineitem.l_orderkey, tpch.lineitem.l_orderkey)], keep order:false
        └─Selection(Probe)	4.05	cop[tikv]		gt(tpch.lineitem.l_receiptdate, tpch.lineitem.l_commitdate)
          └─TableRowIDScan	5.06	cop[tikv]	table:l3	keep order:false
/*
Q22 Global Sales Opportunity Query
The Global Sales Opportunity Query identifies geographies where there are customers who may be likely to make a
purchase.
This query counts how many customers within a specific range of country codes have not placed orders for 7 years
but who have a greater than average “positive” account balance. It also reflects the magnitude of that balance.
Country code is defined as the first two characters of c_phone.
*/
explain format = 'brief'
select
cntrycode,
count(*) as numcust,
sum(c_acctbal) as totacctbal
from
(
select
substring(c_phone from 1 for 2) as cntrycode,
c_acctbal
from
customer
where
substring(c_phone from 1 for 2) in
('20', '40', '22', '30', '39', '42', '21')
and c_acctbal > (
select
avg(c_acctbal)
from
customer
where
c_acctbal > 0.00
and substring(c_phone from 1 for 2) in
('20', '40', '22', '30', '39', '42', '21')
)
and not exists (
select
*
from
orders
where
o_custkey = c_custkey
)
) as custsale
group by
cntrycode
order by
cntrycode;
id	estRows	task	access object	operator info
<<<<<<< HEAD
Sort_39	1.00	root		Column#27
└─Projection_41	1.00	root		Column#27, Column#28, Column#29
  └─HashAgg_42	1.00	root		group by:Column#33, funcs:count(1)->Column#28, funcs:sum(Column#31)->Column#29, funcs:firstrow(Column#32)->Column#27
    └─Projection_51	0.00	root		tpch.customer.c_acctbal, substring(tpch.customer.c_phone, 1, 2)->Column#32, substring(tpch.customer.c_phone, 1, 2)->Column#33
      └─HashJoin_43	0.00	root		anti semi join, equal:[eq(tpch.customer.c_custkey, tpch.orders.o_custkey)]
        ├─TableReader_49(Build)	75000000.00	root		data:TableFullScan_48
        │ └─TableFullScan_48	75000000.00	cop[tikv]	table:orders	keep order:false
        └─Selection_47(Probe)	0.00	root		in(substring(tpch.customer.c_phone, 1, 2), "20", "40", "22", "30", "39", "42", "21")
          └─TableReader_46	0.00	root		data:Selection_45
            └─Selection_45	0.00	cop[tikv]		gt(tpch.customer.c_acctbal, NULL)
              └─TableFullScan_44	7500000.00	cop[tikv]	table:customer	keep order:false
=======
Sort	1.00	root		Column#27
└─Projection	1.00	root		Column#27, Column#28, Column#29
  └─HashAgg	1.00	root		group by:Column#27, funcs:count(1)->Column#28, funcs:sum(tpch.customer.c_acctbal)->Column#29, funcs:firstrow(Column#27)->Column#27
    └─Projection	0.00	root		substring(tpch.customer.c_phone, 1, 2)->Column#27, tpch.customer.c_acctbal
      └─HashJoin	0.00	root		anti semi join, equal:[eq(tpch.customer.c_custkey, tpch.orders.o_custkey)]
        ├─TableReader(Build)	75000000.00	root		data:TableFullScan
        │ └─TableFullScan	75000000.00	cop[tikv]	table:orders	keep order:false
        └─Selection(Probe)	0.00	root		in(substring(tpch.customer.c_phone, 1, 2), "20", "40", "22", "30", "39", "42", "21")
          └─TableReader	0.00	root		data:Selection
            └─Selection	0.00	cop[tikv]		gt(tpch.customer.c_acctbal, NULL)
              └─TableFullScan	7500000.00	cop[tikv]	table:customer	keep order:false
>>>>>>> d94920e4
<|MERGE_RESOLUTION|>--- conflicted
+++ resolved
@@ -445,37 +445,10 @@
 cust_nation,
 l_year;
 id	estRows	task	access object	operator info
-<<<<<<< HEAD
-Sort_23	769.96	root		tpch.nation.n_name, tpch.nation.n_name, Column#50
-└─Projection_25	769.96	root		tpch.nation.n_name, tpch.nation.n_name, Column#50, Column#52
-  └─HashAgg_26	769.96	root		group by:Column#59, Column#60, Column#61, funcs:sum(Column#55)->Column#52, funcs:firstrow(Column#56)->tpch.nation.n_name, funcs:firstrow(Column#57)->tpch.nation.n_name, funcs:firstrow(Column#58)->Column#50
-    └─Projection_95	1957240.42	root		mul(tpch.lineitem.l_extendedprice, minus(1, tpch.lineitem.l_discount))->Column#55, tpch.nation.n_name, tpch.nation.n_name, extract(YEAR, cast(tpch.lineitem.l_shipdate, var_string(10)))->Column#58, tpch.nation.n_name, tpch.nation.n_name, extract(YEAR, cast(tpch.lineitem.l_shipdate, var_string(10)))->Column#61
-      └─Projection_27	1957240.42	root		tpch.lineitem.l_extendedprice, tpch.lineitem.l_discount, tpch.lineitem.l_shipdate, tpch.nation.n_name, tpch.nation.n_name
-        └─HashJoin_39	1957240.42	root		inner join, equal:[eq(tpch.customer.c_nationkey, tpch.nation.n_nationkey)], other cond:or(and(eq(tpch.nation.n_name, "JAPAN"), eq(tpch.nation.n_name, "INDIA")), and(eq(tpch.nation.n_name, "INDIA"), eq(tpch.nation.n_name, "JAPAN")))
-          ├─TableReader_93(Build)	2.00	root		data:Selection_92
-          │ └─Selection_92	2.00	cop[tikv]		or(eq(tpch.nation.n_name, "INDIA"), eq(tpch.nation.n_name, "JAPAN"))
-          │   └─TableFullScan_91	25.00	cop[tikv]	table:n2	keep order:false
-          └─HashJoin_50(Probe)	24465505.20	root		inner join, equal:[eq(tpch.orders.o_custkey, tpch.customer.c_custkey)]
-            ├─TableReader_90(Build)	7500000.00	root		data:TableFullScan_89
-            │ └─TableFullScan_89	7500000.00	cop[tikv]	table:customer	keep order:false
-            └─IndexJoin_57(Probe)	24465505.20	root		inner join, inner:TableReader_54, outer key:tpch.lineitem.l_orderkey, inner key:tpch.orders.o_orderkey, equal cond:eq(tpch.lineitem.l_orderkey, tpch.orders.o_orderkey)
-              ├─HashJoin_65(Build)	24465505.20	root		inner join, equal:[eq(tpch.supplier.s_suppkey, tpch.lineitem.l_suppkey)]
-              │ ├─HashJoin_78(Build)	40000.00	root		inner join, equal:[eq(tpch.nation.n_nationkey, tpch.supplier.s_nationkey)]
-              │ │ ├─TableReader_83(Build)	2.00	root		data:Selection_82
-              │ │ │ └─Selection_82	2.00	cop[tikv]		or(eq(tpch.nation.n_name, "JAPAN"), eq(tpch.nation.n_name, "INDIA"))
-              │ │ │   └─TableFullScan_81	25.00	cop[tikv]	table:n1	keep order:false
-              │ │ └─TableReader_80(Probe)	500000.00	root		data:TableFullScan_79
-              │ │   └─TableFullScan_79	500000.00	cop[tikv]	table:supplier	keep order:false
-              │ └─TableReader_86(Probe)	91446230.29	root		data:Selection_85
-              │   └─Selection_85	91446230.29	cop[tikv]		ge(tpch.lineitem.l_shipdate, 1995-01-01 00:00:00.000000), le(tpch.lineitem.l_shipdate, 1996-12-31 00:00:00.000000)
-              │     └─TableFullScan_84	300005811.00	cop[tikv]	table:lineitem	keep order:false
-              └─TableReader_54(Probe)	1.00	root		data:TableRangeScan_53
-                └─TableRangeScan_53	1.00	cop[tikv]	table:orders	range: decided by [tpch.lineitem.l_orderkey], keep order:false
-=======
 Sort	769.96	root		tpch.nation.n_name, tpch.nation.n_name, Column#50
 └─Projection	769.96	root		tpch.nation.n_name, tpch.nation.n_name, Column#50, Column#52
-  └─HashAgg	769.96	root		group by:Column#50, tpch.nation.n_name, tpch.nation.n_name, funcs:sum(Column#51)->Column#52, funcs:firstrow(tpch.nation.n_name)->tpch.nation.n_name, funcs:firstrow(tpch.nation.n_name)->tpch.nation.n_name, funcs:firstrow(Column#50)->Column#50
-    └─Projection	1957240.42	root		tpch.nation.n_name, tpch.nation.n_name, extract(YEAR, tpch.lineitem.l_shipdate)->Column#50, mul(tpch.lineitem.l_extendedprice, minus(1, tpch.lineitem.l_discount))->Column#51
+  └─HashAgg	769.96	root		group by:Column#59, Column#60, Column#61, funcs:sum(Column#55)->Column#52, funcs:firstrow(Column#56)->tpch.nation.n_name, funcs:firstrow(Column#57)->tpch.nation.n_name, funcs:firstrow(Column#58)->Column#50
+    └─Projection	1957240.42	root		mul(tpch.lineitem.l_extendedprice, minus(1, tpch.lineitem.l_discount))->Column#55, tpch.nation.n_name, tpch.nation.n_name, extract(YEAR, tpch.lineitem.l_shipdate)->Column#58, tpch.nation.n_name, tpch.nation.n_name, extract(YEAR, tpch.lineitem.l_shipdate)->Column#61
       └─Projection	1957240.42	root		tpch.lineitem.l_extendedprice, tpch.lineitem.l_discount, tpch.lineitem.l_shipdate, tpch.nation.n_name, tpch.nation.n_name
         └─HashJoin	1957240.42	root		inner join, equal:[eq(tpch.customer.c_nationkey, tpch.nation.n_nationkey)], other cond:or(and(eq(tpch.nation.n_name, "JAPAN"), eq(tpch.nation.n_name, "INDIA")), and(eq(tpch.nation.n_name, "INDIA"), eq(tpch.nation.n_name, "JAPAN")))
           ├─TableReader(Build)	2.00	root		data:Selection
@@ -497,7 +470,6 @@
               │     └─TableFullScan	300005811.00	cop[tikv]	table:lineitem	keep order:false
               └─TableReader(Probe)	1.00	root		data:TableRangeScan
                 └─TableRangeScan	1.00	cop[tikv]	table:orders	range: decided by [tpch.lineitem.l_orderkey], keep order:false
->>>>>>> d94920e4
 /*
 Q8 National Market Share Query
 This query determines how the market share of a given nation within a given region has changed over two years for
@@ -546,74 +518,38 @@
 order by
 o_year;
 id	estRows	task	access object	operator info
-<<<<<<< HEAD
-Sort_30	719.02	root		Column#62
-└─Projection_32	719.02	root		Column#62, div(Column#64, Column#65)->Column#66
-  └─HashAgg_33	719.02	root		group by:Column#78, funcs:sum(Column#75)->Column#64, funcs:sum(Column#76)->Column#65, funcs:firstrow(Column#77)->Column#62
-    └─Projection_122	563136.02	root		case(eq(tpch.nation.n_name, INDIA), mul(tpch.lineitem.l_extendedprice, minus(1, tpch.lineitem.l_discount)), 0)->Column#75, mul(tpch.lineitem.l_extendedprice, minus(1, tpch.lineitem.l_discount))->Column#76, extract(YEAR, cast(tpch.orders.o_orderdate, var_string(10)))->Column#77, extract(YEAR, cast(tpch.orders.o_orderdate, var_string(10)))->Column#78
-      └─Projection_34	563136.02	root		tpch.lineitem.l_extendedprice, tpch.lineitem.l_discount, tpch.orders.o_orderdate, tpch.nation.n_name
-        └─HashJoin_44	563136.02	root		inner join, equal:[eq(tpch.supplier.s_nationkey, tpch.nation.n_nationkey)]
-          ├─TableReader_120(Build)	25.00	root		data:TableFullScan_119
-          │ └─TableFullScan_119	25.00	cop[tikv]	table:n2	keep order:false
-          └─HashJoin_55(Probe)	563136.02	root		inner join, equal:[eq(tpch.lineitem.l_suppkey, tpch.supplier.s_suppkey)]
-            ├─TableReader_118(Build)	500000.00	root		data:TableFullScan_117
-            │ └─TableFullScan_117	500000.00	cop[tikv]	table:supplier	keep order:false
-            └─HashJoin_68(Probe)	563136.02	root		inner join, equal:[eq(tpch.lineitem.l_partkey, tpch.part.p_partkey)]
-              ├─TableReader_116(Build)	61674.00	root		data:Selection_115
-              │ └─Selection_115	61674.00	cop[tikv]		eq(tpch.part.p_type, "SMALL PLATED COPPER")
-              │   └─TableFullScan_114	10000000.00	cop[tikv]	table:part	keep order:false
-              └─IndexHashJoin_76(Probe)	90788402.51	root		inner join, inner:IndexLookUp_73, outer key:tpch.orders.o_orderkey, inner key:tpch.lineitem.l_orderkey, equal cond:eq(tpch.orders.o_orderkey, tpch.lineitem.l_orderkey)
-                ├─HashJoin_86(Build)	22413367.93	root		inner join, equal:[eq(tpch.customer.c_custkey, tpch.orders.o_custkey)]
-                │ ├─HashJoin_88(Build)	1500000.00	root		inner join, equal:[eq(tpch.nation.n_nationkey, tpch.customer.c_nationkey)]
-                │ │ ├─HashJoin_101(Build)	5.00	root		inner join, equal:[eq(tpch.region.r_regionkey, tpch.nation.n_regionkey)]
-                │ │ │ ├─TableReader_106(Build)	1.00	root		data:Selection_105
-                │ │ │ │ └─Selection_105	1.00	cop[tikv]		eq(tpch.region.r_name, "ASIA")
-                │ │ │ │   └─TableFullScan_104	5.00	cop[tikv]	table:region	keep order:false
-                │ │ │ └─TableReader_103(Probe)	25.00	root		data:TableFullScan_102
-                │ │ │   └─TableFullScan_102	25.00	cop[tikv]	table:n1	keep order:false
-                │ │ └─TableReader_108(Probe)	7500000.00	root		data:TableFullScan_107
-                │ │   └─TableFullScan_107	7500000.00	cop[tikv]	table:customer	keep order:false
-                │ └─TableReader_111(Probe)	22413367.93	root		data:Selection_110
-                │   └─Selection_110	22413367.93	cop[tikv]		ge(tpch.orders.o_orderdate, 1995-01-01 00:00:00.000000), le(tpch.orders.o_orderdate, 1996-12-31 00:00:00.000000)
-                │     └─TableFullScan_109	75000000.00	cop[tikv]	table:orders	keep order:false
-                └─IndexLookUp_73(Probe)	4.05	root		
-                  ├─IndexRangeScan_71(Build)	4.05	cop[tikv]	table:lineitem, index:PRIMARY(L_ORDERKEY, L_LINENUMBER)	range: decided by [eq(tpch.lineitem.l_orderkey, tpch.orders.o_orderkey)], keep order:false
-                  └─TableRowIDScan_72(Probe)	4.05	cop[tikv]	table:lineitem	keep order:false
-=======
 Sort	719.02	root		Column#62
 └─Projection	719.02	root		Column#62, div(Column#64, Column#65)->Column#66
   └─HashAgg	719.02	root		group by:Column#78, funcs:sum(Column#75)->Column#64, funcs:sum(Column#76)->Column#65, funcs:firstrow(Column#77)->Column#62
-    └─Projection	563136.02	root		case(eq(tpch.nation.n_name, INDIA), Column#63, 0)->Column#75, Column#63, Column#62, Column#62
-      └─Projection	563136.02	root		extract(YEAR, tpch.orders.o_orderdate)->Column#62, mul(tpch.lineitem.l_extendedprice, minus(1, tpch.lineitem.l_discount))->Column#63, tpch.nation.n_name
-        └─Projection	563136.02	root		tpch.lineitem.l_extendedprice, tpch.lineitem.l_discount, tpch.orders.o_orderdate, tpch.nation.n_name
-          └─HashJoin	563136.02	root		inner join, equal:[eq(tpch.supplier.s_nationkey, tpch.nation.n_nationkey)]
-            ├─TableReader(Build)	25.00	root		data:TableFullScan
-            │ └─TableFullScan	25.00	cop[tikv]	table:n2	keep order:false
-            └─HashJoin(Probe)	563136.02	root		inner join, equal:[eq(tpch.lineitem.l_suppkey, tpch.supplier.s_suppkey)]
-              ├─TableReader(Build)	500000.00	root		data:TableFullScan
-              │ └─TableFullScan	500000.00	cop[tikv]	table:supplier	keep order:false
-              └─HashJoin(Probe)	563136.02	root		inner join, equal:[eq(tpch.lineitem.l_partkey, tpch.part.p_partkey)]
-                ├─TableReader(Build)	61674.00	root		data:Selection
-                │ └─Selection	61674.00	cop[tikv]		eq(tpch.part.p_type, "SMALL PLATED COPPER")
-                │   └─TableFullScan	10000000.00	cop[tikv]	table:part	keep order:false
-                └─IndexHashJoin(Probe)	90788402.51	root		inner join, inner:IndexLookUp, outer key:tpch.orders.o_orderkey, inner key:tpch.lineitem.l_orderkey, equal cond:eq(tpch.orders.o_orderkey, tpch.lineitem.l_orderkey)
-                  ├─HashJoin(Build)	22413367.93	root		inner join, equal:[eq(tpch.customer.c_custkey, tpch.orders.o_custkey)]
-                  │ ├─HashJoin(Build)	1500000.00	root		inner join, equal:[eq(tpch.nation.n_nationkey, tpch.customer.c_nationkey)]
-                  │ │ ├─HashJoin(Build)	5.00	root		inner join, equal:[eq(tpch.region.r_regionkey, tpch.nation.n_regionkey)]
-                  │ │ │ ├─TableReader(Build)	1.00	root		data:Selection
-                  │ │ │ │ └─Selection	1.00	cop[tikv]		eq(tpch.region.r_name, "ASIA")
-                  │ │ │ │   └─TableFullScan	5.00	cop[tikv]	table:region	keep order:false
-                  │ │ │ └─TableReader(Probe)	25.00	root		data:TableFullScan
-                  │ │ │   └─TableFullScan	25.00	cop[tikv]	table:n1	keep order:false
-                  │ │ └─TableReader(Probe)	7500000.00	root		data:TableFullScan
-                  │ │   └─TableFullScan	7500000.00	cop[tikv]	table:customer	keep order:false
-                  │ └─TableReader(Probe)	22413367.93	root		data:Selection
-                  │   └─Selection	22413367.93	cop[tikv]		ge(tpch.orders.o_orderdate, 1995-01-01 00:00:00.000000), le(tpch.orders.o_orderdate, 1996-12-31 00:00:00.000000)
-                  │     └─TableFullScan	75000000.00	cop[tikv]	table:orders	keep order:false
-                  └─IndexLookUp(Probe)	4.05	root		
-                    ├─IndexRangeScan(Build)	4.05	cop[tikv]	table:lineitem, index:PRIMARY(L_ORDERKEY, L_LINENUMBER)	range: decided by [eq(tpch.lineitem.l_orderkey, tpch.orders.o_orderkey)], keep order:false
-                    └─TableRowIDScan(Probe)	4.05	cop[tikv]	table:lineitem	keep order:false
->>>>>>> d94920e4
+    └─Projection	563136.02	root		case(eq(tpch.nation.n_name, INDIA), mul(tpch.lineitem.l_extendedprice, minus(1, tpch.lineitem.l_discount)), 0)->Column#75, mul(tpch.lineitem.l_extendedprice, minus(1, tpch.lineitem.l_discount))->Column#76, extract(YEAR, tpch.orders.o_orderdate)->Column#77, extract(YEAR, tpch.orders.o_orderdate)->Column#78
+      └─Projection	563136.02	root		tpch.lineitem.l_extendedprice, tpch.lineitem.l_discount, tpch.orders.o_orderdate, tpch.nation.n_name
+        └─HashJoin	563136.02	root		inner join, equal:[eq(tpch.supplier.s_nationkey, tpch.nation.n_nationkey)]
+          ├─TableReader(Build)	25.00	root		data:TableFullScan
+          │ └─TableFullScan	25.00	cop[tikv]	table:n2	keep order:false
+          └─HashJoin(Probe)	563136.02	root		inner join, equal:[eq(tpch.lineitem.l_suppkey, tpch.supplier.s_suppkey)]
+            ├─TableReader(Build)	500000.00	root		data:TableFullScan
+            │ └─TableFullScan	500000.00	cop[tikv]	table:supplier	keep order:false
+            └─HashJoin(Probe)	563136.02	root		inner join, equal:[eq(tpch.lineitem.l_partkey, tpch.part.p_partkey)]
+              ├─TableReader(Build)	61674.00	root		data:Selection
+              │ └─Selection	61674.00	cop[tikv]		eq(tpch.part.p_type, "SMALL PLATED COPPER")
+              │   └─TableFullScan	10000000.00	cop[tikv]	table:part	keep order:false
+              └─IndexHashJoin(Probe)	90788402.51	root		inner join, inner:IndexLookUp, outer key:tpch.orders.o_orderkey, inner key:tpch.lineitem.l_orderkey, equal cond:eq(tpch.orders.o_orderkey, tpch.lineitem.l_orderkey)
+                ├─HashJoin(Build)	22413367.93	root		inner join, equal:[eq(tpch.customer.c_custkey, tpch.orders.o_custkey)]
+                │ ├─HashJoin(Build)	1500000.00	root		inner join, equal:[eq(tpch.nation.n_nationkey, tpch.customer.c_nationkey)]
+                │ │ ├─HashJoin(Build)	5.00	root		inner join, equal:[eq(tpch.region.r_regionkey, tpch.nation.n_regionkey)]
+                │ │ │ ├─TableReader(Build)	1.00	root		data:Selection
+                │ │ │ │ └─Selection	1.00	cop[tikv]		eq(tpch.region.r_name, "ASIA")
+                │ │ │ │   └─TableFullScan	5.00	cop[tikv]	table:region	keep order:false
+                │ │ │ └─TableReader(Probe)	25.00	root		data:TableFullScan
+                │ │ │   └─TableFullScan	25.00	cop[tikv]	table:n1	keep order:false
+                │ │ └─TableReader(Probe)	7500000.00	root		data:TableFullScan
+                │ │   └─TableFullScan	7500000.00	cop[tikv]	table:customer	keep order:false
+                │ └─TableReader(Probe)	22413367.93	root		data:Selection
+                │   └─Selection	22413367.93	cop[tikv]		ge(tpch.orders.o_orderdate, 1995-01-01 00:00:00.000000), le(tpch.orders.o_orderdate, 1996-12-31 00:00:00.000000)
+                │     └─TableFullScan	75000000.00	cop[tikv]	table:orders	keep order:false
+                └─IndexLookUp(Probe)	4.05	root		
+                  ├─IndexRangeScan(Build)	4.05	cop[tikv]	table:lineitem, index:PRIMARY(L_ORDERKEY, L_LINENUMBER)	range: decided by [eq(tpch.lineitem.l_orderkey, tpch.orders.o_orderkey)], keep order:false
+                  └─TableRowIDScan(Probe)	4.05	cop[tikv]	table:lineitem	keep order:false
 /*
 Q9 Product Type Profit Measure Query
 This query determines how much profit is made on a given line of parts, broken out by supplier nation and year.
@@ -658,35 +594,10 @@
 nation,
 o_year desc;
 id	estRows	task	access object	operator info
-<<<<<<< HEAD
-Sort_26	2406.00	root		tpch.nation.n_name, Column#53:desc
-└─Projection_28	2406.00	root		tpch.nation.n_name, Column#53, Column#55
-  └─HashAgg_29	2406.00	root		group by:Column#67, Column#68, funcs:sum(Column#64)->Column#55, funcs:firstrow(Column#65)->tpch.nation.n_name, funcs:firstrow(Column#66)->Column#53
-    └─Projection_118	241379546.70	root		minus(mul(tpch.lineitem.l_extendedprice, minus(1, tpch.lineitem.l_discount)), mul(tpch.partsupp.ps_supplycost, tpch.lineitem.l_quantity))->Column#64, tpch.nation.n_name, extract(YEAR, cast(tpch.orders.o_orderdate, var_string(10)))->Column#66, tpch.nation.n_name, extract(YEAR, cast(tpch.orders.o_orderdate, var_string(10)))->Column#68
-      └─Projection_30	241379546.70	root		tpch.lineitem.l_quantity, tpch.lineitem.l_extendedprice, tpch.lineitem.l_discount, tpch.partsupp.ps_supplycost, tpch.orders.o_orderdate, tpch.nation.n_name
-        └─HashJoin_41	241379546.70	root		inner join, equal:[eq(tpch.lineitem.l_orderkey, tpch.orders.o_orderkey)]
-          ├─TableReader_116(Build)	75000000.00	root		data:TableFullScan_115
-          │ └─TableFullScan_115	75000000.00	cop[tikv]	table:orders	keep order:false
-          └─HashJoin_76(Probe)	241379546.70	root		inner join, equal:[eq(tpch.lineitem.l_suppkey, tpch.partsupp.ps_suppkey) eq(tpch.lineitem.l_partkey, tpch.partsupp.ps_partkey)]
-            ├─TableReader_114(Build)	40000000.00	root		data:TableFullScan_113
-            │ └─TableFullScan_113	40000000.00	cop[tikv]	table:partsupp	keep order:false
-            └─HashJoin_89(Probe)	241379546.70	root		inner join, equal:[eq(tpch.lineitem.l_partkey, tpch.part.p_partkey)]
-              ├─TableReader_112(Build)	8000000.00	root		data:Selection_111
-              │ └─Selection_111	8000000.00	cop[tikv]		like(tpch.part.p_name, "%dim%", 92)
-              │   └─TableFullScan_110	10000000.00	cop[tikv]	table:part	keep order:false
-              └─HashJoin_92(Probe)	300005811.00	root		inner join, equal:[eq(tpch.supplier.s_suppkey, tpch.lineitem.l_suppkey)]
-                ├─HashJoin_103(Build)	500000.00	root		inner join, equal:[eq(tpch.nation.n_nationkey, tpch.supplier.s_nationkey)]
-                │ ├─TableReader_107(Build)	25.00	root		data:TableFullScan_106
-                │ │ └─TableFullScan_106	25.00	cop[tikv]	table:nation	keep order:false
-                │ └─TableReader_105(Probe)	500000.00	root		data:TableFullScan_104
-                │   └─TableFullScan_104	500000.00	cop[tikv]	table:supplier	keep order:false
-                └─TableReader_109(Probe)	300005811.00	root		data:TableFullScan_108
-                  └─TableFullScan_108	300005811.00	cop[tikv]	table:lineitem	keep order:false
-=======
 Sort	2406.00	root		tpch.nation.n_name, Column#53:desc
 └─Projection	2406.00	root		tpch.nation.n_name, Column#53, Column#55
-  └─HashAgg	2406.00	root		group by:Column#53, tpch.nation.n_name, funcs:sum(Column#54)->Column#55, funcs:firstrow(tpch.nation.n_name)->tpch.nation.n_name, funcs:firstrow(Column#53)->Column#53
-    └─Projection	241379546.70	root		tpch.nation.n_name, extract(YEAR, tpch.orders.o_orderdate)->Column#53, minus(mul(tpch.lineitem.l_extendedprice, minus(1, tpch.lineitem.l_discount)), mul(tpch.partsupp.ps_supplycost, tpch.lineitem.l_quantity))->Column#54
+  └─HashAgg	2406.00	root		group by:Column#67, Column#68, funcs:sum(Column#64)->Column#55, funcs:firstrow(Column#65)->tpch.nation.n_name, funcs:firstrow(Column#66)->Column#53
+    └─Projection	241379546.70	root		minus(mul(tpch.lineitem.l_extendedprice, minus(1, tpch.lineitem.l_discount)), mul(tpch.partsupp.ps_supplycost, tpch.lineitem.l_quantity))->Column#64, tpch.nation.n_name, extract(YEAR, tpch.orders.o_orderdate)->Column#66, tpch.nation.n_name, extract(YEAR, tpch.orders.o_orderdate)->Column#68
       └─Projection	241379546.70	root		tpch.lineitem.l_quantity, tpch.lineitem.l_extendedprice, tpch.lineitem.l_discount, tpch.partsupp.ps_supplycost, tpch.orders.o_orderdate, tpch.nation.n_name
         └─HashJoin	241379546.70	root		inner join, equal:[eq(tpch.lineitem.l_orderkey, tpch.orders.o_orderkey)]
           ├─TableReader(Build)	75000000.00	root		data:TableFullScan
@@ -706,7 +617,6 @@
                 │   └─TableFullScan	500000.00	cop[tikv]	table:supplier	keep order:false
                 └─TableReader(Probe)	300005811.00	root		data:TableFullScan
                   └─TableFullScan	300005811.00	cop[tikv]	table:lineitem	keep order:false
->>>>>>> d94920e4
 /*
 Q10 Returned Item Reporting Query
 The query identifies customers who might be having problems with the parts that are shipped to them.
@@ -1065,21 +975,6 @@
 l_partkey = p_partkey
 );
 id	estRows	task	access object	operator info
-<<<<<<< HEAD
-Projection_17	1.00	root		div(Column#46, 7.0)->Column#47
-└─StreamAgg_19	1.00	root		funcs:sum(tpch.lineitem.l_extendedprice)->Column#46
-  └─HashJoin_51	293773.83	root		inner join, equal:[eq(tpch.part.p_partkey, tpch.lineitem.l_partkey)], other cond:lt(tpch.lineitem.l_quantity, mul(0.2, Column#44))
-    ├─HashJoin_35(Build)	293773.83	root		inner join, equal:[eq(tpch.part.p_partkey, tpch.lineitem.l_partkey)]
-    │ ├─TableReader_40(Build)	9736.49	root		data:Selection_39
-    │ │ └─Selection_39	9736.49	cop[tikv]		eq(tpch.part.p_brand, "Brand#44"), eq(tpch.part.p_container, "WRAP PKG")
-    │ │   └─TableFullScan_38	10000000.00	cop[tikv]	table:part	keep order:false
-    │ └─TableReader_37(Probe)	300005811.00	root		data:TableFullScan_36
-    │   └─TableFullScan_36	300005811.00	cop[tikv]	table:lineitem	keep order:false
-    └─HashAgg_45(Probe)	9943040.00	root		group by:tpch.lineitem.l_partkey, funcs:avg(Column#50, Column#51)->Column#44, funcs:firstrow(tpch.lineitem.l_partkey)->tpch.lineitem.l_partkey
-      └─TableReader_46	9943040.00	root		data:HashAgg_41
-        └─HashAgg_41	9943040.00	cop[tikv]		group by:tpch.lineitem.l_partkey, funcs:count(tpch.lineitem.l_quantity)->Column#50, funcs:sum(tpch.lineitem.l_quantity)->Column#51
-          └─TableFullScan_44	300005811.00	cop[tikv]	table:lineitem	keep order:false
-=======
 Projection	1.00	root		div(Column#46, 7.0)->Column#47
 └─StreamAgg	1.00	root		funcs:sum(tpch.lineitem.l_extendedprice)->Column#46
   └─HashJoin	293773.83	root		inner join, equal:[eq(tpch.part.p_partkey, tpch.lineitem.l_partkey)], other cond:lt(tpch.lineitem.l_quantity, mul(0.2, Column#44))
@@ -1093,7 +988,6 @@
       └─TableReader	9943040.00	root		data:HashAgg
         └─HashAgg	9943040.00	cop[tikv]		group by:tpch.lineitem.l_partkey, funcs:count(tpch.lineitem.l_quantity)->Column#50, funcs:sum(tpch.lineitem.l_quantity)->Column#51
           └─TableFullScan	300005811.00	cop[tikv]	table:lineitem	keep order:false
->>>>>>> d94920e4
 /*
 Q18 Large Volume Customer Query
 The Large Volume Customer Query ranks customers based on their having placed a large quantity order. Large
@@ -1256,30 +1150,6 @@
 order by
 s_name;
 id	estRows	task	access object	operator info
-<<<<<<< HEAD
-Sort_30	20000.00	root		tpch.supplier.s_name
-└─HashJoin_35	20000.00	root		inner join, equal:[eq(tpch.supplier.s_suppkey, tpch.partsupp.ps_suppkey)]
-  ├─HashJoin_48(Build)	20000.00	root		inner join, equal:[eq(tpch.nation.n_nationkey, tpch.supplier.s_nationkey)]
-  │ ├─TableReader_53(Build)	1.00	root		data:Selection_52
-  │ │ └─Selection_52	1.00	cop[tikv]		eq(tpch.nation.n_name, "ALGERIA")
-  │ │   └─TableFullScan_51	25.00	cop[tikv]	table:nation	keep order:false
-  │ └─TableReader_50(Probe)	500000.00	root		data:TableFullScan_49
-  │   └─TableFullScan_49	500000.00	cop[tikv]	table:supplier	keep order:false
-  └─HashAgg_54(Probe)	257492.04	root		group by:tpch.partsupp.ps_suppkey, funcs:firstrow(tpch.partsupp.ps_suppkey)->tpch.partsupp.ps_suppkey
-    └─Selection_55	257492.04	root		gt(cast(tpch.partsupp.ps_availqty), mul(0.5, Column#44))
-      └─HashAgg_56	321865.05	root		group by:tpch.partsupp.ps_partkey, tpch.partsupp.ps_suppkey, funcs:firstrow(tpch.partsupp.ps_suppkey)->tpch.partsupp.ps_suppkey, funcs:firstrow(tpch.partsupp.ps_availqty)->tpch.partsupp.ps_availqty, funcs:sum(tpch.lineitem.l_quantity)->Column#44
-        └─HashJoin_59	9711455.06	root		left outer join, equal:[eq(tpch.partsupp.ps_partkey, tpch.lineitem.l_partkey) eq(tpch.partsupp.ps_suppkey, tpch.lineitem.l_suppkey)]
-          ├─IndexHashJoin_67(Build)	321865.05	root		inner join, inner:IndexLookUp_64, outer key:tpch.part.p_partkey, inner key:tpch.partsupp.ps_partkey, equal cond:eq(tpch.part.p_partkey, tpch.partsupp.ps_partkey)
-          │ ├─TableReader_96(Build)	80007.93	root		data:Selection_95
-          │ │ └─Selection_95	80007.93	cop[tikv]		like(tpch.part.p_name, "green%", 92)
-          │ │   └─TableFullScan_94	10000000.00	cop[tikv]	table:part	keep order:false
-          │ └─IndexLookUp_64(Probe)	4.02	root		
-          │   ├─IndexRangeScan_62(Build)	4.02	cop[tikv]	table:partsupp, index:PRIMARY(PS_PARTKEY, PS_SUPPKEY)	range: decided by [eq(tpch.partsupp.ps_partkey, tpch.part.p_partkey)], keep order:false
-          │   └─TableRowIDScan_63(Probe)	4.02	cop[tikv]	table:partsupp	keep order:false
-          └─TableReader_101(Probe)	44189356.65	root		data:Selection_100
-            └─Selection_100	44189356.65	cop[tikv]		ge(tpch.lineitem.l_shipdate, 1993-01-01 00:00:00.000000), lt(tpch.lineitem.l_shipdate, 1994-01-01)
-              └─TableFullScan_99	300005811.00	cop[tikv]	table:lineitem	keep order:false
-=======
 Sort	20000.00	root		tpch.supplier.s_name
 └─HashJoin	20000.00	root		inner join, equal:[eq(tpch.supplier.s_suppkey, tpch.partsupp.ps_suppkey)]
   ├─HashJoin(Build)	20000.00	root		inner join, equal:[eq(tpch.nation.n_nationkey, tpch.supplier.s_nationkey)]
@@ -1289,21 +1159,19 @@
   │ └─TableReader(Probe)	500000.00	root		data:TableFullScan
   │   └─TableFullScan	500000.00	cop[tikv]	table:supplier	keep order:false
   └─HashAgg(Probe)	257492.04	root		group by:tpch.partsupp.ps_suppkey, funcs:firstrow(tpch.partsupp.ps_suppkey)->tpch.partsupp.ps_suppkey
-    └─Projection	257492.04	root		tpch.partsupp.ps_suppkey
-      └─Selection	257492.04	root		gt(cast(tpch.partsupp.ps_availqty), mul(0.5, Column#44))
-        └─HashAgg	321865.05	root		group by:tpch.partsupp.ps_partkey, tpch.partsupp.ps_suppkey, funcs:firstrow(tpch.partsupp.ps_suppkey)->tpch.partsupp.ps_suppkey, funcs:firstrow(tpch.partsupp.ps_availqty)->tpch.partsupp.ps_availqty, funcs:sum(tpch.lineitem.l_quantity)->Column#44
-          └─HashJoin	9711455.06	root		left outer join, equal:[eq(tpch.partsupp.ps_partkey, tpch.lineitem.l_partkey) eq(tpch.partsupp.ps_suppkey, tpch.lineitem.l_suppkey)]
-            ├─IndexHashJoin(Build)	321865.05	root		inner join, inner:IndexLookUp, outer key:tpch.part.p_partkey, inner key:tpch.partsupp.ps_partkey, equal cond:eq(tpch.part.p_partkey, tpch.partsupp.ps_partkey)
-            │ ├─TableReader(Build)	80007.93	root		data:Selection
-            │ │ └─Selection	80007.93	cop[tikv]		like(tpch.part.p_name, "green%", 92)
-            │ │   └─TableFullScan	10000000.00	cop[tikv]	table:part	keep order:false
-            │ └─IndexLookUp(Probe)	4.02	root		
-            │   ├─IndexRangeScan(Build)	4.02	cop[tikv]	table:partsupp, index:PRIMARY(PS_PARTKEY, PS_SUPPKEY)	range: decided by [eq(tpch.partsupp.ps_partkey, tpch.part.p_partkey)], keep order:false
-            │   └─TableRowIDScan(Probe)	4.02	cop[tikv]	table:partsupp	keep order:false
-            └─TableReader(Probe)	44189356.65	root		data:Selection
-              └─Selection	44189356.65	cop[tikv]		ge(tpch.lineitem.l_shipdate, 1993-01-01 00:00:00.000000), lt(tpch.lineitem.l_shipdate, 1994-01-01)
-                └─TableFullScan	300005811.00	cop[tikv]	table:lineitem	keep order:false
->>>>>>> d94920e4
+    └─Selection	257492.04	root		gt(cast(tpch.partsupp.ps_availqty), mul(0.5, Column#44))
+      └─HashAgg	321865.05	root		group by:tpch.partsupp.ps_partkey, tpch.partsupp.ps_suppkey, funcs:firstrow(tpch.partsupp.ps_suppkey)->tpch.partsupp.ps_suppkey, funcs:firstrow(tpch.partsupp.ps_availqty)->tpch.partsupp.ps_availqty, funcs:sum(tpch.lineitem.l_quantity)->Column#44
+        └─HashJoin	9711455.06	root		left outer join, equal:[eq(tpch.partsupp.ps_partkey, tpch.lineitem.l_partkey) eq(tpch.partsupp.ps_suppkey, tpch.lineitem.l_suppkey)]
+          ├─IndexHashJoin(Build)	321865.05	root		inner join, inner:IndexLookUp, outer key:tpch.part.p_partkey, inner key:tpch.partsupp.ps_partkey, equal cond:eq(tpch.part.p_partkey, tpch.partsupp.ps_partkey)
+          │ ├─TableReader(Build)	80007.93	root		data:Selection
+          │ │ └─Selection	80007.93	cop[tikv]		like(tpch.part.p_name, "green%", 92)
+          │ │   └─TableFullScan	10000000.00	cop[tikv]	table:part	keep order:false
+          │ └─IndexLookUp(Probe)	4.02	root		
+          │   ├─IndexRangeScan(Build)	4.02	cop[tikv]	table:partsupp, index:PRIMARY(PS_PARTKEY, PS_SUPPKEY)	range: decided by [eq(tpch.partsupp.ps_partkey, tpch.part.p_partkey)], keep order:false
+          │   └─TableRowIDScan(Probe)	4.02	cop[tikv]	table:partsupp	keep order:false
+          └─TableReader(Probe)	44189356.65	root		data:Selection
+            └─Selection	44189356.65	cop[tikv]		ge(tpch.lineitem.l_shipdate, 1993-01-01 00:00:00.000000), lt(tpch.lineitem.l_shipdate, 1994-01-01)
+              └─TableFullScan	300005811.00	cop[tikv]	table:lineitem	keep order:false
 /*
 Q21 Suppliers Who Kept Orders Waiting Query
 This query identifies certain suppliers who were not able to ship required parts in a timely manner.
@@ -1426,28 +1294,14 @@
 order by
 cntrycode;
 id	estRows	task	access object	operator info
-<<<<<<< HEAD
-Sort_39	1.00	root		Column#27
-└─Projection_41	1.00	root		Column#27, Column#28, Column#29
-  └─HashAgg_42	1.00	root		group by:Column#33, funcs:count(1)->Column#28, funcs:sum(Column#31)->Column#29, funcs:firstrow(Column#32)->Column#27
-    └─Projection_51	0.00	root		tpch.customer.c_acctbal, substring(tpch.customer.c_phone, 1, 2)->Column#32, substring(tpch.customer.c_phone, 1, 2)->Column#33
-      └─HashJoin_43	0.00	root		anti semi join, equal:[eq(tpch.customer.c_custkey, tpch.orders.o_custkey)]
-        ├─TableReader_49(Build)	75000000.00	root		data:TableFullScan_48
-        │ └─TableFullScan_48	75000000.00	cop[tikv]	table:orders	keep order:false
-        └─Selection_47(Probe)	0.00	root		in(substring(tpch.customer.c_phone, 1, 2), "20", "40", "22", "30", "39", "42", "21")
-          └─TableReader_46	0.00	root		data:Selection_45
-            └─Selection_45	0.00	cop[tikv]		gt(tpch.customer.c_acctbal, NULL)
-              └─TableFullScan_44	7500000.00	cop[tikv]	table:customer	keep order:false
-=======
 Sort	1.00	root		Column#27
 └─Projection	1.00	root		Column#27, Column#28, Column#29
-  └─HashAgg	1.00	root		group by:Column#27, funcs:count(1)->Column#28, funcs:sum(tpch.customer.c_acctbal)->Column#29, funcs:firstrow(Column#27)->Column#27
-    └─Projection	0.00	root		substring(tpch.customer.c_phone, 1, 2)->Column#27, tpch.customer.c_acctbal
+  └─HashAgg	1.00	root		group by:Column#33, funcs:count(1)->Column#28, funcs:sum(Column#31)->Column#29, funcs:firstrow(Column#32)->Column#27
+    └─Projection	0.00	root		tpch.customer.c_acctbal, substring(tpch.customer.c_phone, 1, 2)->Column#32, substring(tpch.customer.c_phone, 1, 2)->Column#33
       └─HashJoin	0.00	root		anti semi join, equal:[eq(tpch.customer.c_custkey, tpch.orders.o_custkey)]
         ├─TableReader(Build)	75000000.00	root		data:TableFullScan
         │ └─TableFullScan	75000000.00	cop[tikv]	table:orders	keep order:false
         └─Selection(Probe)	0.00	root		in(substring(tpch.customer.c_phone, 1, 2), "20", "40", "22", "30", "39", "42", "21")
           └─TableReader	0.00	root		data:Selection
             └─Selection	0.00	cop[tikv]		gt(tpch.customer.c_acctbal, NULL)
-              └─TableFullScan	7500000.00	cop[tikv]	table:customer	keep order:false
->>>>>>> d94920e4
+              └─TableFullScan	7500000.00	cop[tikv]	table:customer	keep order:false