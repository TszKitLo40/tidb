--- conflicted
+++ resolved
@@ -52,7 +52,6 @@
 	"github.com/pingcap/tidb/util/ranger"
 	"github.com/pingcap/tipb/go-tipb"
 	"go.uber.org/zap"
-	"modernc.org/mathutil"
 )
 
 var (
@@ -120,9 +119,7 @@
 	}
 	if task.rows[0].Chunk() != nil {
 		task.chk = chunk.Renew(task.rows[0].Chunk(), task.rows[0].Chunk().NumRows())
-		for _, row := range task.rows {
-			task.chk.AppendRow(row)
-		}
+		task.chk.AppendRows(task.rows)
 	}
 	task.rows = nil
 }
@@ -672,15 +669,9 @@
 		if resultTask == nil {
 			return nil
 		}
-<<<<<<< HEAD
 		if resultTask.cursor < resultTask.numRows {
 			numToAppend := mathutil.Min(resultTask.numRows-resultTask.cursor, req.RequiredRows()-req.NumRows())
 			req.Append(resultTask.chk, resultTask.cursor, resultTask.cursor+numToAppend)
-=======
-		if resultTask.cursor < len(resultTask.rows) {
-			numToAppend := mathutil.Min(len(resultTask.rows)-resultTask.cursor, req.RequiredRows()-req.NumRows())
-			req.AppendRows(resultTask.rows[resultTask.cursor : resultTask.cursor+numToAppend])
->>>>>>> 0c0e29d3
 			resultTask.cursor += numToAppend
 			if req.IsFull() {
 				return nil
