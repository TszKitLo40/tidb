// Copyright 2015 PingCAP, Inc.
//
// Licensed under the Apache License, Version 2.0 (the "License");
// you may not use this file except in compliance with the License.
// You may obtain a copy of the License at
//
//     http://www.apache.org/licenses/LICENSE-2.0
//
// Unless required by applicable law or agreed to in writing, software
// distributed under the License is distributed on an "AS IS" BASIS,
// See the License for the specific language governing permissions and
// limitations under the License.

package executor_test

import (
	"context"
	"flag"
	"fmt"
	"io/ioutil"
	"math"
	"net"
	"os"
	"strconv"
	"strings"
	"sync"
	"sync/atomic"
	"testing"
	"time"

	"github.com/golang/protobuf/proto"
	. "github.com/pingcap/check"
	"github.com/pingcap/errors"
	"github.com/pingcap/failpoint"
	pb "github.com/pingcap/kvproto/pkg/kvrpcpb"
	"github.com/pingcap/parser"
	"github.com/pingcap/parser/model"
	"github.com/pingcap/parser/mysql"
	"github.com/pingcap/parser/terror"
	"github.com/pingcap/tidb/config"
	"github.com/pingcap/tidb/ddl"
	"github.com/pingcap/tidb/domain"
	"github.com/pingcap/tidb/domain/infosync"
	"github.com/pingcap/tidb/executor"
	"github.com/pingcap/tidb/expression"
	"github.com/pingcap/tidb/infoschema"
	"github.com/pingcap/tidb/kv"
	"github.com/pingcap/tidb/meta"
	"github.com/pingcap/tidb/meta/autoid"
	"github.com/pingcap/tidb/planner"
	plannercore "github.com/pingcap/tidb/planner/core"
	"github.com/pingcap/tidb/server"
	"github.com/pingcap/tidb/session"
	"github.com/pingcap/tidb/sessionctx"
	"github.com/pingcap/tidb/sessionctx/stmtctx"
	"github.com/pingcap/tidb/sessionctx/variable"
	"github.com/pingcap/tidb/statistics"
	"github.com/pingcap/tidb/store/mockstore"
	"github.com/pingcap/tidb/store/mockstore/cluster"
	"github.com/pingcap/tidb/store/tikv"
	"github.com/pingcap/tidb/store/tikv/oracle"
	"github.com/pingcap/tidb/store/tikv/tikvrpc"
	"github.com/pingcap/tidb/table"
	"github.com/pingcap/tidb/table/tables"
	"github.com/pingcap/tidb/tablecodec"
	"github.com/pingcap/tidb/types"
	"github.com/pingcap/tidb/util"
	"github.com/pingcap/tidb/util/admin"
	"github.com/pingcap/tidb/util/gcutil"
	"github.com/pingcap/tidb/util/logutil"
	"github.com/pingcap/tidb/util/memory"
	"github.com/pingcap/tidb/util/mock"
	"github.com/pingcap/tidb/util/rowcodec"
	"github.com/pingcap/tidb/util/testkit"
	"github.com/pingcap/tidb/util/testleak"
	"github.com/pingcap/tidb/util/testutil"
	"github.com/pingcap/tidb/util/timeutil"
	"github.com/pingcap/tipb/go-tipb"
	"google.golang.org/grpc"
)

func TestT(t *testing.T) {
	CustomVerboseFlag = true
	*CustomParallelSuiteFlag = true
	logLevel := os.Getenv("log_level")
	logutil.InitLogger(logutil.NewLogConfig(logLevel, logutil.DefaultLogFormat, "", logutil.EmptyFileLogConfig, false))
	autoid.SetStep(5000)

	config.UpdateGlobal(func(conf *config.Config) {
		conf.Log.SlowThreshold = 30000 // 30s
		conf.TiKVClient.AsyncCommit.SafeWindow = 0
		conf.TiKVClient.AsyncCommit.AllowedClockDrift = 0
		conf.Experimental.AllowsExpressionIndex = true
	})
	tmpDir := config.GetGlobalConfig().TempStoragePath
	_ = os.RemoveAll(tmpDir) // clean the uncleared temp file during the last run.
	_ = os.MkdirAll(tmpDir, 0755)
	testleak.BeforeTest()
	TestingT(t)
	testleak.AfterTestT(t)()
}

var _ = Suite(&testSuite{&baseTestSuite{}})
var _ = Suite(&testSuiteP1{&baseTestSuite{}})
var _ = Suite(&testSuiteP2{&baseTestSuite{}})
var _ = Suite(&testSuite1{})
var _ = SerialSuites(&testSerialSuite2{})
var _ = Suite(&testSuite2{&baseTestSuite{}})
var _ = Suite(&testSuite3{&baseTestSuite{}})
var _ = Suite(&testSuite4{&baseTestSuite{}})
var _ = Suite(&testSuite5{&baseTestSuite{}})
var _ = Suite(&testSuiteJoin1{&baseTestSuite{}})
var _ = Suite(&testSuiteJoin2{&baseTestSuite{}})
var _ = Suite(&testSuiteJoin3{&baseTestSuite{}})
var _ = SerialSuites(&testSuiteJoinSerial{&baseTestSuite{}})
var _ = Suite(&testSuiteAgg{baseTestSuite: &baseTestSuite{}})
var _ = Suite(&testSuite6{&baseTestSuite{}})
var _ = Suite(&testSuite7{&baseTestSuite{}})
var _ = Suite(&testSuite8{&baseTestSuite{}})
var _ = Suite(&testClusteredSuite{&baseTestSuite{}})
var _ = SerialSuites(&testShowStatsSuite{&baseTestSuite{}})
var _ = Suite(&testBypassSuite{})
var _ = Suite(&testUpdateSuite{})
var _ = Suite(&testPointGetSuite{})
var _ = Suite(&testBatchPointGetSuite{})
var _ = SerialSuites(&testRecoverTable{})
var _ = SerialSuites(&testMemTableReaderSuite{&testClusterTableBase{}})
var _ = SerialSuites(&testFlushSuite{})
var _ = SerialSuites(&testAutoRandomSuite{&baseTestSuite{}})
var _ = SerialSuites(&testClusterTableSuite{})
var _ = SerialSuites(&testPrepareSerialSuite{&baseTestSuite{}})
var _ = SerialSuites(&testSplitTable{&baseTestSuite{}})
var _ = Suite(&testSuiteWithData{baseTestSuite: &baseTestSuite{}})
var _ = SerialSuites(&testSerialSuite1{&baseTestSuite{}})
var _ = SerialSuites(&testSlowQuery{&baseTestSuite{}})
var _ = Suite(&partitionTableSuite{&baseTestSuite{}})
var _ = SerialSuites(&tiflashTestSuite{})
var _ = SerialSuites(&globalIndexSuite{&baseTestSuite{}})
var _ = SerialSuites(&testSerialSuite{&baseTestSuite{}})
var _ = SerialSuites(&testCoprCache{})
var _ = SerialSuites(&testPrepareSuite{})

type testSuite struct{ *baseTestSuite }
type testSuiteP1 struct{ *baseTestSuite }
type testSuiteP2 struct{ *baseTestSuite }
type testSplitTable struct{ *baseTestSuite }
type testSuiteWithData struct {
	*baseTestSuite
	testData testutil.TestData
}
type testSlowQuery struct{ *baseTestSuite }
type partitionTableSuite struct{ *baseTestSuite }
type globalIndexSuite struct{ *baseTestSuite }
type testSerialSuite struct{ *baseTestSuite }
type testCoprCache struct {
	store kv.Storage
	dom   *domain.Domain
	cls   cluster.Cluster
}
type testPrepareSuite struct{ testData testutil.TestData }

type baseTestSuite struct {
	cluster cluster.Cluster
	store   kv.Storage
	domain  *domain.Domain
	*parser.Parser
	ctx *mock.Context
}

var mockTikv = flag.Bool("mockTikv", true, "use mock tikv store in executor test")

func (s *baseTestSuite) SetUpSuite(c *C) {
	s.Parser = parser.New()
	flag.Lookup("mockTikv")
	useMockTikv := *mockTikv
	if useMockTikv {
		store, err := mockstore.NewMockStore(
			mockstore.WithClusterInspector(func(c cluster.Cluster) {
				mockstore.BootstrapWithSingleStore(c)
				s.cluster = c
			}),
		)
		c.Assert(err, IsNil)
		s.store = store
		session.SetSchemaLease(0)
		session.DisableStats4Test()
	}
	d, err := session.BootstrapSession(s.store)
	c.Assert(err, IsNil)
	d.SetStatsUpdating(true)
	s.domain = d
	config.UpdateGlobal(func(conf *config.Config) {
		conf.OOMAction = config.OOMActionLog
	})
}

func (s *testSuiteWithData) SetUpSuite(c *C) {
	s.baseTestSuite.SetUpSuite(c)
	var err error
	s.testData, err = testutil.LoadTestSuiteData("testdata", "executor_suite")
	c.Assert(err, IsNil)
}

func (s *testSuiteWithData) TearDownSuite(c *C) {
	s.baseTestSuite.TearDownSuite(c)
	c.Assert(s.testData.GenerateOutputIfNeeded(), IsNil)
}

func (s *testPrepareSuite) SetUpSuite(c *C) {
	var err error
	s.testData, err = testutil.LoadTestSuiteData("testdata", "prepare_suite")
	c.Assert(err, IsNil)
}

func (s *testPrepareSuite) TearDownSuite(c *C) {
	c.Assert(s.testData.GenerateOutputIfNeeded(), IsNil)
}

func (s *baseTestSuite) TearDownSuite(c *C) {
	s.domain.Close()
	s.store.Close()
}

func (s *globalIndexSuite) SetUpSuite(c *C) {
	s.baseTestSuite.SetUpSuite(c)
	config.UpdateGlobal(func(conf *config.Config) {
		conf.EnableGlobalIndex = true
	})
}

func (s *testSuiteP1) TestPessimisticSelectForUpdate(c *C) {
	tk := testkit.NewTestKit(c, s.store)
	tk.MustExec("use test")
	tk.MustExec("drop table if exists t")
	tk.MustExec("create table t(id int primary key, a int)")
	tk.MustExec("insert into t values(1, 1)")
	tk.MustExec("begin PESSIMISTIC")
	tk.MustQuery("select a from t where id=1 for update").Check(testkit.Rows("1"))
	tk.MustExec("update t set a=a+1 where id=1")
	tk.MustExec("commit")
	tk.MustQuery("select a from t where id=1").Check(testkit.Rows("2"))
}

func (s *testSuite) TearDownTest(c *C) {
	tk := testkit.NewTestKit(c, s.store)
	tk.MustExec("use test")
	r := tk.MustQuery("show tables")
	for _, tb := range r.Rows() {
		tableName := tb[0]
		tk.MustExec(fmt.Sprintf("drop table %v", tableName))
	}
}

func (s *testSuiteP1) TestBind(c *C) {
	tk := testkit.NewTestKit(c, s.store)
	tk.MustExec("use test")
	tk.MustExec("drop table if exists testbind")

	tk.MustExec("create table testbind(i int, s varchar(20))")
	tk.MustExec("create index index_t on testbind(i,s)")
	tk.MustExec("create global binding for select * from testbind using select * from testbind use index for join(index_t)")
	c.Assert(len(tk.MustQuery("show global bindings").Rows()), Equals, 1)

	tk.MustExec("create session binding for select * from testbind using select * from testbind use index for join(index_t)")
	c.Assert(len(tk.MustQuery("show session bindings").Rows()), Equals, 1)
	tk.MustExec("drop session binding for select * from testbind")
}

func (s *testSuiteP1) TestChange(c *C) {
	tk := testkit.NewTestKit(c, s.store)
	tk.MustExec("use test")
	tk.MustExec("drop table if exists t")
	tk.MustExec("create table t(a int)")
	tk.MustExec("alter table t change a b int")
	tk.MustExec("alter table t change b c bigint")
	c.Assert(tk.ExecToErr("alter table t change c d varchar(100)"), NotNil)
}

func (s *testSuiteP1) TestChangePumpAndDrainer(c *C) {
	tk := testkit.NewTestKit(c, s.store)
	// change pump or drainer's state need connect to etcd
	// so will meet error "URL scheme must be http, https, unix, or unixs: /tmp/tidb"
	err := tk.ExecToErr("change pump to node_state ='paused' for node_id 'pump1'")
	c.Assert(err, ErrorMatches, "URL scheme must be http, https, unix, or unixs.*")
	err = tk.ExecToErr("change drainer to node_state ='paused' for node_id 'drainer1'")
	c.Assert(err, ErrorMatches, "URL scheme must be http, https, unix, or unixs.*")
}

func (s *testSuiteP1) TestLoadStats(c *C) {
	tk := testkit.NewTestKit(c, s.store)
	tk.MustExec("use test")
	c.Assert(tk.ExecToErr("load stats"), NotNil)
	c.Assert(tk.ExecToErr("load stats ./xxx.json"), NotNil)
}

func (s *testSuiteP1) TestShow(c *C) {
	tk := testkit.NewTestKit(c, s.store)
	tk.MustExec("create database test_show;")
	tk.MustExec("use test_show")

	tk.MustQuery("show engines")
	tk.MustExec("drop table if exists t")
	tk.MustExec("create table t(a int primary key)")
	c.Assert(len(tk.MustQuery("show index in t").Rows()), Equals, 1)
	c.Assert(len(tk.MustQuery("show index from t").Rows()), Equals, 1)

	tk.MustQuery("show charset").Check(testkit.Rows(
		"utf8 UTF-8 Unicode utf8_bin 3",
		"utf8mb4 UTF-8 Unicode utf8mb4_bin 4",
		"ascii US ASCII ascii_bin 1",
		"latin1 Latin1 latin1_bin 1",
		"binary binary binary 1"))
	c.Assert(len(tk.MustQuery("show master status").Rows()), Equals, 1)
	tk.MustQuery("show create database test_show").Check(testkit.Rows("test_show CREATE DATABASE `test_show` /*!40100 DEFAULT CHARACTER SET utf8mb4 */"))
	tk.MustQuery("show privileges").Check(testkit.Rows("Alter Tables To alter the table",
		"Alter Tables To alter the table",
		"Alter routine Functions,Procedures To alter or drop stored functions/procedures",
		"Create Databases,Tables,Indexes To create new databases and tables",
		"Create routine Databases To use CREATE FUNCTION/PROCEDURE",
		"Create temporary tables Databases To use CREATE TEMPORARY TABLE",
		"Create view Tables To create new views",
		"Create user Server Admin To create new users",
		"Delete Tables To delete existing rows",
		"Drop Databases,Tables To drop databases, tables, and views",
		"Event Server Admin To create, alter, drop and execute events",
		"Execute Functions,Procedures To execute stored routines",
		"File File access on server To read and write files on the server",
		"Grant option Databases,Tables,Functions,Procedures To give to other users those privileges you possess",
		"Index Tables To create or drop indexes",
		"Insert Tables To insert data into tables",
		"Lock tables Databases To use LOCK TABLES (together with SELECT privilege)",
		"Process Server Admin To view the plain text of currently executing queries",
		"Proxy Server Admin To make proxy user possible",
		"References Databases,Tables To have references on tables",
		"Reload Server Admin To reload or refresh tables, logs and privileges",
		"Replication client Server Admin To ask where the slave or master servers are",
		"Replication slave Server Admin To read binary log events from the master",
		"Select Tables To retrieve rows from table",
		"Show databases Server Admin To see all databases with SHOW DATABASES",
		"Show view Tables To see views with SHOW CREATE VIEW",
		"Shutdown Server Admin To shut down the server",
		"Super Server Admin To use KILL thread, SET GLOBAL, CHANGE MASTER, etc.",
		"Trigger Tables To use triggers",
		"Create tablespace Server Admin To create/alter/drop tablespaces",
		"Update Tables To update existing rows",
		"Usage Server Admin No privileges - allow connect only"))
	c.Assert(len(tk.MustQuery("show table status").Rows()), Equals, 1)
}

func (s *testSuite3) TestAdmin(c *C) {
	tk := testkit.NewTestKit(c, s.store)
	tk.MustExec("use test")
	tk.MustExec("drop table if exists admin_test")
	tk.MustExec("create table admin_test (c1 int, c2 int, c3 int default 1, index (c1))")
	tk.MustExec("insert admin_test (c1) values (1),(2),(NULL)")

	ctx := context.Background()
	// cancel DDL jobs test
	r, err := tk.Exec("admin cancel ddl jobs 1")
	c.Assert(err, IsNil, Commentf("err %v", err))
	req := r.NewChunk()
	err = r.Next(ctx, req)
	c.Assert(err, IsNil)
	row := req.GetRow(0)
	c.Assert(row.Len(), Equals, 2)
	c.Assert(row.GetString(0), Equals, "1")
	c.Assert(row.GetString(1), Matches, "*DDL Job:1 not found")

	// show ddl test;
	r, err = tk.Exec("admin show ddl")
	c.Assert(err, IsNil)
	req = r.NewChunk()
	err = r.Next(ctx, req)
	c.Assert(err, IsNil)
	row = req.GetRow(0)
	c.Assert(row.Len(), Equals, 6)
	txn, err := s.store.Begin()
	c.Assert(err, IsNil)
	ddlInfo, err := admin.GetDDLInfo(txn)
	c.Assert(err, IsNil)
	c.Assert(row.GetInt64(0), Equals, ddlInfo.SchemaVer)
	// TODO: Pass this test.
	// rowOwnerInfos := strings.Split(row.Data[1].GetString(), ",")
	// ownerInfos := strings.Split(ddlInfo.Owner.String(), ",")
	// c.Assert(rowOwnerInfos[0], Equals, ownerInfos[0])
	serverInfo, err := infosync.GetServerInfoByID(ctx, row.GetString(1))
	c.Assert(err, IsNil)
	c.Assert(row.GetString(2), Equals, serverInfo.IP+":"+
		strconv.FormatUint(uint64(serverInfo.Port), 10))
	c.Assert(row.GetString(3), Equals, "")
	req = r.NewChunk()
	err = r.Next(ctx, req)
	c.Assert(err, IsNil)
	c.Assert(req.NumRows() == 0, IsTrue)
	err = txn.Rollback()
	c.Assert(err, IsNil)

	// show DDL jobs test
	r, err = tk.Exec("admin show ddl jobs")
	c.Assert(err, IsNil)
	req = r.NewChunk()
	err = r.Next(ctx, req)
	c.Assert(err, IsNil)
	row = req.GetRow(0)
	c.Assert(row.Len(), Equals, 11)
	txn, err = s.store.Begin()
	c.Assert(err, IsNil)
	historyJobs, err := admin.GetHistoryDDLJobs(txn, admin.DefNumHistoryJobs)
	c.Assert(len(historyJobs), Greater, 1)
	c.Assert(len(row.GetString(1)), Greater, 0)
	c.Assert(err, IsNil)
	c.Assert(row.GetInt64(0), Equals, historyJobs[0].ID)
	c.Assert(err, IsNil)

	r, err = tk.Exec("admin show ddl jobs 20")
	c.Assert(err, IsNil)
	req = r.NewChunk()
	err = r.Next(ctx, req)
	c.Assert(err, IsNil)
	row = req.GetRow(0)
	c.Assert(row.Len(), Equals, 11)
	c.Assert(row.GetInt64(0), Equals, historyJobs[0].ID)
	c.Assert(err, IsNil)

	// show DDL job queries test
	tk.MustExec("use test")
	tk.MustExec("drop table if exists admin_test2")
	tk.MustExec("create table admin_test2 (c1 int, c2 int, c3 int default 1, index (c1))")
	result := tk.MustQuery(`admin show ddl job queries 1, 1, 1`)
	result.Check(testkit.Rows())
	result = tk.MustQuery(`admin show ddl job queries 1, 2, 3, 4`)
	result.Check(testkit.Rows())
	historyJobs, err = admin.GetHistoryDDLJobs(txn, admin.DefNumHistoryJobs)
	result = tk.MustQuery(fmt.Sprintf("admin show ddl job queries %d", historyJobs[0].ID))
	result.Check(testkit.Rows(historyJobs[0].Query))
	c.Assert(err, IsNil)

	// check table test
	tk.MustExec("create table admin_test1 (c1 int, c2 int default 1, index (c1))")
	tk.MustExec("insert admin_test1 (c1) values (21),(22)")
	r, err = tk.Exec("admin check table admin_test, admin_test1")
	c.Assert(err, IsNil)
	c.Assert(r, IsNil)
	// error table name
	err = tk.ExecToErr("admin check table admin_test_error")
	c.Assert(err, NotNil)
	// different index values
	sctx := tk.Se.(sessionctx.Context)
	dom := domain.GetDomain(sctx)
	is := dom.InfoSchema()
	c.Assert(is, NotNil)
	tb, err := is.TableByName(model.NewCIStr("test"), model.NewCIStr("admin_test"))
	c.Assert(err, IsNil)
	c.Assert(tb.Indices(), HasLen, 1)
	_, err = tb.Indices()[0].Create(mock.NewContext(), txn.GetUnionStore(), types.MakeDatums(int64(10)), kv.IntHandle(1))
	c.Assert(err, IsNil)
	err = txn.Commit(context.Background())
	c.Assert(err, IsNil)
	errAdmin := tk.ExecToErr("admin check table admin_test")
	c.Assert(errAdmin, NotNil)

	if config.CheckTableBeforeDrop {
		err = tk.ExecToErr("drop table admin_test")
		c.Assert(err.Error(), Equals, errAdmin.Error())

		// Drop inconsistency index.
		tk.MustExec("alter table admin_test drop index c1")
		tk.MustExec("admin check table admin_test")
	}
	// checksum table test
	tk.MustExec("create table checksum_with_index (id int, count int, PRIMARY KEY(id), KEY(count))")
	tk.MustExec("create table checksum_without_index (id int, count int, PRIMARY KEY(id))")
	r, err = tk.Exec("admin checksum table checksum_with_index, checksum_without_index")
	c.Assert(err, IsNil)
	res := tk.ResultSetToResult(r, Commentf("admin checksum table"))
	// Mocktikv returns 1 for every table/index scan, then we will xor the checksums of a table.
	// For "checksum_with_index", we have two checksums, so the result will be 1^1 = 0.
	// For "checksum_without_index", we only have one checksum, so the result will be 1.
	res.Sort().Check(testkit.Rows("test checksum_with_index 0 2 2", "test checksum_without_index 1 1 1"))

	tk.MustExec("drop table if exists t1;")
	tk.MustExec("CREATE TABLE t1 (c2 BOOL, PRIMARY KEY (c2));")
	tk.MustExec("INSERT INTO t1 SET c2 = '0';")
	tk.MustExec("ALTER TABLE t1 ADD COLUMN c3 DATETIME NULL DEFAULT '2668-02-03 17:19:31';")
	tk.MustExec("ALTER TABLE t1 ADD INDEX idx2 (c3);")
	tk.MustExec("ALTER TABLE t1 ADD COLUMN c4 bit(10) default 127;")
	tk.MustExec("ALTER TABLE t1 ADD INDEX idx3 (c4);")
	tk.MustExec("admin check table t1;")

	// Test admin show ddl jobs table name after table has been droped.
	tk.MustExec("drop table if exists t1;")
	re := tk.MustQuery("admin show ddl jobs 1")
	rows := re.Rows()
	c.Assert(len(rows), Equals, 1)
	c.Assert(rows[0][2], Equals, "t1")

	// Test for reverse scan get history ddl jobs when ddl history jobs queue has multiple regions.
	txn, err = s.store.Begin()
	c.Assert(err, IsNil)
	historyJobs, err = admin.GetHistoryDDLJobs(txn, 20)
	c.Assert(err, IsNil)

	// Split region for history ddl job queues.
	m := meta.NewMeta(txn)
	startKey := meta.DDLJobHistoryKey(m, 0)
	endKey := meta.DDLJobHistoryKey(m, historyJobs[0].ID)
	s.cluster.SplitKeys(startKey, endKey, int(historyJobs[0].ID/5))

	historyJobs2, err := admin.GetHistoryDDLJobs(txn, 20)
	c.Assert(err, IsNil)
	c.Assert(historyJobs, DeepEquals, historyJobs2)
}

func (s *testSuiteP2) TestAdminShowDDLJobs(c *C) {
	tk := testkit.NewTestKit(c, s.store)
	tk.MustExec("create database if not exists test_admin_show_ddl_jobs")
	tk.MustExec("use test_admin_show_ddl_jobs")
	tk.MustExec("create table t (a int);")

	re := tk.MustQuery("admin show ddl jobs 1")
	row := re.Rows()[0]
	c.Assert(row[1], Equals, "test_admin_show_ddl_jobs")
	jobID, err := strconv.Atoi(row[0].(string))
	c.Assert(err, IsNil)

	err = kv.RunInNewTxn(s.store, true, func(txn kv.Transaction) error {
		t := meta.NewMeta(txn)
		job, err := t.GetHistoryDDLJob(int64(jobID))
		c.Assert(err, IsNil)
		c.Assert(job, NotNil)
		// Test for compatibility. Old TiDB version doesn't have SchemaName field, and the BinlogInfo maybe nil.
		// See PR: 11561.
		job.BinlogInfo = nil
		job.SchemaName = ""
		err = t.AddHistoryDDLJob(job, true)
		c.Assert(err, IsNil)
		return nil
	})
	c.Assert(err, IsNil)

	re = tk.MustQuery("admin show ddl jobs 1")
	row = re.Rows()[0]
	c.Assert(row[1], Equals, "test_admin_show_ddl_jobs")

	re = tk.MustQuery("admin show ddl jobs 1 where job_type='create table'")
	row = re.Rows()[0]
	c.Assert(row[1], Equals, "test_admin_show_ddl_jobs")
	c.Assert(row[9], Equals, "<nil>")

	// Test the START_TIME and END_TIME field.
	re = tk.MustQuery("admin show ddl jobs where job_type = 'create table' and start_time > str_to_date('20190101','%Y%m%d%H%i%s')")
	row = re.Rows()[0]
	c.Assert(row[2], Equals, "t")
	c.Assert(row[9], Equals, "<nil>")
}

func (s *testSuiteP2) TestAdminChecksumOfPartitionedTable(c *C) {
	tk := testkit.NewTestKit(c, s.store)
	tk.MustExec("USE test;")
	tk.MustExec("DROP TABLE IF EXISTS admin_checksum_partition_test;")
	tk.MustExec("CREATE TABLE admin_checksum_partition_test (a INT) PARTITION BY HASH(a) PARTITIONS 4;")
	tk.MustExec("INSERT INTO admin_checksum_partition_test VALUES (1), (2);")

	r := tk.MustQuery("ADMIN CHECKSUM TABLE admin_checksum_partition_test;")
	r.Check(testkit.Rows("test admin_checksum_partition_test 1 5 5"))
}

func (s *baseTestSuite) fillData(tk *testkit.TestKit, table string) {
	tk.MustExec("use test")
	tk.MustExec(fmt.Sprintf("create table %s(id int not null default 1, name varchar(255), PRIMARY KEY(id));", table))

	// insert data
	tk.MustExec(fmt.Sprintf("insert INTO %s VALUES (1, \"hello\");", table))
	tk.CheckExecResult(1, 0)
	tk.MustExec(fmt.Sprintf("insert into %s values (2, \"hello\");", table))
	tk.CheckExecResult(1, 0)
}

type testCase struct {
	data1       []byte
	data2       []byte
	expected    []string
	restData    []byte
	expectedMsg string
}

func checkCases(tests []testCase, ld *executor.LoadDataInfo,
	c *C, tk *testkit.TestKit, ctx sessionctx.Context, selectSQL, deleteSQL string) {
	origin := ld.IgnoreLines
	for _, tt := range tests {
		ld.IgnoreLines = origin
		c.Assert(ctx.NewTxn(context.Background()), IsNil)
		ctx.GetSessionVars().StmtCtx.DupKeyAsWarning = true
		ctx.GetSessionVars().StmtCtx.BadNullAsWarning = true
		ctx.GetSessionVars().StmtCtx.InLoadDataStmt = true
		ctx.GetSessionVars().StmtCtx.InDeleteStmt = false
		data, reachLimit, err1 := ld.InsertData(context.Background(), tt.data1, tt.data2)
		c.Assert(err1, IsNil)
		c.Assert(reachLimit, IsFalse)
		err1 = ld.CheckAndInsertOneBatch(context.Background(), ld.GetRows(), ld.GetCurBatchCnt())
		c.Assert(err1, IsNil)
		ld.SetMaxRowsInBatch(20000)
		if tt.restData == nil {
			c.Assert(data, HasLen, 0,
				Commentf("data1:%v, data2:%v, data:%v", string(tt.data1), string(tt.data2), string(data)))
		} else {
			c.Assert(data, DeepEquals, tt.restData,
				Commentf("data1:%v, data2:%v, data:%v", string(tt.data1), string(tt.data2), string(data)))
		}
		ld.SetMessage()
		tk.CheckLastMessage(tt.expectedMsg)
		ctx.StmtCommit()
		txn, err := ctx.Txn(true)
		c.Assert(err, IsNil)
		err = txn.Commit(context.Background())
		c.Assert(err, IsNil)
		r := tk.MustQuery(selectSQL)
		r.Check(testutil.RowsWithSep("|", tt.expected...))
		tk.MustExec(deleteSQL)
	}
}

func (s *testSuiteP1) TestSelectWithoutFrom(c *C) {
	tk := testkit.NewTestKit(c, s.store)
	tk.MustExec("use test")

	r := tk.MustQuery("select 1 + 2*3;")
	r.Check(testkit.Rows("7"))

	r = tk.MustQuery(`select _utf8"string";`)
	r.Check(testkit.Rows("string"))

	r = tk.MustQuery("select 1 order by 1;")
	r.Check(testkit.Rows("1"))
}

// TestSelectBackslashN Issue 3685.
func (s *testSuiteP1) TestSelectBackslashN(c *C) {
	tk := testkit.NewTestKit(c, s.store)

	sql := `select \N;`
	r := tk.MustQuery(sql)
	r.Check(testkit.Rows("<nil>"))
	rs, err := tk.Exec(sql)
	c.Check(err, IsNil)
	fields := rs.Fields()
	c.Check(len(fields), Equals, 1)
	c.Check(fields[0].Column.Name.O, Equals, "NULL")

	sql = `select "\N";`
	r = tk.MustQuery(sql)
	r.Check(testkit.Rows("N"))
	rs, err = tk.Exec(sql)
	c.Check(err, IsNil)
	fields = rs.Fields()
	c.Check(len(fields), Equals, 1)
	c.Check(fields[0].Column.Name.O, Equals, `N`)

	tk.MustExec("use test;")
	tk.MustExec("create table test (`\\N` int);")
	tk.MustExec("insert into test values (1);")
	tk.CheckExecResult(1, 0)
	sql = "select * from test;"
	r = tk.MustQuery(sql)
	r.Check(testkit.Rows("1"))
	rs, err = tk.Exec(sql)
	c.Check(err, IsNil)
	fields = rs.Fields()
	c.Check(len(fields), Equals, 1)
	c.Check(fields[0].Column.Name.O, Equals, `\N`)

	sql = `select \N from test;`
	r = tk.MustQuery(sql)
	r.Check(testkit.Rows("<nil>"))
	rs, err = tk.Exec(sql)
	c.Check(err, IsNil)
	fields = rs.Fields()
	c.Check(err, IsNil)
	c.Check(len(fields), Equals, 1)
	c.Check(fields[0].Column.Name.O, Equals, `NULL`)

	sql = `select (\N) from test;`
	r = tk.MustQuery(sql)
	r.Check(testkit.Rows("<nil>"))
	rs, err = tk.Exec(sql)
	c.Check(err, IsNil)
	fields = rs.Fields()
	c.Check(len(fields), Equals, 1)
	c.Check(fields[0].Column.Name.O, Equals, `NULL`)

	sql = "select `\\N` from test;"
	r = tk.MustQuery(sql)
	r.Check(testkit.Rows("1"))
	rs, err = tk.Exec(sql)
	c.Check(err, IsNil)
	fields = rs.Fields()
	c.Check(len(fields), Equals, 1)
	c.Check(fields[0].Column.Name.O, Equals, `\N`)

	sql = "select (`\\N`) from test;"
	r = tk.MustQuery(sql)
	r.Check(testkit.Rows("1"))
	rs, err = tk.Exec(sql)
	c.Check(err, IsNil)
	fields = rs.Fields()
	c.Check(len(fields), Equals, 1)
	c.Check(fields[0].Column.Name.O, Equals, `\N`)

	sql = `select '\N' from test;`
	r = tk.MustQuery(sql)
	r.Check(testkit.Rows("N"))
	rs, err = tk.Exec(sql)
	c.Check(err, IsNil)
	fields = rs.Fields()
	c.Check(len(fields), Equals, 1)
	c.Check(fields[0].Column.Name.O, Equals, `N`)

	sql = `select ('\N') from test;`
	r = tk.MustQuery(sql)
	r.Check(testkit.Rows("N"))
	rs, err = tk.Exec(sql)
	c.Check(err, IsNil)
	fields = rs.Fields()
	c.Check(len(fields), Equals, 1)
	c.Check(fields[0].Column.Name.O, Equals, `N`)
}

// TestSelectNull Issue #4053.
func (s *testSuiteP1) TestSelectNull(c *C) {
	tk := testkit.NewTestKit(c, s.store)

	sql := `select nUll;`
	r := tk.MustQuery(sql)
	r.Check(testkit.Rows("<nil>"))
	rs, err := tk.Exec(sql)
	c.Check(err, IsNil)
	fields := rs.Fields()
	c.Check(len(fields), Equals, 1)
	c.Check(fields[0].Column.Name.O, Equals, `NULL`)

	sql = `select (null);`
	r = tk.MustQuery(sql)
	r.Check(testkit.Rows("<nil>"))
	rs, err = tk.Exec(sql)
	c.Check(err, IsNil)
	fields = rs.Fields()
	c.Check(len(fields), Equals, 1)
	c.Check(fields[0].Column.Name.O, Equals, `NULL`)

	sql = `select null+NULL;`
	r = tk.MustQuery(sql)
	r.Check(testkit.Rows("<nil>"))
	rs, err = tk.Exec(sql)
	c.Check(err, IsNil)
	fields = rs.Fields()
	c.Check(err, IsNil)
	c.Check(len(fields), Equals, 1)
	c.Check(fields[0].Column.Name.O, Equals, `null+NULL`)
}

// TestSelectStringLiteral Issue #3686.
func (s *testSuiteP1) TestSelectStringLiteral(c *C) {
	tk := testkit.NewTestKit(c, s.store)

	sql := `select 'abc';`
	r := tk.MustQuery(sql)
	r.Check(testkit.Rows("abc"))
	rs, err := tk.Exec(sql)
	c.Check(err, IsNil)
	fields := rs.Fields()
	c.Check(len(fields), Equals, 1)
	c.Check(fields[0].Column.Name.O, Equals, `abc`)

	sql = `select (('abc'));`
	r = tk.MustQuery(sql)
	r.Check(testkit.Rows("abc"))
	rs, err = tk.Exec(sql)
	c.Check(err, IsNil)
	fields = rs.Fields()
	c.Check(len(fields), Equals, 1)
	c.Check(fields[0].Column.Name.O, Equals, `abc`)

	sql = `select 'abc'+'def';`
	r = tk.MustQuery(sql)
	r.Check(testkit.Rows("0"))
	rs, err = tk.Exec(sql)
	c.Check(err, IsNil)
	fields = rs.Fields()
	c.Check(len(fields), Equals, 1)
	c.Check(fields[0].Column.Name.O, Equals, `'abc'+'def'`)

	// Below checks whether leading invalid chars are trimmed.
	sql = "select '\n';"
	r = tk.MustQuery(sql)
	r.Check(testkit.Rows("\n"))
	rs, err = tk.Exec(sql)
	c.Check(err, IsNil)
	fields = rs.Fields()
	c.Check(len(fields), Equals, 1)
	c.Check(fields[0].Column.Name.O, Equals, "")

	sql = "select '\t   col';" // Lowercased letter is a valid char.
	rs, err = tk.Exec(sql)
	c.Check(err, IsNil)
	fields = rs.Fields()
	c.Check(len(fields), Equals, 1)
	c.Check(fields[0].Column.Name.O, Equals, "col")

	sql = "select '\t   Col';" // Uppercased letter is a valid char.
	rs, err = tk.Exec(sql)
	c.Check(err, IsNil)
	fields = rs.Fields()
	c.Check(len(fields), Equals, 1)
	c.Check(fields[0].Column.Name.O, Equals, "Col")

	sql = "select '\n\t   中文 col';" // Chinese char is a valid char.
	rs, err = tk.Exec(sql)
	c.Check(err, IsNil)
	fields = rs.Fields()
	c.Check(len(fields), Equals, 1)
	c.Check(fields[0].Column.Name.O, Equals, "中文 col")

	sql = "select ' \r\n  .col';" // Punctuation is a valid char.
	rs, err = tk.Exec(sql)
	c.Check(err, IsNil)
	fields = rs.Fields()
	c.Check(len(fields), Equals, 1)
	c.Check(fields[0].Column.Name.O, Equals, ".col")

	sql = "select '   😆col';" // Emoji is a valid char.
	rs, err = tk.Exec(sql)
	c.Check(err, IsNil)
	fields = rs.Fields()
	c.Check(len(fields), Equals, 1)
	c.Check(fields[0].Column.Name.O, Equals, "😆col")

	// Below checks whether trailing invalid chars are preserved.
	sql = `select 'abc   ';`
	rs, err = tk.Exec(sql)
	c.Check(err, IsNil)
	fields = rs.Fields()
	c.Check(len(fields), Equals, 1)
	c.Check(fields[0].Column.Name.O, Equals, "abc   ")

	sql = `select '  abc   123   ';`
	rs, err = tk.Exec(sql)
	c.Check(err, IsNil)
	fields = rs.Fields()
	c.Check(len(fields), Equals, 1)
	c.Check(fields[0].Column.Name.O, Equals, "abc   123   ")

	// Issue #4239.
	sql = `select 'a' ' ' 'string';`
	r = tk.MustQuery(sql)
	r.Check(testkit.Rows("a string"))
	rs, err = tk.Exec(sql)
	c.Check(err, IsNil)
	fields = rs.Fields()
	c.Check(len(fields), Equals, 1)
	c.Check(fields[0].Column.Name.O, Equals, "a")

	sql = `select 'a' " " "string";`
	r = tk.MustQuery(sql)
	r.Check(testkit.Rows("a string"))
	rs, err = tk.Exec(sql)
	c.Check(err, IsNil)
	fields = rs.Fields()
	c.Check(len(fields), Equals, 1)
	c.Check(fields[0].Column.Name.O, Equals, "a")

	sql = `select 'string' 'string';`
	r = tk.MustQuery(sql)
	r.Check(testkit.Rows("stringstring"))
	rs, err = tk.Exec(sql)
	c.Check(err, IsNil)
	fields = rs.Fields()
	c.Check(len(fields), Equals, 1)
	c.Check(fields[0].Column.Name.O, Equals, "string")

	sql = `select "ss" "a";`
	r = tk.MustQuery(sql)
	r.Check(testkit.Rows("ssa"))
	rs, err = tk.Exec(sql)
	c.Check(err, IsNil)
	fields = rs.Fields()
	c.Check(len(fields), Equals, 1)
	c.Check(fields[0].Column.Name.O, Equals, "ss")

	sql = `select "ss" "a" "b";`
	r = tk.MustQuery(sql)
	r.Check(testkit.Rows("ssab"))
	rs, err = tk.Exec(sql)
	c.Check(err, IsNil)
	fields = rs.Fields()
	c.Check(len(fields), Equals, 1)
	c.Check(fields[0].Column.Name.O, Equals, "ss")

	sql = `select "ss" "a" ' ' "b";`
	r = tk.MustQuery(sql)
	r.Check(testkit.Rows("ssa b"))
	rs, err = tk.Exec(sql)
	c.Check(err, IsNil)
	fields = rs.Fields()
	c.Check(len(fields), Equals, 1)
	c.Check(fields[0].Column.Name.O, Equals, "ss")

	sql = `select "ss" "a" ' ' "b" ' ' "d";`
	r = tk.MustQuery(sql)
	r.Check(testkit.Rows("ssa b d"))
	rs, err = tk.Exec(sql)
	c.Check(err, IsNil)
	fields = rs.Fields()
	c.Check(len(fields), Equals, 1)
	c.Check(fields[0].Column.Name.O, Equals, "ss")
}

func (s *testSuiteP1) TestSelectLimit(c *C) {
	tk := testkit.NewTestKit(c, s.store)
	tk.MustExec("use test")
	s.fillData(tk, "select_limit")

	tk.MustExec("insert INTO select_limit VALUES (3, \"hello\");")
	tk.CheckExecResult(1, 0)
	tk.MustExec("insert INTO select_limit VALUES (4, \"hello\");")
	tk.CheckExecResult(1, 0)

	r := tk.MustQuery("select * from select_limit limit 1;")
	r.Check(testkit.Rows("1 hello"))

	r = tk.MustQuery("select id from (select * from select_limit limit 1) k where id != 1;")
	r.Check(testkit.Rows())

	r = tk.MustQuery("select * from select_limit limit 18446744073709551615 offset 0;")
	r.Check(testkit.Rows("1 hello", "2 hello", "3 hello", "4 hello"))

	r = tk.MustQuery("select * from select_limit limit 18446744073709551615 offset 1;")
	r.Check(testkit.Rows("2 hello", "3 hello", "4 hello"))

	r = tk.MustQuery("select * from select_limit limit 18446744073709551615 offset 3;")
	r.Check(testkit.Rows("4 hello"))

	err := tk.ExecToErr("select * from select_limit limit 18446744073709551616 offset 3;")
	c.Assert(err, NotNil)
}

func (s *testSuiteP1) TestSelectOrderBy(c *C) {
	tk := testkit.NewTestKit(c, s.store)
	tk.MustExec("use test")
	s.fillData(tk, "select_order_test")

	// Test star field
	r := tk.MustQuery("select * from select_order_test where id = 1 order by id limit 1 offset 0;")
	r.Check(testkit.Rows("1 hello"))

	r = tk.MustQuery("select id from select_order_test order by id desc limit 1 ")
	r.Check(testkit.Rows("2"))

	r = tk.MustQuery("select id from select_order_test order by id + 1 desc limit 1 ")
	r.Check(testkit.Rows("2"))

	// Test limit
	r = tk.MustQuery("select * from select_order_test order by name, id limit 1 offset 0;")
	r.Check(testkit.Rows("1 hello"))

	// Test limit
	r = tk.MustQuery("select id as c1, name from select_order_test order by 2, id limit 1 offset 0;")
	r.Check(testkit.Rows("1 hello"))

	// Test limit overflow
	r = tk.MustQuery("select * from select_order_test order by name, id limit 100 offset 0;")
	r.Check(testkit.Rows("1 hello", "2 hello"))

	// Test offset overflow
	r = tk.MustQuery("select * from select_order_test order by name, id limit 1 offset 100;")
	r.Check(testkit.Rows())

	// Test limit exceeds int range.
	r = tk.MustQuery("select id from select_order_test order by name, id limit 18446744073709551615;")
	r.Check(testkit.Rows("1", "2"))

	// Test multiple field
	r = tk.MustQuery("select id, name from select_order_test where id = 1 group by id, name limit 1 offset 0;")
	r.Check(testkit.Rows("1 hello"))

	// Test limit + order by
	for i := 3; i <= 10; i += 1 {
		tk.MustExec(fmt.Sprintf("insert INTO select_order_test VALUES (%d, \"zz\");", i))
	}
	tk.MustExec("insert INTO select_order_test VALUES (10086, \"hi\");")
	for i := 11; i <= 20; i += 1 {
		tk.MustExec(fmt.Sprintf("insert INTO select_order_test VALUES (%d, \"hh\");", i))
	}
	for i := 21; i <= 30; i += 1 {
		tk.MustExec(fmt.Sprintf("insert INTO select_order_test VALUES (%d, \"zz\");", i))
	}
	tk.MustExec("insert INTO select_order_test VALUES (1501, \"aa\");")
	r = tk.MustQuery("select * from select_order_test order by name, id limit 1 offset 3;")
	r.Check(testkit.Rows("11 hh"))
	tk.MustExec("drop table select_order_test")
	tk.MustExec("drop table if exists t")
	tk.MustExec("create table t (c int, d int)")
	tk.MustExec("insert t values (1, 1)")
	tk.MustExec("insert t values (1, 2)")
	tk.MustExec("insert t values (1, 3)")
	r = tk.MustQuery("select 1-d as d from t order by d;")
	r.Check(testkit.Rows("-2", "-1", "0"))
	r = tk.MustQuery("select 1-d as d from t order by d + 1;")
	r.Check(testkit.Rows("0", "-1", "-2"))
	r = tk.MustQuery("select t.d from t order by d;")
	r.Check(testkit.Rows("1", "2", "3"))

	tk.MustExec("drop table if exists t")
	tk.MustExec("create table t (a int, b int, c int)")
	tk.MustExec("insert t values (1, 2, 3)")
	r = tk.MustQuery("select b from (select a,b from t order by a,c) t")
	r.Check(testkit.Rows("2"))
	r = tk.MustQuery("select b from (select a,b from t order by a,c limit 1) t")
	r.Check(testkit.Rows("2"))
	tk.MustExec("drop table if exists t")
	tk.MustExec("create table t(a int, b int, index idx(a))")
	tk.MustExec("insert into t values(1, 1), (2, 2)")
	tk.MustQuery("select * from t where 1 order by b").Check(testkit.Rows("1 1", "2 2"))
	tk.MustQuery("select * from t where a between 1 and 2 order by a desc").Check(testkit.Rows("2 2", "1 1"))

	// Test double read and topN is pushed down to first read plannercore.
	tk.MustExec("drop table if exists t")
	tk.MustExec("create table t(a int primary key, b int, c int, index idx(b))")
	tk.MustExec("insert into t values(1, 3, 1)")
	tk.MustExec("insert into t values(2, 2, 2)")
	tk.MustExec("insert into t values(3, 1, 3)")
	tk.MustQuery("select * from t use index(idx) order by a desc limit 1").Check(testkit.Rows("3 1 3"))

	// Test double read which needs to keep order.
	tk.MustExec("drop table if exists t")
	tk.MustExec("create table t(a int, b int, key b (b))")
	tk.Se.GetSessionVars().IndexLookupSize = 3
	for i := 0; i < 10; i++ {
		tk.MustExec(fmt.Sprintf("insert into t values(%d, %d)", i, 10-i))
	}
	tk.MustQuery("select a from t use index(b) order by b").Check(testkit.Rows("9", "8", "7", "6", "5", "4", "3", "2", "1", "0"))
}

func (s *testSuiteP1) TestOrderBy(c *C) {
	tk := testkit.NewTestKitWithInit(c, s.store)
	tk.MustExec("drop table if exists t")
	tk.MustExec("create table t (c1 int, c2 int, c3 varchar(20))")
	tk.MustExec("insert into t values (1, 2, 'abc'), (2, 1, 'bcd')")

	// Fix issue https://github.com/pingcap/tidb/issues/337
	tk.MustQuery("select c1 as a, c1 as b from t order by c1").Check(testkit.Rows("1 1", "2 2"))

	tk.MustQuery("select c1 as a, t.c1 as a from t order by a desc").Check(testkit.Rows("2 2", "1 1"))
	tk.MustQuery("select c1 as c2 from t order by c2").Check(testkit.Rows("1", "2"))
	tk.MustQuery("select sum(c1) from t order by sum(c1)").Check(testkit.Rows("3"))
	tk.MustQuery("select c1 as c2 from t order by c2 + 1").Check(testkit.Rows("2", "1"))

	// Order by position.
	tk.MustQuery("select * from t order by 1").Check(testkit.Rows("1 2 abc", "2 1 bcd"))
	tk.MustQuery("select * from t order by 2").Check(testkit.Rows("2 1 bcd", "1 2 abc"))

	// Order by binary.
	tk.MustQuery("select c1, c3 from t order by binary c1 desc").Check(testkit.Rows("2 bcd", "1 abc"))
	tk.MustQuery("select c1, c2 from t order by binary c3").Check(testkit.Rows("1 2", "2 1"))
}

func (s *testSuiteP1) TestSelectErrorRow(c *C) {
	tk := testkit.NewTestKit(c, s.store)
	tk.MustExec("use test")

	err := tk.ExecToErr("select row(1, 1) from test")
	c.Assert(err, NotNil)

	err = tk.ExecToErr("select * from test group by row(1, 1);")
	c.Assert(err, NotNil)

	err = tk.ExecToErr("select * from test order by row(1, 1);")
	c.Assert(err, NotNil)

	err = tk.ExecToErr("select * from test having row(1, 1);")
	c.Assert(err, NotNil)

	err = tk.ExecToErr("select (select 1, 1) from test;")
	c.Assert(err, NotNil)

	err = tk.ExecToErr("select * from test group by (select 1, 1);")
	c.Assert(err, NotNil)

	err = tk.ExecToErr("select * from test order by (select 1, 1);")
	c.Assert(err, NotNil)

	err = tk.ExecToErr("select * from test having (select 1, 1);")
	c.Assert(err, NotNil)
}

// TestIssue2612 is related with https://github.com/pingcap/tidb/issues/2612
func (s *testSuiteP1) TestIssue2612(c *C) {
	tk := testkit.NewTestKit(c, s.store)
	tk.MustExec("use test")
	tk.MustExec(`drop table if exists t`)
	tk.MustExec(`create table t (
		create_at datetime NOT NULL DEFAULT '1000-01-01 00:00:00',
		finish_at datetime NOT NULL DEFAULT '1000-01-01 00:00:00');`)
	tk.MustExec(`insert into t values ('2016-02-13 15:32:24',  '2016-02-11 17:23:22');`)
	rs, err := tk.Exec(`select timediff(finish_at, create_at) from t;`)
	c.Assert(err, IsNil)
	req := rs.NewChunk()
	err = rs.Next(context.Background(), req)
	c.Assert(err, IsNil)
	c.Assert(req.GetRow(0).GetDuration(0, 0).String(), Equals, "-46:09:02")
	rs.Close()
}

// TestIssue345 is related with https://github.com/pingcap/tidb/issues/345
func (s *testSuiteP1) TestIssue345(c *C) {
	tk := testkit.NewTestKit(c, s.store)
	tk.MustExec("use test")
	tk.MustExec(`drop table if exists t1, t2`)
	tk.MustExec(`create table t1 (c1 int);`)
	tk.MustExec(`create table t2 (c2 int);`)
	tk.MustExec(`insert into t1 values (1);`)
	tk.MustExec(`insert into t2 values (2);`)
	tk.MustExec(`update t1, t2 set t1.c1 = 2, t2.c2 = 1;`)
	tk.MustExec(`update t1, t2 set c1 = 2, c2 = 1;`)
	tk.MustExec(`update t1 as a, t2 as b set a.c1 = 2, b.c2 = 1;`)

	// Check t1 content
	r := tk.MustQuery("SELECT * FROM t1;")
	r.Check(testkit.Rows("2"))
	// Check t2 content
	r = tk.MustQuery("SELECT * FROM t2;")
	r.Check(testkit.Rows("1"))

	tk.MustExec(`update t1 as a, t2 as t1 set a.c1 = 1, t1.c2 = 2;`)
	// Check t1 content
	r = tk.MustQuery("SELECT * FROM t1;")
	r.Check(testkit.Rows("1"))
	// Check t2 content
	r = tk.MustQuery("SELECT * FROM t2;")
	r.Check(testkit.Rows("2"))

	_, err := tk.Exec(`update t1 as a, t2 set t1.c1 = 10;`)
	c.Assert(err, NotNil)
}

func (s *testSuiteP1) TestIssue5055(c *C) {
	tk := testkit.NewTestKit(c, s.store)
	tk.MustExec("use test")
	tk.MustExec(`drop table if exists t1, t2`)
	tk.MustExec(`create table t1 (a int);`)
	tk.MustExec(`create table t2 (a int);`)
	tk.MustExec(`insert into t1 values(1);`)
	tk.MustExec(`insert into t2 values(1);`)
	result := tk.MustQuery("select tbl1.* from (select t1.a, 1 from t1) tbl1 left join t2 tbl2 on tbl1.a = tbl2.a order by tbl1.a desc limit 1;")
	result.Check(testkit.Rows("1 1"))
}

func (s *testSuiteWithData) TestSetOperation(c *C) {
	tk := testkit.NewTestKit(c, s.store)
	tk.MustExec(`use test`)
	tk.MustExec(`drop table if exists t1, t2, t3`)
	tk.MustExec(`create table t1(a int)`)
	tk.MustExec(`create table t2 like t1`)
	tk.MustExec(`create table t3 like t1`)
	tk.MustExec(`insert into t1 values (1),(1),(2),(3),(null)`)
	tk.MustExec(`insert into t2 values (1),(2),(null),(null)`)
	tk.MustExec(`insert into t3 values (2),(3)`)

	var input []string
	var output []struct {
		SQL  string
		Plan []string
		Res  []string
	}
	s.testData.GetTestCases(c, &input, &output)
	for i, tt := range input {
		s.testData.OnRecord(func() {
			output[i].SQL = tt
			output[i].Plan = s.testData.ConvertRowsToStrings(tk.MustQuery("explain " + tt).Rows())
			output[i].Res = s.testData.ConvertRowsToStrings(tk.MustQuery(tt).Sort().Rows())
		})
		tk.MustQuery("explain " + tt).Check(testkit.Rows(output[i].Plan...))
		tk.MustQuery(tt).Sort().Check(testkit.Rows(output[i].Res...))
	}
}

func (s *testSuiteWithData) TestSetOperationOnDiffColType(c *C) {
	tk := testkit.NewTestKit(c, s.store)
	tk.MustExec(`use test`)
	tk.MustExec(`drop table if exists t1, t2, t3`)
	tk.MustExec(`create table t1(a int, b int)`)
	tk.MustExec(`create table t2(a int, b varchar(20))`)
	tk.MustExec(`create table t3(a int, b decimal(30,10))`)
	tk.MustExec(`insert into t1 values (1,1),(1,1),(2,2),(3,3),(null,null)`)
	tk.MustExec(`insert into t2 values (1,'1'),(2,'2'),(null,null),(null,'3')`)
	tk.MustExec(`insert into t3 values (2,2.1),(3,3)`)

	var input []string
	var output []struct {
		SQL  string
		Plan []string
		Res  []string
	}
	s.testData.GetTestCases(c, &input, &output)
	for i, tt := range input {
		s.testData.OnRecord(func() {
			output[i].SQL = tt
			output[i].Plan = s.testData.ConvertRowsToStrings(tk.MustQuery("explain " + tt).Rows())
			output[i].Res = s.testData.ConvertRowsToStrings(tk.MustQuery(tt).Sort().Rows())
		})
		tk.MustQuery("explain " + tt).Check(testkit.Rows(output[i].Plan...))
		tk.MustQuery(tt).Sort().Check(testkit.Rows(output[i].Res...))
	}
}

func (s *testSuiteP2) TestUnion(c *C) {
	tk := testkit.NewTestKit(c, s.store)
	tk.MustExec("use test")

	testSQL := `drop table if exists union_test; create table union_test(id int);`
	tk.MustExec(testSQL)

	testSQL = `drop table if exists union_test;`
	tk.MustExec(testSQL)
	testSQL = `create table union_test(id int);`
	tk.MustExec(testSQL)
	testSQL = `insert union_test values (1),(2)`
	tk.MustExec(testSQL)

	testSQL = `select * from (select id from union_test union select id from union_test) t order by id;`
	r := tk.MustQuery(testSQL)
	r.Check(testkit.Rows("1", "2"))

	r = tk.MustQuery("select 1 union all select 1")
	r.Check(testkit.Rows("1", "1"))

	r = tk.MustQuery("select 1 union all select 1 union select 1")
	r.Check(testkit.Rows("1"))

	r = tk.MustQuery("select 1 as a union (select 2) order by a limit 1")
	r.Check(testkit.Rows("1"))

	r = tk.MustQuery("select 1 as a union (select 2) order by a limit 1, 1")
	r.Check(testkit.Rows("2"))

	r = tk.MustQuery("select id from union_test union all (select 1) order by id desc")
	r.Check(testkit.Rows("2", "1", "1"))

	r = tk.MustQuery("select id as a from union_test union (select 1) order by a desc")
	r.Check(testkit.Rows("2", "1"))

	r = tk.MustQuery(`select null as a union (select "abc") order by a`)
	r.Check(testkit.Rows("<nil>", "abc"))

	r = tk.MustQuery(`select "abc" as a union (select 1) order by a`)
	r.Check(testkit.Rows("1", "abc"))

	tk.MustExec("drop table if exists t1")
	tk.MustExec("create table t1 (c int, d int)")
	tk.MustExec("insert t1 values (NULL, 1)")
	tk.MustExec("insert t1 values (1, 1)")
	tk.MustExec("insert t1 values (1, 2)")
	tk.MustExec("drop table if exists t2")
	tk.MustExec("create table t2 (c int, d int)")
	tk.MustExec("insert t2 values (1, 3)")
	tk.MustExec("insert t2 values (1, 1)")
	tk.MustExec("drop table if exists t3")
	tk.MustExec("create table t3 (c int, d int)")
	tk.MustExec("insert t3 values (3, 2)")
	tk.MustExec("insert t3 values (4, 3)")
	r = tk.MustQuery(`select sum(c1), c2 from (select c c1, d c2 from t1 union all select d c1, c c2 from t2 union all select c c1, d c2 from t3) x group by c2 order by c2`)
	r.Check(testkit.Rows("5 1", "4 2", "4 3"))

	tk.MustExec("drop table if exists t1, t2, t3")
	tk.MustExec("create table t1 (a int primary key)")
	tk.MustExec("create table t2 (a int primary key)")
	tk.MustExec("create table t3 (a int primary key)")
	tk.MustExec("insert t1 values (7), (8)")
	tk.MustExec("insert t2 values (1), (9)")
	tk.MustExec("insert t3 values (2), (3)")
	r = tk.MustQuery("select * from t1 union all select * from t2 union all (select * from t3) order by a limit 2")
	r.Check(testkit.Rows("1", "2"))

	tk.MustExec("drop table if exists t1, t2")
	tk.MustExec("create table t1 (a int)")
	tk.MustExec("create table t2 (a int)")
	tk.MustExec("insert t1 values (2), (1)")
	tk.MustExec("insert t2 values (3), (4)")
	r = tk.MustQuery("select * from t1 union all (select * from t2) order by a limit 1")
	r.Check(testkit.Rows("1"))
	r = tk.MustQuery("select (select * from t1 where a != t.a union all (select * from t2 where a != t.a) order by a limit 1) from t1 t")
	r.Check(testkit.Rows("1", "2"))

	tk.MustExec("drop table if exists t")
	tk.MustExec("create table t (id int unsigned primary key auto_increment, c1 int, c2 int, index c1_c2 (c1, c2))")
	tk.MustExec("insert into t (c1, c2) values (1, 1)")
	tk.MustExec("insert into t (c1, c2) values (1, 2)")
	tk.MustExec("insert into t (c1, c2) values (2, 3)")
	r = tk.MustQuery("select * from (select * from t where t.c1 = 1 union select * from t where t.id = 1) s order by s.id")
	r.Check(testkit.Rows("1 1 1", "2 1 2"))

	tk.MustExec("drop table if exists t")
	tk.MustExec("CREATE TABLE t (f1 DATE)")
	tk.MustExec("INSERT INTO t VALUES ('1978-11-26')")
	r = tk.MustQuery("SELECT f1+0 FROM t UNION SELECT f1+0 FROM t")
	r.Check(testkit.Rows("19781126"))

	tk.MustExec("drop table if exists t")
	tk.MustExec("CREATE TABLE t (a int, b int)")
	tk.MustExec("INSERT INTO t VALUES ('1', '1')")
	r = tk.MustQuery("select b from (SELECT * FROM t UNION ALL SELECT a, b FROM t order by a) t")
	r.Check(testkit.Rows("1", "1"))

	tk.MustExec("drop table if exists t")
	tk.MustExec("CREATE TABLE t (a DECIMAL(4,2))")
	tk.MustExec("INSERT INTO t VALUE(12.34)")
	r = tk.MustQuery("SELECT 1 AS c UNION select a FROM t")
	r.Sort().Check(testkit.Rows("1.00", "12.34"))

	// #issue3771
	r = tk.MustQuery("SELECT 'a' UNION SELECT CONCAT('a', -4)")
	r.Sort().Check(testkit.Rows("a", "a-4"))

	// test race
	tk.MustQuery("SELECT @x:=0 UNION ALL SELECT @x:=0 UNION ALL SELECT @x")

	// test field tp
	tk.MustExec("drop table if exists t1, t2")
	tk.MustExec("CREATE TABLE t1 (a date)")
	tk.MustExec("CREATE TABLE t2 (a date)")
	tk.MustExec("SELECT a from t1 UNION select a FROM t2")
	tk.MustQuery("show create table t1").Check(testkit.Rows("t1 CREATE TABLE `t1` (\n" + "  `a` date DEFAULT NULL\n" + ") ENGINE=InnoDB DEFAULT CHARSET=utf8mb4 COLLATE=utf8mb4_bin"))

	// Move from session test.
	tk.MustExec("drop table if exists t1, t2")
	tk.MustExec("create table t1 (c double);")
	tk.MustExec("create table t2 (c double);")
	tk.MustExec("insert into t1 value (73);")
	tk.MustExec("insert into t2 value (930);")
	// If set unspecified column flen to 0, it will cause bug in union.
	// This test is used to prevent the bug reappear.
	tk.MustQuery("select c from t1 union (select c from t2) order by c").Check(testkit.Rows("73", "930"))

	// issue 5703
	tk.MustExec("drop table if exists t")
	tk.MustExec("create table t(a date)")
	tk.MustExec("insert into t value ('2017-01-01'), ('2017-01-02')")
	r = tk.MustQuery("(select a from t where a < 0) union (select a from t where a > 0) order by a")
	r.Check(testkit.Rows("2017-01-01", "2017-01-02"))

	tk.MustExec("drop table if exists t")
	tk.MustExec("create table t(a int)")
	tk.MustExec("insert into t value(0),(0)")
	tk.MustQuery("select 1 from (select a from t union all select a from t) tmp").Check(testkit.Rows("1", "1", "1", "1"))
	tk.MustQuery("select 10 as a from dual union select a from t order by a desc limit 1 ").Check(testkit.Rows("10"))
	tk.MustQuery("select -10 as a from dual union select a from t order by a limit 1 ").Check(testkit.Rows("-10"))
	tk.MustQuery("select count(1) from (select a from t union all select a from t) tmp").Check(testkit.Rows("4"))

	err := tk.ExecToErr("select 1 from (select a from t limit 1 union all select a from t limit 1) tmp")
	c.Assert(err, NotNil)
	terr := errors.Cause(err).(*terror.Error)
	c.Assert(terr.Code(), Equals, errors.ErrCode(mysql.ErrWrongUsage))

	err = tk.ExecToErr("select 1 from (select a from t order by a union all select a from t limit 1) tmp")
	c.Assert(err, NotNil)
	terr = errors.Cause(err).(*terror.Error)
	c.Assert(terr.Code(), Equals, errors.ErrCode(mysql.ErrWrongUsage))

	_, err = tk.Exec("(select a from t order by a) union all select a from t limit 1 union all select a from t limit 1")
	c.Assert(terror.ErrorEqual(err, plannercore.ErrWrongUsage), IsTrue, Commentf("err %v", err))

	_, err = tk.Exec("(select a from t limit 1) union all select a from t limit 1")
	c.Assert(err, IsNil)
	_, err = tk.Exec("(select a from t order by a) union all select a from t order by a")
	c.Assert(err, IsNil)

	tk.MustExec("drop table if exists t")
	tk.MustExec("create table t(a int)")
	tk.MustExec("insert into t value(1),(2),(3)")

	tk.MustQuery("(select a from t order by a limit 2) union all (select a from t order by a desc limit 2) order by a desc limit 1,2").Check(testkit.Rows("2", "2"))
	tk.MustQuery("select a from t union all select a from t order by a desc limit 5").Check(testkit.Rows("3", "3", "2", "2", "1"))
	tk.MustQuery("(select a from t order by a desc limit 2) union all select a from t group by a order by a").Check(testkit.Rows("1", "2", "2", "3", "3"))
	tk.MustQuery("(select a from t order by a desc limit 2) union all select 33 as a order by a desc limit 2").Check(testkit.Rows("33", "3"))

	tk.MustQuery("select 1 union select 1 union all select 1").Check(testkit.Rows("1", "1"))
	tk.MustQuery("select 1 union all select 1 union select 1").Check(testkit.Rows("1"))

	tk.MustExec("drop table if exists t1, t2")
	tk.MustExec(`create table t1(a bigint, b bigint);`)
	tk.MustExec(`create table t2(a bigint, b bigint);`)
	tk.MustExec(`insert into t1 values(1, 1);`)
	tk.MustExec(`insert into t1 select * from t1;`)
	tk.MustExec(`insert into t1 select * from t1;`)
	tk.MustExec(`insert into t1 select * from t1;`)
	tk.MustExec(`insert into t1 select * from t1;`)
	tk.MustExec(`insert into t1 select * from t1;`)
	tk.MustExec(`insert into t1 select * from t1;`)
	tk.MustExec(`insert into t2 values(1, 1);`)
	tk.MustExec(`set @@tidb_init_chunk_size=2;`)
	tk.MustExec(`set @@sql_mode="";`)
	tk.MustQuery(`select count(*) from (select t1.a, t1.b from t1 left join t2 on t1.a=t2.a union all select t1.a, t1.a from t1 left join t2 on t1.a=t2.a) tmp;`).Check(testkit.Rows("128"))
	tk.MustQuery(`select tmp.a, count(*) from (select t1.a, t1.b from t1 left join t2 on t1.a=t2.a union all select t1.a, t1.a from t1 left join t2 on t1.a=t2.a) tmp;`).Check(testkit.Rows("1 128"))

	tk.MustExec("drop table if exists t")
	tk.MustExec("create table t(a int, b int)")
	tk.MustExec("insert into t value(1 ,2)")
	tk.MustQuery("select a, b from (select a, 0 as d, b from t union all select a, 0 as d, b from t) test;").Check(testkit.Rows("1 2", "1 2"))

	// #issue 8141
	tk.MustExec("drop table if exists t1")
	tk.MustExec("create table t1(a int, b int)")
	tk.MustExec("insert into t1 value(1,2),(1,1),(2,2),(2,2),(3,2),(3,2)")
	tk.MustExec("set @@tidb_init_chunk_size=2;")
	tk.MustQuery("select count(*) from (select a as c, a as d from t1 union all select a, b from t1) t;").Check(testkit.Rows("12"))

	// #issue 8189 and #issue 8199
	tk.MustExec("drop table if exists t1")
	tk.MustExec("drop table if exists t2")
	tk.MustExec("CREATE TABLE t1 (a int not null, b char (10) not null)")
	tk.MustExec("insert into t1 values(1,'a'),(2,'b'),(3,'c'),(3,'c')")
	tk.MustExec("CREATE TABLE t2 (a int not null, b char (10) not null)")
	tk.MustExec("insert into t2 values(1,'a'),(2,'b'),(3,'c'),(3,'c')")
	tk.MustQuery("select a from t1 union select a from t1 order by (select a+1);").Check(testkit.Rows("1", "2", "3"))

	// #issue 8201
	for i := 0; i < 4; i++ {
		tk.MustQuery("SELECT(SELECT 0 AS a FROM dual UNION SELECT 1 AS a FROM dual ORDER BY a ASC  LIMIT 1) AS dev").Check(testkit.Rows("0"))
	}

	// #issue 8231
	tk.MustExec("drop table if exists t1")
	tk.MustExec("CREATE TABLE t1 (uid int(1))")
	tk.MustExec("INSERT INTO t1 SELECT 150")
	tk.MustQuery("SELECT 'a' UNION SELECT uid FROM t1 order by 1 desc;").Check(testkit.Rows("a", "150"))

	// #issue 8196
	tk.MustExec("drop table if exists t1")
	tk.MustExec("drop table if exists t2")
	tk.MustExec("CREATE TABLE t1 (a int not null, b char (10) not null)")
	tk.MustExec("insert into t1 values(1,'a'),(2,'b'),(3,'c'),(3,'c')")
	tk.MustExec("CREATE TABLE t2 (a int not null, b char (10) not null)")
	tk.MustExec("insert into t2 values(3,'c'),(4,'d'),(5,'f'),(6,'e')")
	tk.MustExec("analyze table t1")
	tk.MustExec("analyze table t2")
	_, err = tk.Exec("(select a,b from t1 limit 2) union all (select a,b from t2 order by a limit 1) order by t1.b")
	c.Assert(err.Error(), Equals, "[planner:1250]Table 't1' from one of the SELECTs cannot be used in global ORDER clause")

	// #issue 9900
	tk.MustExec("drop table if exists t")
	tk.MustExec("create table t(a int, b decimal(6, 3))")
	tk.MustExec("insert into t values(1, 1.000)")
	tk.MustQuery("select count(distinct a), sum(distinct a), avg(distinct a) from (select a from t union all select b from t) tmp;").Check(testkit.Rows("1 1.000 1.0000000"))
}

func (s *testSuite2) TestUnionLimit(c *C) {
	tk := testkit.NewTestKit(c, s.store)
	tk.MustExec("use test")
	tk.MustExec("drop table if exists union_limit")
	tk.MustExec("create table union_limit (id int) partition by hash(id) partitions 30")
	for i := 0; i < 60; i++ {
		tk.MustExec(fmt.Sprintf("insert into union_limit values (%d)", i))
	}
	// Cover the code for worker count limit in the union executor.
	tk.MustQuery("select * from union_limit limit 10")
}

func (s *testSuiteP1) TestNeighbouringProj(c *C) {
	tk := testkit.NewTestKit(c, s.store)
	tk.MustExec("use test")

	tk.MustExec("drop table if exists t1, t2")
	tk.MustExec("create table t1(a int, b int)")
	tk.MustExec("create table t2(a int, b int)")
	tk.MustExec("insert into t1 value(1, 1), (2, 2)")
	tk.MustExec("insert into t2 value(1, 1), (2, 2)")
	tk.MustQuery("select sum(c) from (select t1.a as a, t1.a as c, length(t1.b) from t1  union select a, b, b from t2) t;").Check(testkit.Rows("5"))

	tk.MustExec("drop table if exists t")
	tk.MustExec("create table t(a bigint, b bigint, c bigint);")
	tk.MustExec("insert into t values(1, 1, 1), (2, 2, 2), (3, 3, 3);")
	rs := tk.MustQuery("select cast(count(a) as signed), a as another, a from t group by a order by cast(count(a) as signed), a limit 10;")
	rs.Check(testkit.Rows("1 1 1", "1 2 2", "1 3 3"))
}

func (s *testSuiteP1) TestIn(c *C) {
	tk := testkit.NewTestKit(c, s.store)
	tk.MustExec("use test")
	tk.MustExec(`drop table if exists t`)
	tk.MustExec(`create table t (c1 int primary key, c2 int, key c (c2));`)
	for i := 0; i <= 200; i++ {
		tk.MustExec(fmt.Sprintf("insert t values(%d, %d)", i, i))
	}
	queryStr := `select c2 from t where c1 in ('7', '10', '112', '111', '98', '106', '100', '9', '18', '17') order by c2`
	r := tk.MustQuery(queryStr)
	r.Check(testkit.Rows("7", "9", "10", "17", "18", "98", "100", "106", "111", "112"))

	queryStr = `select c2 from t where c1 in ('7a')`
	tk.MustQuery(queryStr).Check(testkit.Rows("7"))
}

func (s *testSuiteP1) TestTablePKisHandleScan(c *C) {
	tk := testkit.NewTestKit(c, s.store)
	tk.MustExec("use test")
	tk.MustExec("drop table if exists t")
	tk.MustExec("create table t (a int PRIMARY KEY AUTO_INCREMENT)")
	tk.MustExec("insert t values (),()")
	tk.MustExec("insert t values (-100),(0)")

	tests := []struct {
		sql    string
		result [][]interface{}
	}{
		{
			"select * from t",
			testkit.Rows("-100", "1", "2", "3"),
		},
		{
			"select * from t where a = 1",
			testkit.Rows("1"),
		},
		{
			"select * from t where a != 1",
			testkit.Rows("-100", "2", "3"),
		},
		{
			"select * from t where a >= '1.1'",
			testkit.Rows("2", "3"),
		},
		{
			"select * from t where a < '1.1'",
			testkit.Rows("-100", "1"),
		},
		{
			"select * from t where a > '-100.1' and a < 2",
			testkit.Rows("-100", "1"),
		},
		{
			"select * from t where a is null",
			testkit.Rows(),
		}, {
			"select * from t where a is true",
			testkit.Rows("-100", "1", "2", "3"),
		}, {
			"select * from t where a is false",
			testkit.Rows(),
		},
		{
			"select * from t where a in (1, 2)",
			testkit.Rows("1", "2"),
		},
		{
			"select * from t where a between 1 and 2",
			testkit.Rows("1", "2"),
		},
	}

	for _, tt := range tests {
		result := tk.MustQuery(tt.sql)
		result.Check(tt.result)
	}
}

func (s *testSuite8) TestIndexScan(c *C) {
	tk := testkit.NewTestKit(c, s.store)
	tk.MustExec("use test")
	tk.MustExec("drop table if exists t")
	tk.MustExec("create table t (a int unique)")
	tk.MustExec("insert t values (-1), (2), (3), (5), (6), (7), (8), (9)")
	result := tk.MustQuery("select a from t where a < 0 or (a >= 2.1 and a < 5.1) or ( a > 5.9 and a <= 7.9) or a > '8.1'")
	result.Check(testkit.Rows("-1", "3", "5", "6", "7", "9"))
	tk.MustExec("drop table if exists t")
	tk.MustExec("create table t (a int unique)")
	tk.MustExec("insert t values (0)")
	result = tk.MustQuery("select NULL from t ")
	result.Check(testkit.Rows("<nil>"))
	// test for double read
	tk.MustExec("drop table if exists t")
	tk.MustExec("create table t (a int unique, b int)")
	tk.MustExec("insert t values (5, 0)")
	tk.MustExec("insert t values (4, 0)")
	tk.MustExec("insert t values (3, 0)")
	tk.MustExec("insert t values (2, 0)")
	tk.MustExec("insert t values (1, 0)")
	tk.MustExec("insert t values (0, 0)")
	result = tk.MustQuery("select * from t order by a limit 3")
	result.Check(testkit.Rows("0 0", "1 0", "2 0"))
	tk.MustExec("drop table if exists t")
	tk.MustExec("create table t (a int unique, b int)")
	tk.MustExec("insert t values (0, 1)")
	tk.MustExec("insert t values (1, 2)")
	tk.MustExec("insert t values (2, 1)")
	tk.MustExec("insert t values (3, 2)")
	tk.MustExec("insert t values (4, 1)")
	tk.MustExec("insert t values (5, 2)")
	result = tk.MustQuery("select * from t where a < 5 and b = 1 limit 2")
	result.Check(testkit.Rows("0 1", "2 1"))
	tk.MustExec("drop table if exists tab1")
	tk.MustExec("CREATE TABLE tab1(pk INTEGER PRIMARY KEY, col0 INTEGER, col1 FLOAT, col3 INTEGER, col4 FLOAT)")
	tk.MustExec("CREATE INDEX idx_tab1_0 on tab1 (col0)")
	tk.MustExec("CREATE INDEX idx_tab1_1 on tab1 (col1)")
	tk.MustExec("CREATE INDEX idx_tab1_3 on tab1 (col3)")
	tk.MustExec("CREATE INDEX idx_tab1_4 on tab1 (col4)")
	tk.MustExec("INSERT INTO tab1 VALUES(1,37,20.85,30,10.69)")
	result = tk.MustQuery("SELECT pk FROM tab1 WHERE ((col3 <= 6 OR col3 < 29 AND (col0 < 41)) OR col3 > 42) AND col1 >= 96.1 AND col3 = 30 AND col3 > 17 AND (col0 BETWEEN 36 AND 42)")
	result.Check(testkit.Rows())
	tk.MustExec("drop table if exists tab1")
	tk.MustExec("CREATE TABLE tab1(pk INTEGER PRIMARY KEY, a INTEGER, b INTEGER)")
	tk.MustExec("CREATE INDEX idx_tab1_0 on tab1 (a)")
	tk.MustExec("INSERT INTO tab1 VALUES(1,1,1)")
	tk.MustExec("INSERT INTO tab1 VALUES(2,2,1)")
	tk.MustExec("INSERT INTO tab1 VALUES(3,1,2)")
	tk.MustExec("INSERT INTO tab1 VALUES(4,2,2)")
	result = tk.MustQuery("SELECT * FROM tab1 WHERE pk <= 3 AND a = 1")
	result.Check(testkit.Rows("1 1 1", "3 1 2"))
	result = tk.MustQuery("SELECT * FROM tab1 WHERE pk <= 4 AND a = 1 AND b = 2")
	result.Check(testkit.Rows("3 1 2"))
	tk.MustExec("CREATE INDEX idx_tab1_1 on tab1 (b, a)")
	result = tk.MustQuery("SELECT pk FROM tab1 WHERE b > 1")
	result.Check(testkit.Rows("3", "4"))

	tk.MustExec("drop table if exists t")
	tk.MustExec("CREATE TABLE t (a varchar(3), index(a))")
	tk.MustExec("insert t values('aaa'), ('aab')")
	result = tk.MustQuery("select * from t where a >= 'aaaa' and a < 'aabb'")
	result.Check(testkit.Rows("aab"))

	tk.MustExec("drop table if exists t")
	tk.MustExec("CREATE TABLE t (a int primary key, b int, c int, index(c))")
	tk.MustExec("insert t values(1, 1, 1), (2, 2, 2), (4, 4, 4), (3, 3, 3), (5, 5, 5)")
	// Test for double read and top n.
	result = tk.MustQuery("select a from t where c >= 2 order by b desc limit 1")
	result.Check(testkit.Rows("5"))

	tk.MustExec("drop table if exists t")
	tk.MustExec("create table t(a varchar(50) primary key, b int, c int, index idx(b))")
	tk.MustExec("insert into t values('aa', 1, 1)")
	tk.MustQuery("select * from t use index(idx) where a > 'a'").Check(testkit.Rows("aa 1 1"))

	// fix issue9636
	tk.MustExec("drop table if exists t")
	tk.MustExec("CREATE TABLE `t` (a int, KEY (a))")
	result = tk.MustQuery(`SELECT * FROM (SELECT * FROM (SELECT a as d FROM t WHERE a IN ('100')) AS x WHERE x.d < "123" ) tmp_count`)
	result.Check(testkit.Rows())
}

func (s *testSuiteP1) TestIndexReverseOrder(c *C) {
	tk := testkit.NewTestKit(c, s.store)
	tk.MustExec("use test")
	tk.MustExec("drop table if exists t")
	tk.MustExec("create table t (a int primary key auto_increment, b int, index idx (b))")
	tk.MustExec("insert t (b) values (0), (1), (2), (3), (4), (5), (6), (7), (8), (9)")
	result := tk.MustQuery("select b from t order by b desc")
	result.Check(testkit.Rows("9", "8", "7", "6", "5", "4", "3", "2", "1", "0"))
	result = tk.MustQuery("select b from t where b <3 or (b >=6 and b < 8) order by b desc")
	result.Check(testkit.Rows("7", "6", "2", "1", "0"))

	tk.MustExec("drop table if exists t")
	tk.MustExec("create table t (a int, b int, index idx (b, a))")
	tk.MustExec("insert t values (0, 2), (1, 2), (2, 2), (0, 1), (1, 1), (2, 1), (0, 0), (1, 0), (2, 0)")
	result = tk.MustQuery("select b, a from t order by b, a desc")
	result.Check(testkit.Rows("0 2", "0 1", "0 0", "1 2", "1 1", "1 0", "2 2", "2 1", "2 0"))
}

func (s *testSuiteP1) TestTableReverseOrder(c *C) {
	tk := testkit.NewTestKit(c, s.store)
	tk.MustExec("use test")
	tk.MustExec("drop table if exists t")
	tk.MustExec("create table t (a int primary key auto_increment, b int)")
	tk.MustExec("insert t (b) values (1), (2), (3), (4), (5), (6), (7), (8), (9)")
	result := tk.MustQuery("select b from t order by a desc")
	result.Check(testkit.Rows("9", "8", "7", "6", "5", "4", "3", "2", "1"))
	result = tk.MustQuery("select a from t where a <3 or (a >=6 and a < 8) order by a desc")
	result.Check(testkit.Rows("7", "6", "2", "1"))
}

func (s *testSuiteP1) TestDefaultNull(c *C) {
	tk := testkit.NewTestKit(c, s.store)
	tk.MustExec("use test")
	tk.MustExec("drop table if exists t")
	tk.MustExec("create table t (a int primary key auto_increment, b int default 1, c int)")
	tk.MustExec("insert t values ()")
	tk.MustQuery("select * from t").Check(testkit.Rows("1 1 <nil>"))
	tk.MustExec("update t set b = NULL where a = 1")
	tk.MustQuery("select * from t").Check(testkit.Rows("1 <nil> <nil>"))
	tk.MustExec("update t set c = 1")
	tk.MustQuery("select * from t ").Check(testkit.Rows("1 <nil> 1"))
	tk.MustExec("delete from t where a = 1")
	tk.MustExec("insert t (a) values (1)")
	tk.MustQuery("select * from t").Check(testkit.Rows("1 1 <nil>"))
}

func (s *testSuiteP1) TestUnsignedPKColumn(c *C) {
	tk := testkit.NewTestKit(c, s.store)
	tk.MustExec("use test")
	tk.MustExec("drop table if exists t")
	tk.MustExec("create table t (a int unsigned primary key, b int, c int, key idx_ba (b, c, a));")
	tk.MustExec("insert t values (1, 1, 1)")
	result := tk.MustQuery("select * from t;")
	result.Check(testkit.Rows("1 1 1"))
	tk.MustExec("update t set c=2 where a=1;")
	result = tk.MustQuery("select * from t where b=1;")
	result.Check(testkit.Rows("1 1 2"))
}

func (s *testSuiteP1) TestJSON(c *C) {
	tk := testkit.NewTestKit(c, s.store)

	tk.MustExec("use test")
	tk.MustExec("drop table if exists test_json")
	tk.MustExec("create table test_json (id int, a json)")
	tk.MustExec(`insert into test_json (id, a) values (1, '{"a":[1,"2",{"aa":"bb"},4],"b":true}')`)
	tk.MustExec(`insert into test_json (id, a) values (2, "null")`)
	tk.MustExec(`insert into test_json (id, a) values (3, null)`)
	tk.MustExec(`insert into test_json (id, a) values (4, 'true')`)
	tk.MustExec(`insert into test_json (id, a) values (5, '3')`)
	tk.MustExec(`insert into test_json (id, a) values (5, '4.0')`)
	tk.MustExec(`insert into test_json (id, a) values (6, '"string"')`)

	result := tk.MustQuery(`select tj.a from test_json tj order by tj.id`)
	result.Check(testkit.Rows(`{"a": [1, "2", {"aa": "bb"}, 4], "b": true}`, "null", "<nil>", "true", "3", "4", `"string"`))

	// Check json_type function
	result = tk.MustQuery(`select json_type(a) from test_json tj order by tj.id`)
	result.Check(testkit.Rows("OBJECT", "NULL", "<nil>", "BOOLEAN", "INTEGER", "DOUBLE", "STRING"))

	// Check json compare with primitives.
	result = tk.MustQuery(`select a from test_json tj where a = 3`)
	result.Check(testkit.Rows("3"))
	result = tk.MustQuery(`select a from test_json tj where a = 4.0`)
	result.Check(testkit.Rows("4"))
	result = tk.MustQuery(`select a from test_json tj where a = true`)
	result.Check(testkit.Rows("true"))
	result = tk.MustQuery(`select a from test_json tj where a = "string"`)
	result.Check(testkit.Rows(`"string"`))

	// Check cast(true/false as JSON).
	result = tk.MustQuery(`select cast(true as JSON)`)
	result.Check(testkit.Rows(`true`))
	result = tk.MustQuery(`select cast(false as JSON)`)
	result.Check(testkit.Rows(`false`))

	// Check two json grammar sugar.
	result = tk.MustQuery(`select a->>'$.a[2].aa' as x, a->'$.b' as y from test_json having x is not null order by id`)
	result.Check(testkit.Rows(`bb true`))
	result = tk.MustQuery(`select a->'$.a[2].aa' as x, a->>'$.b' as y from test_json having x is not null order by id`)
	result.Check(testkit.Rows(`"bb" true`))

	// Check some DDL limits for TEXT/BLOB/JSON column.
	var err error
	var terr *terror.Error

	_, err = tk.Exec(`create table test_bad_json(a json default '{}')`)
	c.Assert(err, NotNil)
	terr = errors.Cause(err).(*terror.Error)
	c.Assert(terr.Code(), Equals, errors.ErrCode(mysql.ErrBlobCantHaveDefault))

	_, err = tk.Exec(`create table test_bad_json(a blob default 'hello')`)
	c.Assert(err, NotNil)
	terr = errors.Cause(err).(*terror.Error)
	c.Assert(terr.Code(), Equals, errors.ErrCode(mysql.ErrBlobCantHaveDefault))

	_, err = tk.Exec(`create table test_bad_json(a text default 'world')`)
	c.Assert(err, NotNil)
	terr = errors.Cause(err).(*terror.Error)
	c.Assert(terr.Code(), Equals, errors.ErrCode(mysql.ErrBlobCantHaveDefault))

	// check json fields cannot be used as key.
	_, err = tk.Exec(`create table test_bad_json(id int, a json, key (a))`)
	c.Assert(err, NotNil)
	terr = errors.Cause(err).(*terror.Error)
	c.Assert(terr.Code(), Equals, errors.ErrCode(mysql.ErrJSONUsedAsKey))

	// check CAST AS JSON.
	result = tk.MustQuery(`select CAST('3' AS JSON), CAST('{}' AS JSON), CAST(null AS JSON)`)
	result.Check(testkit.Rows(`3 {} <nil>`))

	tk.MustQuery("select a, count(1) from test_json group by a order by a").Check(testkit.Rows(
		"<nil> 1",
		"null 1",
		"3 1",
		"4 1",
		`"string" 1`,
		"{\"a\": [1, \"2\", {\"aa\": \"bb\"}, 4], \"b\": true} 1",
		"true 1"))

	// Check cast json to decimal.
	// NOTE: this test case contains a bug, it should be uncommented after the bug is fixed.
	// TODO: Fix bug https://github.com/pingcap/tidb/issues/12178
	// tk.MustExec("drop table if exists test_json")
	// tk.MustExec("create table test_json ( a decimal(60,2) as (JSON_EXTRACT(b,'$.c')), b json );")
	// tk.MustExec(`insert into test_json (b) values
	//	('{"c": "1267.1"}'),
	//	('{"c": "1267.01"}'),
	//	('{"c": "1267.1234"}'),
	//	('{"c": "1267.3456"}'),
	//	('{"c": "1234567890123456789012345678901234567890123456789012345"}'),
	//	('{"c": "1234567890123456789012345678901234567890123456789012345.12345"}');`)
	//
	// tk.MustQuery("select a from test_json;").Check(testkit.Rows("1267.10", "1267.01", "1267.12",
	//	"1267.35", "1234567890123456789012345678901234567890123456789012345.00",
	//	"1234567890123456789012345678901234567890123456789012345.12"))
}

func (s *testSuiteP1) TestMultiUpdate(c *C) {
	tk := testkit.NewTestKit(c, s.store)
	tk.MustExec("use test")
	tk.MustExec(`CREATE TABLE test_mu (a int primary key, b int, c int)`)
	tk.MustExec(`INSERT INTO test_mu VALUES (1, 2, 3), (4, 5, 6), (7, 8, 9)`)

	// Test INSERT ... ON DUPLICATE UPDATE set_lists.
	tk.MustExec(`INSERT INTO test_mu VALUES (1, 2, 3) ON DUPLICATE KEY UPDATE b = 3, c = b`)
	result := tk.MustQuery(`SELECT * FROM test_mu ORDER BY a`)
	result.Check(testkit.Rows(`1 3 3`, `4 5 6`, `7 8 9`))

	tk.MustExec(`INSERT INTO test_mu VALUES (1, 2, 3) ON DUPLICATE KEY UPDATE c = 2, b = c+5`)
	result = tk.MustQuery(`SELECT * FROM test_mu ORDER BY a`)
	result.Check(testkit.Rows(`1 7 2`, `4 5 6`, `7 8 9`))

	// Test UPDATE ... set_lists.
	tk.MustExec(`UPDATE test_mu SET b = 0, c = b WHERE a = 4`)
	result = tk.MustQuery(`SELECT * FROM test_mu ORDER BY a`)
	result.Check(testkit.Rows(`1 7 2`, `4 0 5`, `7 8 9`))

	tk.MustExec(`UPDATE test_mu SET c = 8, b = c WHERE a = 4`)
	result = tk.MustQuery(`SELECT * FROM test_mu ORDER BY a`)
	result.Check(testkit.Rows(`1 7 2`, `4 5 8`, `7 8 9`))

	tk.MustExec(`UPDATE test_mu SET c = b, b = c WHERE a = 7`)
	result = tk.MustQuery(`SELECT * FROM test_mu ORDER BY a`)
	result.Check(testkit.Rows(`1 7 2`, `4 5 8`, `7 9 8`))
}

func (s *testSuiteP1) TestGeneratedColumnWrite(c *C) {
	tk := testkit.NewTestKit(c, s.store)
	tk.MustExec("use test")
	_, err := tk.Exec(`CREATE TABLE test_gc_write (a int primary key auto_increment, b int, c int as (a+8) virtual)`)
	c.Assert(err.Error(), Equals, ddl.ErrGeneratedColumnRefAutoInc.GenWithStackByArgs("c").Error())
	tk.MustExec(`CREATE TABLE test_gc_write (a int primary key auto_increment, b int, c int as (b+8) virtual)`)
	tk.MustExec(`CREATE TABLE test_gc_write_1 (a int primary key, b int, c int)`)

	tests := []struct {
		stmt string
		err  int
	}{
		// Can't modify generated column by values.
		{`insert into test_gc_write (a, b, c) values (1, 1, 1)`, mysql.ErrBadGeneratedColumn},
		{`insert into test_gc_write values (1, 1, 1)`, mysql.ErrBadGeneratedColumn},
		// Can't modify generated column by select clause.
		{`insert into test_gc_write select 1, 1, 1`, mysql.ErrBadGeneratedColumn},
		// Can't modify generated column by on duplicate clause.
		{`insert into test_gc_write (a, b) values (1, 1) on duplicate key update c = 1`, mysql.ErrBadGeneratedColumn},
		// Can't modify generated column by set.
		{`insert into test_gc_write set a = 1, b = 1, c = 1`, mysql.ErrBadGeneratedColumn},
		// Can't modify generated column by update clause.
		{`update test_gc_write set c = 1`, mysql.ErrBadGeneratedColumn},
		// Can't modify generated column by multi-table update clause.
		{`update test_gc_write, test_gc_write_1 set test_gc_write.c = 1`, mysql.ErrBadGeneratedColumn},

		// Can insert without generated columns.
		{`insert into test_gc_write (a, b) values (1, 1)`, 0},
		{`insert into test_gc_write set a = 2, b = 2`, 0},
		{`insert into test_gc_write (b) select c from test_gc_write`, 0},
		// Can update without generated columns.
		{`update test_gc_write set b = 2 where a = 2`, 0},
		{`update test_gc_write t1, test_gc_write_1 t2 set t1.b = 3, t2.b = 4`, 0},

		// But now we can't do this, just as same with MySQL 5.7:
		{`insert into test_gc_write values (1, 1)`, mysql.ErrWrongValueCountOnRow},
		{`insert into test_gc_write select 1, 1`, mysql.ErrWrongValueCountOnRow},
		{`insert into test_gc_write (c) select a, b from test_gc_write`, mysql.ErrWrongValueCountOnRow},
		{`insert into test_gc_write (b, c) select a, b from test_gc_write`, mysql.ErrBadGeneratedColumn},
	}
	for _, tt := range tests {
		_, err := tk.Exec(tt.stmt)
		if tt.err != 0 {
			c.Assert(err, NotNil, Commentf("sql is `%v`", tt.stmt))
			terr := errors.Cause(err).(*terror.Error)
			c.Assert(terr.Code(), Equals, errors.ErrCode(tt.err), Commentf("sql is %v", tt.stmt))
		} else {
			c.Assert(err, IsNil)
		}
	}
}

// TestGeneratedColumnRead tests select generated columns from table.
// They should be calculated from their generation expressions.
func (s *testSuiteP1) TestGeneratedColumnRead(c *C) {
	tk := testkit.NewTestKit(c, s.store)
	tk.MustExec("use test")
	tk.MustExec(`CREATE TABLE test_gc_read(a int primary key, b int, c int as (a+b), d int as (a*b) stored, e int as (c*2))`)

	result := tk.MustQuery(`SELECT generation_expression FROM information_schema.columns WHERE table_name = 'test_gc_read' AND column_name = 'd'`)
	result.Check(testkit.Rows("`a` * `b`"))

	// Insert only column a and b, leave c and d be calculated from them.
	tk.MustExec(`INSERT INTO test_gc_read (a, b) VALUES (0,null),(1,2),(3,4)`)
	result = tk.MustQuery(`SELECT * FROM test_gc_read ORDER BY a`)
	result.Check(testkit.Rows(`0 <nil> <nil> <nil> <nil>`, `1 2 3 2 6`, `3 4 7 12 14`))

	tk.MustExec(`INSERT INTO test_gc_read SET a = 5, b = 10`)
	result = tk.MustQuery(`SELECT * FROM test_gc_read ORDER BY a`)
	result.Check(testkit.Rows(`0 <nil> <nil> <nil> <nil>`, `1 2 3 2 6`, `3 4 7 12 14`, `5 10 15 50 30`))

	tk.MustExec(`REPLACE INTO test_gc_read (a, b) VALUES (5, 6)`)
	result = tk.MustQuery(`SELECT * FROM test_gc_read ORDER BY a`)
	result.Check(testkit.Rows(`0 <nil> <nil> <nil> <nil>`, `1 2 3 2 6`, `3 4 7 12 14`, `5 6 11 30 22`))

	tk.MustExec(`INSERT INTO test_gc_read (a, b) VALUES (5, 8) ON DUPLICATE KEY UPDATE b = 9`)
	result = tk.MustQuery(`SELECT * FROM test_gc_read ORDER BY a`)
	result.Check(testkit.Rows(`0 <nil> <nil> <nil> <nil>`, `1 2 3 2 6`, `3 4 7 12 14`, `5 9 14 45 28`))

	// Test select only-generated-column-without-dependences.
	result = tk.MustQuery(`SELECT c, d FROM test_gc_read`)
	result.Check(testkit.Rows(`<nil> <nil>`, `3 2`, `7 12`, `14 45`))

	// Test select only virtual generated column that refers to other virtual generated columns.
	result = tk.MustQuery(`SELECT e FROM test_gc_read`)
	result.Check(testkit.Rows(`<nil>`, `6`, `14`, `28`))

	// Test order of on duplicate key update list.
	tk.MustExec(`INSERT INTO test_gc_read (a, b) VALUES (5, 8) ON DUPLICATE KEY UPDATE a = 6, b = a`)
	result = tk.MustQuery(`SELECT * FROM test_gc_read ORDER BY a`)
	result.Check(testkit.Rows(`0 <nil> <nil> <nil> <nil>`, `1 2 3 2 6`, `3 4 7 12 14`, `6 6 12 36 24`))

	tk.MustExec(`INSERT INTO test_gc_read (a, b) VALUES (6, 8) ON DUPLICATE KEY UPDATE b = 8, a = b`)
	result = tk.MustQuery(`SELECT * FROM test_gc_read ORDER BY a`)
	result.Check(testkit.Rows(`0 <nil> <nil> <nil> <nil>`, `1 2 3 2 6`, `3 4 7 12 14`, `8 8 16 64 32`))

	// Test where-conditions on virtual/stored generated columns.
	result = tk.MustQuery(`SELECT * FROM test_gc_read WHERE c = 7`)
	result.Check(testkit.Rows(`3 4 7 12 14`))

	result = tk.MustQuery(`SELECT * FROM test_gc_read WHERE d = 64`)
	result.Check(testkit.Rows(`8 8 16 64 32`))

	result = tk.MustQuery(`SELECT * FROM test_gc_read WHERE e = 6`)
	result.Check(testkit.Rows(`1 2 3 2 6`))

	// Test update where-conditions on virtual/generated columns.
	tk.MustExec(`UPDATE test_gc_read SET a = a + 100 WHERE c = 7`)
	result = tk.MustQuery(`SELECT * FROM test_gc_read WHERE c = 107`)
	result.Check(testkit.Rows(`103 4 107 412 214`))

	// Test update where-conditions on virtual/generated columns.
	tk.MustExec(`UPDATE test_gc_read m SET m.a = m.a + 100 WHERE c = 107`)
	result = tk.MustQuery(`SELECT * FROM test_gc_read WHERE c = 207`)
	result.Check(testkit.Rows(`203 4 207 812 414`))

	tk.MustExec(`UPDATE test_gc_read SET a = a - 200 WHERE d = 812`)
	result = tk.MustQuery(`SELECT * FROM test_gc_read WHERE d = 12`)
	result.Check(testkit.Rows(`3 4 7 12 14`))

	tk.MustExec(`INSERT INTO test_gc_read set a = 4, b = d + 1`)
	result = tk.MustQuery(`SELECT * FROM test_gc_read ORDER BY a`)
	result.Check(testkit.Rows(`0 <nil> <nil> <nil> <nil>`, `1 2 3 2 6`, `3 4 7 12 14`,
		`4 <nil> <nil> <nil> <nil>`, `8 8 16 64 32`))
	tk.MustExec(`DELETE FROM test_gc_read where a = 4`)

	// Test on-conditions on virtual/stored generated columns.
	tk.MustExec(`CREATE TABLE test_gc_help(a int primary key, b int, c int, d int, e int)`)
	tk.MustExec(`INSERT INTO test_gc_help(a, b, c, d, e) SELECT * FROM test_gc_read`)

	result = tk.MustQuery(`SELECT t1.* FROM test_gc_read t1 JOIN test_gc_help t2 ON t1.c = t2.c ORDER BY t1.a`)
	result.Check(testkit.Rows(`1 2 3 2 6`, `3 4 7 12 14`, `8 8 16 64 32`))

	result = tk.MustQuery(`SELECT t1.* FROM test_gc_read t1 JOIN test_gc_help t2 ON t1.d = t2.d ORDER BY t1.a`)
	result.Check(testkit.Rows(`1 2 3 2 6`, `3 4 7 12 14`, `8 8 16 64 32`))

	result = tk.MustQuery(`SELECT t1.* FROM test_gc_read t1 JOIN test_gc_help t2 ON t1.e = t2.e ORDER BY t1.a`)
	result.Check(testkit.Rows(`1 2 3 2 6`, `3 4 7 12 14`, `8 8 16 64 32`))

	// Test generated column in subqueries.
	result = tk.MustQuery(`SELECT * FROM test_gc_read t WHERE t.a not in (SELECT t.a FROM test_gc_read t where t.c > 5)`)
	result.Sort().Check(testkit.Rows(`0 <nil> <nil> <nil> <nil>`, `1 2 3 2 6`))

	result = tk.MustQuery(`SELECT * FROM test_gc_read t WHERE t.c in (SELECT t.c FROM test_gc_read t where t.c > 5)`)
	result.Sort().Check(testkit.Rows(`3 4 7 12 14`, `8 8 16 64 32`))

	result = tk.MustQuery(`SELECT tt.b FROM test_gc_read tt WHERE tt.a = (SELECT max(t.a) FROM test_gc_read t WHERE t.c = tt.c) ORDER BY b`)
	result.Check(testkit.Rows(`2`, `4`, `8`))

	// Test aggregation on virtual/stored generated columns.
	result = tk.MustQuery(`SELECT c, sum(a) aa, max(d) dd, sum(e) ee FROM test_gc_read GROUP BY c ORDER BY aa`)
	result.Check(testkit.Rows(`<nil> 0 <nil> <nil>`, `3 1 2 6`, `7 3 12 14`, `16 8 64 32`))

	result = tk.MustQuery(`SELECT a, sum(c), sum(d), sum(e) FROM test_gc_read GROUP BY a ORDER BY a`)
	result.Check(testkit.Rows(`0 <nil> <nil> <nil>`, `1 3 2 6`, `3 7 12 14`, `8 16 64 32`))

	// Test multi-update on generated columns.
	tk.MustExec(`UPDATE test_gc_read m, test_gc_read n SET m.b = m.b + 10, n.b = n.b + 10`)
	result = tk.MustQuery(`SELECT * FROM test_gc_read ORDER BY a`)
	result.Check(testkit.Rows(`0 <nil> <nil> <nil> <nil>`, `1 12 13 12 26`, `3 14 17 42 34`, `8 18 26 144 52`))

	tk.MustExec("drop table if exists t")
	tk.MustExec("create table t(a int)")
	tk.MustExec("insert into t values(8)")
	tk.MustExec("update test_gc_read set a = a+1 where a in (select a from t)")
	result = tk.MustQuery("select * from test_gc_read order by a")
	result.Check(testkit.Rows(`0 <nil> <nil> <nil> <nil>`, `1 12 13 12 26`, `3 14 17 42 34`, `9 18 27 162 54`))

	// Test different types between generation expression and generated column.
	tk.MustExec(`CREATE TABLE test_gc_read_cast(a VARCHAR(255), b VARCHAR(255), c INT AS (JSON_EXTRACT(a, b)), d INT AS (JSON_EXTRACT(a, b)) STORED)`)
	tk.MustExec(`INSERT INTO test_gc_read_cast (a, b) VALUES ('{"a": "3"}', '$.a')`)
	result = tk.MustQuery(`SELECT c, d FROM test_gc_read_cast`)
	result.Check(testkit.Rows(`3 3`))

	tk.MustExec(`CREATE TABLE test_gc_read_cast_1(a VARCHAR(255), b VARCHAR(255), c ENUM("red", "yellow") AS (JSON_UNQUOTE(JSON_EXTRACT(a, b))))`)
	tk.MustExec(`INSERT INTO test_gc_read_cast_1 (a, b) VALUES ('{"a": "yellow"}', '$.a')`)
	result = tk.MustQuery(`SELECT c FROM test_gc_read_cast_1`)
	result.Check(testkit.Rows(`yellow`))

	tk.MustExec(`CREATE TABLE test_gc_read_cast_2( a JSON, b JSON AS (a->>'$.a'))`)
	tk.MustExec(`INSERT INTO test_gc_read_cast_2(a) VALUES ('{"a": "{    \\\"key\\\": \\\"\\u6d4b\\\"    }"}')`)
	result = tk.MustQuery(`SELECT b FROM test_gc_read_cast_2`)
	result.Check(testkit.Rows(`{"key": "测"}`))

	tk.MustExec(`CREATE TABLE test_gc_read_cast_3( a JSON, b JSON AS (a->>'$.a'), c INT AS (b * 3.14) )`)
	tk.MustExec(`INSERT INTO test_gc_read_cast_3(a) VALUES ('{"a": "5"}')`)
	result = tk.MustQuery(`SELECT c FROM test_gc_read_cast_3`)
	result.Check(testkit.Rows(`16`))

	_, err := tk.Exec(`INSERT INTO test_gc_read_cast_1 (a, b) VALUES ('{"a": "invalid"}', '$.a')`)
	c.Assert(err, NotNil)

	// Test read generated columns after drop some irrelevant column
	tk.MustExec(`DROP TABLE IF EXISTS test_gc_read_m`)
	tk.MustExec(`CREATE TABLE test_gc_read_m (a int primary key, b int, c int as (a+1), d int as (c*2))`)
	tk.MustExec(`INSERT INTO test_gc_read_m(a) values (1), (2)`)
	tk.MustExec(`ALTER TABLE test_gc_read_m DROP b`)
	result = tk.MustQuery(`SELECT * FROM test_gc_read_m`)
	result.Check(testkit.Rows(`1 2 4`, `2 3 6`))

	// Test not null generated columns.
	tk.MustExec(`CREATE TABLE test_gc_read_1(a int primary key, b int, c int as (a+b) not null, d int as (a*b) stored)`)
	tk.MustExec(`CREATE TABLE test_gc_read_2(a int primary key, b int, c int as (a+b), d int as (a*b) stored not null)`)
	tests := []struct {
		stmt string
		err  int
	}{
		// Can't insert these records, because generated columns are not null.
		{`insert into test_gc_read_1(a, b) values (1, null)`, mysql.ErrBadNull},
		{`insert into test_gc_read_2(a, b) values (1, null)`, mysql.ErrBadNull},
	}
	for _, tt := range tests {
		_, err := tk.Exec(tt.stmt)
		if tt.err != 0 {
			c.Assert(err, NotNil)
			terr := errors.Cause(err).(*terror.Error)
			c.Assert(terr.Code(), Equals, errors.ErrCode(tt.err))
		} else {
			c.Assert(err, IsNil)
		}
	}
}

// TestGeneratedColumnRead tests generated columns using point get and batch point get
func (s *testSuiteP1) TestGeneratedColumnPointGet(c *C) {
	tk := testkit.NewTestKit(c, s.store)
	tk.MustExec("use test")
	tk.MustExec("drop table if exists tu")
	tk.MustExec("CREATE TABLE tu(a int, b int, c int GENERATED ALWAYS AS (a + b) VIRTUAL, d int as (a * b) stored, " +
		"e int GENERATED ALWAYS as (b * 2) VIRTUAL, PRIMARY KEY (a), UNIQUE KEY ukc (c), unique key ukd(d), key ke(e))")
	tk.MustExec("insert into tu(a, b) values(1, 2)")
	tk.MustExec("insert into tu(a, b) values(5, 6)")
	tk.MustQuery("select * from tu for update").Check(testkit.Rows("1 2 3 2 4", "5 6 11 30 12"))
	tk.MustQuery("select * from tu where a = 1").Check(testkit.Rows("1 2 3 2 4"))
	tk.MustQuery("select * from tu where a in (1, 2)").Check(testkit.Rows("1 2 3 2 4"))
	tk.MustQuery("select * from tu where c in (1, 2, 3)").Check(testkit.Rows("1 2 3 2 4"))
	tk.MustQuery("select * from tu where c = 3").Check(testkit.Rows("1 2 3 2 4"))
	tk.MustQuery("select d, e from tu where c = 3").Check(testkit.Rows("2 4"))
	tk.MustQuery("select * from tu where d in (1, 2, 3)").Check(testkit.Rows("1 2 3 2 4"))
	tk.MustQuery("select * from tu where d = 2").Check(testkit.Rows("1 2 3 2 4"))
	tk.MustQuery("select c, d from tu where d = 2").Check(testkit.Rows("3 2"))
	tk.MustQuery("select d, e from tu where e = 4").Check(testkit.Rows("2 4"))
	tk.MustQuery("select * from tu where e = 4").Check(testkit.Rows("1 2 3 2 4"))
	tk.MustExec("update tu set a = a + 1, b = b + 1 where c = 11")
	tk.MustQuery("select * from tu for update").Check(testkit.Rows("1 2 3 2 4", "6 7 13 42 14"))
	tk.MustQuery("select * from tu where a = 6").Check(testkit.Rows("6 7 13 42 14"))
	tk.MustQuery("select * from tu where c in (5, 6, 13)").Check(testkit.Rows("6 7 13 42 14"))
	tk.MustQuery("select b, c, e, d from tu where c = 13").Check(testkit.Rows("7 13 14 42"))
	tk.MustQuery("select a, e, d from tu where c in (5, 6, 13)").Check(testkit.Rows("6 14 42"))
	tk.MustExec("drop table if exists tu")
}

func (s *testSuiteP2) TestToPBExpr(c *C) {
	tk := testkit.NewTestKit(c, s.store)
	tk.MustExec("use test")
	tk.MustExec("drop table if exists t")
	tk.MustExec("create table t (a decimal(10,6), b decimal, index idx_b (b))")
	tk.MustExec("set sql_mode = ''")
	tk.MustExec("insert t values (1.1, 1.1)")
	tk.MustExec("insert t values (2.4, 2.4)")
	tk.MustExec("insert t values (3.3, 2.7)")
	result := tk.MustQuery("select * from t where a < 2.399999")
	result.Check(testkit.Rows("1.100000 1"))
	result = tk.MustQuery("select * from t where a > 1.5")
	result.Check(testkit.Rows("2.400000 2", "3.300000 3"))
	result = tk.MustQuery("select * from t where a <= 1.1")
	result.Check(testkit.Rows("1.100000 1"))
	result = tk.MustQuery("select * from t where b >= 3")
	result.Check(testkit.Rows("3.300000 3"))
	result = tk.MustQuery("select * from t where not (b = 1)")
	result.Check(testkit.Rows("2.400000 2", "3.300000 3"))
	result = tk.MustQuery("select * from t where b&1 = a|1")
	result.Check(testkit.Rows("1.100000 1"))
	result = tk.MustQuery("select * from t where b != 2 and b <=> 3")
	result.Check(testkit.Rows("3.300000 3"))
	result = tk.MustQuery("select * from t where b in (3)")
	result.Check(testkit.Rows("3.300000 3"))
	result = tk.MustQuery("select * from t where b not in (1, 2)")
	result.Check(testkit.Rows("3.300000 3"))

	tk.MustExec("drop table if exists t")
	tk.MustExec("create table t (a varchar(255), b int)")
	tk.MustExec("insert t values ('abc123', 1)")
	tk.MustExec("insert t values ('ab123', 2)")
	result = tk.MustQuery("select * from t where a like 'ab%'")
	result.Check(testkit.Rows("abc123 1", "ab123 2"))
	result = tk.MustQuery("select * from t where a like 'ab_12'")
	result.Check(nil)
	tk.MustExec("drop table if exists t")
	tk.MustExec("create table t (a int primary key)")
	tk.MustExec("insert t values (1)")
	tk.MustExec("insert t values (2)")
	result = tk.MustQuery("select * from t where not (a = 1)")
	result.Check(testkit.Rows("2"))
	result = tk.MustQuery("select * from t where not(not (a = 1))")
	result.Check(testkit.Rows("1"))
	result = tk.MustQuery("select * from t where not(a != 1 and a != 2)")
	result.Check(testkit.Rows("1", "2"))
}

func (s *testSuiteP2) TestDatumXAPI(c *C) {
	tk := testkit.NewTestKit(c, s.store)
	tk.MustExec("use test")
	tk.MustExec("drop table if exists t")
	tk.MustExec("create table t (a decimal(10,6), b decimal, index idx_b (b))")
	tk.MustExec("set sql_mode = ''")
	tk.MustExec("insert t values (1.1, 1.1)")
	tk.MustExec("insert t values (2.2, 2.2)")
	tk.MustExec("insert t values (3.3, 2.7)")
	result := tk.MustQuery("select * from t where a > 1.5")
	result.Check(testkit.Rows("2.200000 2", "3.300000 3"))
	result = tk.MustQuery("select * from t where b > 1.5")
	result.Check(testkit.Rows("2.200000 2", "3.300000 3"))

	tk.MustExec("drop table if exists t")
	tk.MustExec("create table t (a time(3), b time, index idx_a (a))")
	tk.MustExec("insert t values ('11:11:11', '11:11:11')")
	tk.MustExec("insert t values ('11:11:12', '11:11:12')")
	tk.MustExec("insert t values ('11:11:13', '11:11:13')")
	result = tk.MustQuery("select * from t where a > '11:11:11.5'")
	result.Check(testkit.Rows("11:11:12.000 11:11:12", "11:11:13.000 11:11:13"))
	result = tk.MustQuery("select * from t where b > '11:11:11.5'")
	result.Check(testkit.Rows("11:11:12.000 11:11:12", "11:11:13.000 11:11:13"))
}

func (s *testSuiteP2) TestSQLMode(c *C) {
	tk := testkit.NewTestKit(c, s.store)
	tk.MustExec("use test")
	tk.MustExec("drop table if exists t")
	tk.MustExec("create table t (a tinyint not null)")
	tk.MustExec("set sql_mode = 'STRICT_TRANS_TABLES'")
	_, err := tk.Exec("insert t values ()")
	c.Check(err, NotNil)

	_, err = tk.Exec("insert t values ('1000')")
	c.Check(err, NotNil)

	tk.MustExec("create table if not exists tdouble (a double(3,2))")
	_, err = tk.Exec("insert tdouble values (10.23)")
	c.Check(err, NotNil)

	tk.MustExec("set sql_mode = ''")
	tk.MustExec("insert t values ()")
	tk.MustQuery("show warnings").Check(testkit.Rows("Warning 1364 Field 'a' doesn't have a default value"))
	_, err = tk.Exec("insert t values (null)")
	c.Check(err, NotNil)
	tk.MustExec("insert ignore t values (null)")
	tk.MustQuery("show warnings").Check(testkit.Rows("Warning 1048 Column 'a' cannot be null"))
	tk.MustExec("insert t select null")
	tk.MustQuery("show warnings").Check(testkit.Rows("Warning 1048 Column 'a' cannot be null"))
	tk.MustExec("insert t values (1000)")
	tk.MustQuery("select * from t order by a").Check(testkit.Rows("0", "0", "0", "127"))

	tk.MustExec("insert tdouble values (10.23)")
	tk.MustQuery("select * from tdouble").Check(testkit.Rows("9.99"))

	tk.MustExec("set sql_mode = 'STRICT_TRANS_TABLES'")
	tk.MustExec("set @@global.sql_mode = ''")

	// Disable global variable cache, so load global session variable take effect immediate.
	s.domain.GetGlobalVarsCache().Disable()
	tk2 := testkit.NewTestKit(c, s.store)
	tk2.MustExec("use test")
	tk2.MustExec("drop table if exists t2")
	tk2.MustExec("create table t2 (a varchar(3))")
	tk2.MustExec("insert t2 values ('abcd')")
	tk2.MustQuery("select * from t2").Check(testkit.Rows("abc"))

	// session1 is still in strict mode.
	_, err = tk.Exec("insert t2 values ('abcd')")
	c.Check(err, NotNil)
	// Restore original global strict mode.
	tk.MustExec("set @@global.sql_mode = 'STRICT_TRANS_TABLES'")
}

func (s *testSuiteP2) TestTableDual(c *C) {
	tk := testkit.NewTestKit(c, s.store)
	tk.MustExec("use test")
	result := tk.MustQuery("Select 1")
	result.Check(testkit.Rows("1"))
	result = tk.MustQuery("Select 1 from dual")
	result.Check(testkit.Rows("1"))
	result = tk.MustQuery("Select count(*) from dual")
	result.Check(testkit.Rows("1"))
	result = tk.MustQuery("Select 1 from dual where 1")
	result.Check(testkit.Rows("1"))

	tk.MustExec("drop table if exists t")
	tk.MustExec("create table t(a int primary key)")
	tk.MustQuery("select t1.* from t t1, t t2 where t1.a=t2.a and 1=0").Check(testkit.Rows())
}

func (s *testSuiteP2) TestTableScan(c *C) {
	tk := testkit.NewTestKit(c, s.store)
	tk.MustExec("use information_schema")
	result := tk.MustQuery("select * from schemata")
	// There must be these tables: information_schema, mysql, performance_schema and test.
	c.Assert(len(result.Rows()), GreaterEqual, 4)
	tk.MustExec("use test")
	tk.MustExec("create database mytest")
	rowStr1 := fmt.Sprintf("%s %s %s %s %v", "def", "mysql", "utf8mb4", "utf8mb4_bin", nil)
	rowStr2 := fmt.Sprintf("%s %s %s %s %v", "def", "mytest", "utf8mb4", "utf8mb4_bin", nil)
	tk.MustExec("use information_schema")
	result = tk.MustQuery("select * from schemata where schema_name = 'mysql'")
	result.Check(testkit.Rows(rowStr1))
	result = tk.MustQuery("select * from schemata where schema_name like 'my%'")
	result.Check(testkit.Rows(rowStr1, rowStr2))
	result = tk.MustQuery("select 1 from tables limit 1")
	result.Check(testkit.Rows("1"))
}

func (s *testSuiteP2) TestAdapterStatement(c *C) {
	se, err := session.CreateSession4Test(s.store)
	c.Check(err, IsNil)
	se.GetSessionVars().TxnCtx.InfoSchema = domain.GetDomain(se).InfoSchema()
	compiler := &executor.Compiler{Ctx: se}
	stmtNode, err := s.ParseOneStmt("select 1", "", "")
	c.Check(err, IsNil)
	stmt, err := compiler.Compile(context.TODO(), stmtNode)
	c.Check(err, IsNil)
	c.Check(stmt.OriginText(), Equals, "select 1")

	stmtNode, err = s.ParseOneStmt("create table test.t (a int)", "", "")
	c.Check(err, IsNil)
	stmt, err = compiler.Compile(context.TODO(), stmtNode)
	c.Check(err, IsNil)
	c.Check(stmt.OriginText(), Equals, "create table test.t (a int)")
}

func (s *testSuiteP2) TestIsPointGet(c *C) {
	tk := testkit.NewTestKit(c, s.store)
	tk.MustExec("use mysql")
	ctx := tk.Se.(sessionctx.Context)
	tests := map[string]bool{
		"select * from help_topic where name='aaa'":         false,
		"select 1 from help_topic where name='aaa'":         false,
		"select * from help_topic where help_topic_id=1":    true,
		"select * from help_topic where help_category_id=1": false,
	}
	infoSchema := infoschema.GetInfoSchema(ctx)

	for sqlStr, result := range tests {
		stmtNode, err := s.ParseOneStmt(sqlStr, "", "")
		c.Check(err, IsNil)
		err = plannercore.Preprocess(ctx, stmtNode, infoSchema)
		c.Check(err, IsNil)
		p, _, err := planner.Optimize(context.TODO(), ctx, stmtNode, infoSchema)
		c.Check(err, IsNil)
		ret, err := plannercore.IsPointGetWithPKOrUniqueKeyByAutoCommit(ctx, p)
		c.Assert(err, IsNil)
		c.Assert(ret, Equals, result)
	}
}

func (s *testSuiteP2) TestClusteredIndexIsPointGet(c *C) {
	tk := testkit.NewTestKit(c, s.store)
	tk.MustExec("drop database if exists test_cluster_index_is_point_get;")
	tk.MustExec("create database test_cluster_index_is_point_get;")
	tk.MustExec("use test_cluster_index_is_point_get;")

	tk.MustExec("set tidb_enable_clustered_index=1;")
	tk.MustExec("drop table if exists t;")
	tk.MustExec("create table t (a varchar(255), b int, c char(10), primary key (c, a));")
	ctx := tk.Se.(sessionctx.Context)

	tests := map[string]bool{
		"select 1 from t where a='x'":                   false,
		"select * from t where c='x'":                   false,
		"select * from t where a='x' and c='x'":         true,
		"select * from t where a='x' and c='x' and b=1": false,
	}
	infoSchema := infoschema.GetInfoSchema(ctx)
	for sqlStr, result := range tests {
		stmtNode, err := s.ParseOneStmt(sqlStr, "", "")
		c.Check(err, IsNil)
		err = plannercore.Preprocess(ctx, stmtNode, infoSchema)
		c.Check(err, IsNil)
		p, _, err := planner.Optimize(context.TODO(), ctx, stmtNode, infoSchema)
		c.Check(err, IsNil)
		ret, err := plannercore.IsPointGetWithPKOrUniqueKeyByAutoCommit(ctx, p)
		c.Assert(err, IsNil)
		c.Assert(ret, Equals, result)
	}
}

func (s *testSerialSuite) TestPointGetRepeatableRead(c *C) {
	tk1 := testkit.NewTestKit(c, s.store)
	tk1.MustExec("use test")
	tk1.MustExec(`create table point_get (a int, b int, c int,
			primary key k_a(a),
			unique key k_b(b))`)
	tk1.MustExec("insert into point_get values (1, 1, 1)")
	tk2 := testkit.NewTestKit(c, s.store)
	tk2.MustExec("use test")

	var (
		step1 = "github.com/pingcap/tidb/executor/pointGetRepeatableReadTest-step1"
		step2 = "github.com/pingcap/tidb/executor/pointGetRepeatableReadTest-step2"
	)

	c.Assert(failpoint.Enable(step1, "return"), IsNil)
	c.Assert(failpoint.Enable(step2, "pause"), IsNil)

	updateWaitCh := make(chan struct{})
	go func() {
		ctx := context.WithValue(context.Background(), "pointGetRepeatableReadTest", updateWaitCh)
		ctx = failpoint.WithHook(ctx, func(ctx context.Context, fpname string) bool {
			return fpname == step1 || fpname == step2
		})
		rs, err := tk1.Se.Execute(ctx, "select c from point_get where b = 1")
		c.Assert(err, IsNil)
		result := tk1.ResultSetToResultWithCtx(ctx, rs[0], Commentf("execute sql fail"))
		result.Check(testkit.Rows("1"))
	}()

	<-updateWaitCh // Wait `POINT GET` first time `get`
	c.Assert(failpoint.Disable(step1), IsNil)
	tk2.MustExec("update point_get set b = 2, c = 2 where a = 1")
	c.Assert(failpoint.Disable(step2), IsNil)
}

func (s *testSerialSuite) TestBatchPointGetRepeatableRead(c *C) {
	tk1 := testkit.NewTestKit(c, s.store)
	tk1.MustExec("use test")
	tk1.MustExec(`create table batch_point_get (a int, b int, c int, unique key k_b(a, b, c))`)
	tk1.MustExec("insert into batch_point_get values (1, 1, 1), (2, 3, 4), (3, 4, 5)")
	tk2 := testkit.NewTestKit(c, s.store)
	tk2.MustExec("use test")

	var (
		step1 = "github.com/pingcap/tidb/executor/batchPointGetRepeatableReadTest-step1"
		step2 = "github.com/pingcap/tidb/executor/batchPointGetRepeatableReadTest-step2"
	)

	c.Assert(failpoint.Enable(step1, "return"), IsNil)
	c.Assert(failpoint.Enable(step2, "pause"), IsNil)

	updateWaitCh := make(chan struct{})
	go func() {
		ctx := context.WithValue(context.Background(), "batchPointGetRepeatableReadTest", updateWaitCh)
		ctx = failpoint.WithHook(ctx, func(ctx context.Context, fpname string) bool {
			return fpname == step1 || fpname == step2
		})
		rs, err := tk1.Se.Execute(ctx, "select c from batch_point_get where (a, b, c) in ((1, 1, 1))")
		c.Assert(err, IsNil)
		result := tk1.ResultSetToResultWithCtx(ctx, rs[0], Commentf("execute sql fail"))
		result.Check(testkit.Rows("1"))
	}()

	<-updateWaitCh // Wait `POINT GET` first time `get`
	c.Assert(failpoint.Disable(step1), IsNil)
	tk2.MustExec("update batch_point_get set b = 2, c = 2 where a = 1")
	c.Assert(failpoint.Disable(step2), IsNil)
}

func (s *testSerialSuite) TestSplitRegionTimeout(c *C) {
	c.Assert(failpoint.Enable("github.com/pingcap/tidb/store/tikv/MockSplitRegionTimeout", `return(true)`), IsNil)
	tk := testkit.NewTestKit(c, s.store)
	tk.MustExec("use test")
	tk.MustExec("drop table if exists t")
	tk.MustExec("create table t(a varchar(100),b int, index idx1(b,a))")
	tk.MustExec(`split table t index idx1 by (10000,"abcd"),(10000000);`)
	tk.MustExec(`set @@tidb_wait_split_region_timeout=1`)
	// result 0 0 means split 0 region and 0 region finish scatter regions before timeout.
	tk.MustQuery(`split table t between (0) and (10000) regions 10`).Check(testkit.Rows("0 0"))
	c.Assert(failpoint.Disable("github.com/pingcap/tidb/store/tikv/MockSplitRegionTimeout"), IsNil)

	// Test scatter regions timeout.
	c.Assert(failpoint.Enable("github.com/pingcap/tidb/store/tikv/MockScatterRegionTimeout", `return(true)`), IsNil)
	tk.MustQuery(`split table t between (0) and (10000) regions 10`).Check(testkit.Rows("10 1"))
	c.Assert(failpoint.Disable("github.com/pingcap/tidb/store/tikv/MockScatterRegionTimeout"), IsNil)

	// Test pre-split with timeout.
	tk.MustExec("drop table if exists t")
	tk.MustExec("set @@global.tidb_scatter_region=1;")
	c.Assert(failpoint.Enable("github.com/pingcap/tidb/store/tikv/MockScatterRegionTimeout", `return(true)`), IsNil)
	atomic.StoreUint32(&ddl.EnableSplitTableRegion, 1)
	start := time.Now()
	tk.MustExec("create table t (a int, b int) partition by hash(a) partitions 5;")
	c.Assert(time.Since(start).Seconds(), Less, 10.0)
	c.Assert(failpoint.Disable("github.com/pingcap/tidb/store/tikv/MockScatterRegionTimeout"), IsNil)
}

func (s *testSuiteP2) TestRow(c *C) {
	tk := testkit.NewTestKit(c, s.store)
	tk.MustExec("use test")
	tk.MustExec("drop table if exists t")
	tk.MustExec("create table t (c int, d int)")
	tk.MustExec("insert t values (1, 1)")
	tk.MustExec("insert t values (1, 3)")
	tk.MustExec("insert t values (2, 1)")
	tk.MustExec("insert t values (2, 3)")
	result := tk.MustQuery("select * from t where (c, d) < (2,2)")
	result.Check(testkit.Rows("1 1", "1 3", "2 1"))
	result = tk.MustQuery("select * from t where (1,2,3) > (3,2,1)")
	result.Check(testkit.Rows())
	result = tk.MustQuery("select * from t where row(1,2,3) > (3,2,1)")
	result.Check(testkit.Rows())
	result = tk.MustQuery("select * from t where (c, d) = (select * from t where (c,d) = (1,1))")
	result.Check(testkit.Rows("1 1"))
	result = tk.MustQuery("select * from t where (c, d) = (select * from t k where (t.c,t.d) = (c,d))")
	result.Check(testkit.Rows("1 1", "1 3", "2 1", "2 3"))
	result = tk.MustQuery("select (1, 2, 3) < (2, 3, 4)")
	result.Check(testkit.Rows("1"))
	result = tk.MustQuery("select (2, 3, 4) <= (2, 3, 3)")
	result.Check(testkit.Rows("0"))
	result = tk.MustQuery("select (2, 3, 4) <= (2, 3, 4)")
	result.Check(testkit.Rows("1"))
	result = tk.MustQuery("select (2, 3, 4) <= (2, 1, 4)")
	result.Check(testkit.Rows("0"))
	result = tk.MustQuery("select (2, 3, 4) >= (2, 3, 4)")
	result.Check(testkit.Rows("1"))
	result = tk.MustQuery("select (2, 3, 4) = (2, 3, 4)")
	result.Check(testkit.Rows("1"))
	result = tk.MustQuery("select (2, 3, 4) != (2, 3, 4)")
	result.Check(testkit.Rows("0"))
	result = tk.MustQuery("select row(1, 1) in (row(1, 1))")
	result.Check(testkit.Rows("1"))
	result = tk.MustQuery("select row(1, 0) in (row(1, 1))")
	result.Check(testkit.Rows("0"))
	result = tk.MustQuery("select row(1, 1) in (select 1, 1)")
	result.Check(testkit.Rows("1"))
	result = tk.MustQuery("select row(1, 1) > row(1, 0)")
	result.Check(testkit.Rows("1"))
	result = tk.MustQuery("select row(1, 1) > (select 1, 0)")
	result.Check(testkit.Rows("1"))
	result = tk.MustQuery("select 1 > (select 1)")
	result.Check(testkit.Rows("0"))
	result = tk.MustQuery("select (select 1)")
	result.Check(testkit.Rows("1"))

	tk.MustExec("drop table if exists t1")
	tk.MustExec("create table t1 (a int, b int)")
	tk.MustExec("insert t1 values (1,2),(1,null)")
	tk.MustExec("drop table if exists t2")
	tk.MustExec("create table t2 (c int, d int)")
	tk.MustExec("insert t2 values (0,0)")

	tk.MustQuery("select * from t2 where (1,2) in (select * from t1)").Check(testkit.Rows("0 0"))
	tk.MustQuery("select * from t2 where (1,2) not in (select * from t1)").Check(testkit.Rows())
	tk.MustQuery("select * from t2 where (1,1) not in (select * from t1)").Check(testkit.Rows())
	tk.MustQuery("select * from t2 where (1,null) in (select * from t1)").Check(testkit.Rows())
	tk.MustQuery("select * from t2 where (null,null) in (select * from t1)").Check(testkit.Rows())

	tk.MustExec("delete from t1 where a=1 and b=2")
	tk.MustQuery("select (1,1) in (select * from t2) from t1").Check(testkit.Rows("0"))
	tk.MustQuery("select (1,1) not in (select * from t2) from t1").Check(testkit.Rows("1"))
	tk.MustQuery("select (1,1) in (select 1,1 from t2) from t1").Check(testkit.Rows("1"))
	tk.MustQuery("select (1,1) not in (select 1,1 from t2) from t1").Check(testkit.Rows("0"))

	// MySQL 5.7 returns 1 for these 2 queries, which is wrong.
	tk.MustQuery("select (1,null) not in (select 1,1 from t2) from t1").Check(testkit.Rows("<nil>"))
	tk.MustQuery("select (t1.a,null) not in (select 1,1 from t2) from t1").Check(testkit.Rows("<nil>"))

	tk.MustQuery("select (1,null) in (select * from t1)").Check(testkit.Rows("<nil>"))
	tk.MustQuery("select (1,null) not in (select * from t1)").Check(testkit.Rows("<nil>"))
}

func (s *testSuiteP2) TestColumnName(c *C) {
	tk := testkit.NewTestKit(c, s.store)
	tk.MustExec("use test")
	tk.MustExec("drop table if exists t")
	tk.MustExec("create table t (c int, d int)")
	// disable only full group by
	tk.MustExec("set sql_mode='STRICT_TRANS_TABLES'")
	rs, err := tk.Exec("select 1 + c, count(*) from t")
	c.Check(err, IsNil)
	fields := rs.Fields()
	c.Check(len(fields), Equals, 2)
	c.Check(fields[0].Column.Name.L, Equals, "1 + c")
	c.Check(fields[0].ColumnAsName.L, Equals, "1 + c")
	c.Check(fields[1].Column.Name.L, Equals, "count(*)")
	c.Check(fields[1].ColumnAsName.L, Equals, "count(*)")
	rs.Close()
	rs, err = tk.Exec("select (c) > all (select c from t) from t")
	c.Check(err, IsNil)
	fields = rs.Fields()
	c.Check(len(fields), Equals, 1)
	c.Check(fields[0].Column.Name.L, Equals, "(c) > all (select c from t)")
	c.Check(fields[0].ColumnAsName.L, Equals, "(c) > all (select c from t)")
	rs.Close()
	tk.MustExec("begin")
	tk.MustExec("insert t values(1,1)")
	rs, err = tk.Exec("select c d, d c from t")
	c.Check(err, IsNil)
	fields = rs.Fields()
	c.Check(len(fields), Equals, 2)
	c.Check(fields[0].Column.Name.L, Equals, "c")
	c.Check(fields[0].ColumnAsName.L, Equals, "d")
	c.Check(fields[1].Column.Name.L, Equals, "d")
	c.Check(fields[1].ColumnAsName.L, Equals, "c")
	rs.Close()
	// Test case for query a column of a table.
	// In this case, all attributes have values.
	rs, err = tk.Exec("select c as a from t as t2")
	c.Check(err, IsNil)
	fields = rs.Fields()
	c.Check(fields[0].Column.Name.L, Equals, "c")
	c.Check(fields[0].ColumnAsName.L, Equals, "a")
	c.Check(fields[0].Table.Name.L, Equals, "t")
	c.Check(fields[0].TableAsName.L, Equals, "t2")
	c.Check(fields[0].DBName.L, Equals, "test")
	rs.Close()
	// Test case for query a expression which only using constant inputs.
	// In this case, the table, org_table and database attributes will all be empty.
	rs, err = tk.Exec("select hour(1) as a from t as t2")
	c.Check(err, IsNil)
	fields = rs.Fields()
	c.Check(fields[0].Column.Name.L, Equals, "a")
	c.Check(fields[0].ColumnAsName.L, Equals, "a")
	c.Check(fields[0].Table.Name.L, Equals, "")
	c.Check(fields[0].TableAsName.L, Equals, "")
	c.Check(fields[0].DBName.L, Equals, "")
	rs.Close()
	// Test case for query a column wrapped with parentheses and unary plus.
	// In this case, the column name should be its original name.
	rs, err = tk.Exec("select (c), (+c), +(c), +(+(c)), ++c from t")
	c.Check(err, IsNil)
	fields = rs.Fields()
	for i := 0; i < 5; i++ {
		c.Check(fields[i].Column.Name.L, Equals, "c")
		c.Check(fields[i].ColumnAsName.L, Equals, "c")
	}
	rs.Close()

	// Test issue https://github.com/pingcap/tidb/issues/9639 .
	// Both window function and expression appear in final result field.
	tk.MustExec("set @@tidb_enable_window_function = 1")
	rs, err = tk.Exec("select 1+1, row_number() over() num from t")
	c.Check(err, IsNil)
	fields = rs.Fields()
	c.Assert(fields[0].Column.Name.L, Equals, "1+1")
	c.Assert(fields[0].ColumnAsName.L, Equals, "1+1")
	c.Assert(fields[1].Column.Name.L, Equals, "num")
	c.Assert(fields[1].ColumnAsName.L, Equals, "num")
	tk.MustExec("set @@tidb_enable_window_function = 0")
	rs.Close()

	rs, err = tk.Exec("select if(1,c,c) from t;")
	c.Check(err, IsNil)
	fields = rs.Fields()
	c.Assert(fields[0].Column.Name.L, Equals, "if(1,c,c)")
	// It's a compatibility issue. Should be empty instead.
	c.Assert(fields[0].ColumnAsName.L, Equals, "if(1,c,c)")
}

func (s *testSuiteP2) TestSelectVar(c *C) {
	tk := testkit.NewTestKit(c, s.store)
	tk.MustExec("use test")
	tk.MustExec("drop table if exists t")
	tk.MustExec("create table t (d int)")
	tk.MustExec("insert into t values(1), (2), (1)")
	// This behavior is different from MySQL.
	result := tk.MustQuery("select @a, @a := d+1 from t")
	result.Check(testkit.Rows("<nil> 2", "2 3", "3 2"))
	// Test for PR #10658.
	tk.MustExec("select SQL_BIG_RESULT d from t group by d")
	tk.MustExec("select SQL_SMALL_RESULT d from t group by d")
	tk.MustExec("select SQL_BUFFER_RESULT d from t group by d")
}

func (s *testSuiteP2) TestHistoryRead(c *C) {
	tk := testkit.NewTestKit(c, s.store)
	tk.MustExec("use test")
	tk.MustExec("drop table if exists history_read")
	tk.MustExec("create table history_read (a int)")
	tk.MustExec("insert history_read values (1)")

	// For mocktikv, safe point is not initialized, we manually insert it for snapshot to use.
	safePointName := "tikv_gc_safe_point"
	safePointValue := "20060102-15:04:05 -0700"
	safePointComment := "All versions after safe point can be accessed. (DO NOT EDIT)"
	updateSafePoint := fmt.Sprintf(`INSERT INTO mysql.tidb VALUES ('%[1]s', '%[2]s', '%[3]s')
	ON DUPLICATE KEY
	UPDATE variable_value = '%[2]s', comment = '%[3]s'`, safePointName, safePointValue, safePointComment)
	tk.MustExec(updateSafePoint)

	// Set snapshot to a time before save point will fail.
	_, err := tk.Exec("set @@tidb_snapshot = '2006-01-01 15:04:05.999999'")
	c.Assert(terror.ErrorEqual(err, variable.ErrSnapshotTooOld), IsTrue, Commentf("err %v", err))
	// SnapshotTS Is not updated if check failed.
	c.Assert(tk.Se.GetSessionVars().SnapshotTS, Equals, uint64(0))

	curVer1, _ := s.store.CurrentVersion(oracle.GlobalTxnScope)
	time.Sleep(time.Millisecond)
	snapshotTime := time.Now()
	time.Sleep(time.Millisecond)
	curVer2, _ := s.store.CurrentVersion(oracle.GlobalTxnScope)
	tk.MustExec("insert history_read values (2)")
	tk.MustQuery("select * from history_read").Check(testkit.Rows("1", "2"))
	tk.MustExec("set @@tidb_snapshot = '" + snapshotTime.Format("2006-01-02 15:04:05.999999") + "'")
	ctx := tk.Se.(sessionctx.Context)
	snapshotTS := ctx.GetSessionVars().SnapshotTS
	c.Assert(snapshotTS, Greater, curVer1.Ver)
	c.Assert(snapshotTS, Less, curVer2.Ver)
	tk.MustQuery("select * from history_read").Check(testkit.Rows("1"))
	_, err = tk.Exec("insert history_read values (2)")
	c.Assert(err, NotNil)
	_, err = tk.Exec("update history_read set a = 3 where a = 1")
	c.Assert(err, NotNil)
	_, err = tk.Exec("delete from history_read where a = 1")
	c.Assert(err, NotNil)
	tk.MustExec("set @@tidb_snapshot = ''")
	tk.MustQuery("select * from history_read").Check(testkit.Rows("1", "2"))
	tk.MustExec("insert history_read values (3)")
	tk.MustExec("update history_read set a = 4 where a = 3")
	tk.MustExec("delete from history_read where a = 1")

	time.Sleep(time.Millisecond)
	snapshotTime = time.Now()
	time.Sleep(time.Millisecond)
	tk.MustExec("alter table history_read add column b int")
	tk.MustExec("insert history_read values (8, 8), (9, 9)")
	tk.MustQuery("select * from history_read order by a").Check(testkit.Rows("2 <nil>", "4 <nil>", "8 8", "9 9"))
	tk.MustExec("set @@tidb_snapshot = '" + snapshotTime.Format("2006-01-02 15:04:05.999999") + "'")
	tk.MustQuery("select * from history_read order by a").Check(testkit.Rows("2", "4"))
	tsoStr := strconv.FormatUint(oracle.EncodeTSO(snapshotTime.UnixNano()/int64(time.Millisecond)), 10)

	tk.MustExec("set @@tidb_snapshot = '" + tsoStr + "'")
	tk.MustQuery("select * from history_read order by a").Check(testkit.Rows("2", "4"))

	tk.MustExec("set @@tidb_snapshot = ''")
	tk.MustQuery("select * from history_read order by a").Check(testkit.Rows("2 <nil>", "4 <nil>", "8 8", "9 9"))
}

func (s *testSuite2) TestLowResolutionTSORead(c *C) {
	tk := testkit.NewTestKit(c, s.store)
	tk.MustExec("set @@autocommit=1")
	tk.MustExec("use test")
	tk.MustExec("drop table if exists low_resolution_tso")
	tk.MustExec("create table low_resolution_tso(a int)")
	tk.MustExec("insert low_resolution_tso values (1)")

	// enable low resolution tso
	c.Assert(tk.Se.GetSessionVars().LowResolutionTSO, IsFalse)
	tk.Exec("set @@tidb_low_resolution_tso = 'on'")
	c.Assert(tk.Se.GetSessionVars().LowResolutionTSO, IsTrue)

	time.Sleep(3 * time.Second)
	tk.MustQuery("select * from low_resolution_tso").Check(testkit.Rows("1"))
	_, err := tk.Exec("update low_resolution_tso set a = 2")
	c.Assert(err, NotNil)
	tk.MustExec("set @@tidb_low_resolution_tso = 'off'")
	tk.MustExec("update low_resolution_tso set a = 2")
	tk.MustQuery("select * from low_resolution_tso").Check(testkit.Rows("2"))
}

func (s *testSuite) TestScanControlSelection(c *C) {
	tk := testkit.NewTestKit(c, s.store)
	tk.MustExec("use test")
	tk.MustExec("drop table if exists t")
	tk.MustExec("create table t(a int primary key, b int, c int, index idx_b(b))")
	tk.MustExec("insert into t values (1, 1, 1), (2, 1, 1), (3, 1, 2), (4, 2, 3)")
	tk.MustQuery("select (select count(1) k from t s where s.b = t1.c) from t t1").Sort().Check(testkit.Rows("0", "1", "3", "3"))
}

func (s *testSuite) TestSimpleDAG(c *C) {
	tk := testkit.NewTestKit(c, s.store)
	tk.MustExec("use test")
	tk.MustExec("drop table if exists t")
	tk.MustExec("create table t(a int primary key, b int, c int)")
	tk.MustExec("insert into t values (1, 1, 1), (2, 1, 1), (3, 1, 2), (4, 2, 3)")
	tk.MustQuery("select a from t").Check(testkit.Rows("1", "2", "3", "4"))
	tk.MustQuery("select * from t where a = 4").Check(testkit.Rows("4 2 3"))
	tk.MustQuery("select a from t limit 1").Check(testkit.Rows("1"))
	tk.MustQuery("select a from t order by a desc").Check(testkit.Rows("4", "3", "2", "1"))
	tk.MustQuery("select a from t order by a desc limit 1").Check(testkit.Rows("4"))
	tk.MustQuery("select a from t order by b desc limit 1").Check(testkit.Rows("4"))
	tk.MustQuery("select a from t where a < 3").Check(testkit.Rows("1", "2"))
	tk.MustQuery("select a from t where b > 1").Check(testkit.Rows("4"))
	tk.MustQuery("select a from t where b > 1 and a < 3").Check(testkit.Rows())
	tk.MustQuery("select count(*) from t where b > 1 and a < 3").Check(testkit.Rows("0"))
	tk.MustQuery("select count(*) from t").Check(testkit.Rows("4"))
	tk.MustQuery("select count(*), c from t group by c order by c").Check(testkit.Rows("2 1", "1 2", "1 3"))
	tk.MustQuery("select sum(c) as s from t group by b order by s").Check(testkit.Rows("3", "4"))
	tk.MustQuery("select avg(a) as s from t group by b order by s").Check(testkit.Rows("2.0000", "4.0000"))
	tk.MustQuery("select sum(distinct c) from t group by b").Check(testkit.Rows("3", "3"))

	tk.MustExec("create index i on t(c,b)")
	tk.MustQuery("select a from t where c = 1").Check(testkit.Rows("1", "2"))
	tk.MustQuery("select a from t where c = 1 and a < 2").Check(testkit.Rows("1"))
	tk.MustQuery("select a from t where c = 1 order by a limit 1").Check(testkit.Rows("1"))
	tk.MustQuery("select count(*) from t where c = 1 ").Check(testkit.Rows("2"))
	tk.MustExec("create index i1 on t(b)")
	tk.MustQuery("select c from t where b = 2").Check(testkit.Rows("3"))
	tk.MustQuery("select * from t where b = 2").Check(testkit.Rows("4 2 3"))
	tk.MustQuery("select count(*) from t where b = 1").Check(testkit.Rows("3"))
	tk.MustQuery("select * from t where b = 1 and a > 1 limit 1").Check(testkit.Rows("2 1 1"))

	// Test time push down.
	tk.MustExec("drop table if exists t")
	tk.MustExec("create table t (id int, c1 datetime);")
	tk.MustExec("insert into t values (1, '2015-06-07 12:12:12')")
	tk.MustQuery("select id from t where c1 = '2015-06-07 12:12:12'").Check(testkit.Rows("1"))

	// Test issue 17816
	tk.MustExec("drop table if exists t0")
	tk.MustExec("CREATE TABLE t0(c0 INT)")
	tk.MustExec("INSERT INTO t0 VALUES (100000)")
	tk.MustQuery("SELECT * FROM t0 WHERE NOT SPACE(t0.c0)").Check(testkit.Rows("100000"))
}

func (s *testSuite) TestTimestampTimeZone(c *C) {
	tk := testkit.NewTestKit(c, s.store)
	tk.MustExec("use test")
	tk.MustExec("drop table if exists t")
	tk.MustExec("create table t (ts timestamp)")
	tk.MustExec("set time_zone = '+00:00'")
	tk.MustExec("insert into t values ('2017-04-27 22:40:42')")
	// The timestamp will get different value if time_zone session variable changes.
	tests := []struct {
		timezone string
		expect   string
	}{
		{"+10:00", "2017-04-28 08:40:42"},
		{"-6:00", "2017-04-27 16:40:42"},
	}
	for _, tt := range tests {
		tk.MustExec(fmt.Sprintf("set time_zone = '%s'", tt.timezone))
		tk.MustQuery("select * from t").Check(testkit.Rows(tt.expect))
	}

	// For issue https://github.com/pingcap/tidb/issues/3467
	tk.MustExec("drop table if exists t1")
	tk.MustExec(`CREATE TABLE t1 (
 	      id bigint(20) NOT NULL AUTO_INCREMENT,
 	      uid int(11) DEFAULT NULL,
 	      datetime timestamp NOT NULL DEFAULT CURRENT_TIMESTAMP,
 	      ip varchar(128) DEFAULT NULL,
 	    PRIMARY KEY (id),
 	      KEY i_datetime (datetime),
 	      KEY i_userid (uid)
 	    );`)
	tk.MustExec(`INSERT INTO t1 VALUES (123381351,1734,"2014-03-31 08:57:10","127.0.0.1");`)
	r := tk.MustQuery("select datetime from t1;") // Cover TableReaderExec
	r.Check(testkit.Rows("2014-03-31 08:57:10"))
	r = tk.MustQuery("select datetime from t1 where datetime='2014-03-31 08:57:10';")
	r.Check(testkit.Rows("2014-03-31 08:57:10")) // Cover IndexReaderExec
	r = tk.MustQuery("select * from t1 where datetime='2014-03-31 08:57:10';")
	r.Check(testkit.Rows("123381351 1734 2014-03-31 08:57:10 127.0.0.1")) // Cover IndexLookupExec

	// For issue https://github.com/pingcap/tidb/issues/3485
	tk.MustExec("set time_zone = 'Asia/Shanghai'")
	tk.MustExec("drop table if exists t1")
	tk.MustExec(`CREATE TABLE t1 (
	    id bigint(20) NOT NULL AUTO_INCREMENT,
	    datetime timestamp NOT NULL DEFAULT CURRENT_TIMESTAMP,
	    PRIMARY KEY (id)
	  );`)
	tk.MustExec(`INSERT INTO t1 VALUES (123381351,"2014-03-31 08:57:10");`)
	r = tk.MustQuery(`select * from t1 where datetime="2014-03-31 08:57:10";`)
	r.Check(testkit.Rows("123381351 2014-03-31 08:57:10"))
	tk.MustExec(`alter table t1 add key i_datetime (datetime);`)
	r = tk.MustQuery(`select * from t1 where datetime="2014-03-31 08:57:10";`)
	r.Check(testkit.Rows("123381351 2014-03-31 08:57:10"))
	r = tk.MustQuery(`select * from t1;`)
	r.Check(testkit.Rows("123381351 2014-03-31 08:57:10"))
	r = tk.MustQuery("select datetime from t1 where datetime='2014-03-31 08:57:10';")
	r.Check(testkit.Rows("2014-03-31 08:57:10"))
}

func (s *testSuite) TestTimestampDefaultValueTimeZone(c *C) {
	tk := testkit.NewTestKit(c, s.store)
	tk.MustExec("use test")
	tk.MustExec("drop table if exists t")
	tk.MustExec("set time_zone = '+08:00'")
	tk.MustExec(`create table t (a int, b timestamp default "2019-01-17 14:46:14")`)
	tk.MustExec("insert into t set a=1")
	r := tk.MustQuery(`show create table t`)
	r.Check(testkit.Rows("t CREATE TABLE `t` (\n" + "  `a` int(11) DEFAULT NULL,\n" + "  `b` timestamp DEFAULT '2019-01-17 14:46:14'\n" + ") ENGINE=InnoDB DEFAULT CHARSET=utf8mb4 COLLATE=utf8mb4_bin"))
	tk.MustExec("set time_zone = '+00:00'")
	tk.MustExec("insert into t set a=2")
	r = tk.MustQuery(`show create table t`)
	r.Check(testkit.Rows("t CREATE TABLE `t` (\n" + "  `a` int(11) DEFAULT NULL,\n" + "  `b` timestamp DEFAULT '2019-01-17 06:46:14'\n" + ") ENGINE=InnoDB DEFAULT CHARSET=utf8mb4 COLLATE=utf8mb4_bin"))
	r = tk.MustQuery(`select a,b from t order by a`)
	r.Check(testkit.Rows("1 2019-01-17 06:46:14", "2 2019-01-17 06:46:14"))
	// Test the column's version is greater than ColumnInfoVersion1.
	sctx := tk.Se.(sessionctx.Context)
	is := domain.GetDomain(sctx).InfoSchema()
	c.Assert(is, NotNil)
	tb, err := is.TableByName(model.NewCIStr("test"), model.NewCIStr("t"))
	c.Assert(err, IsNil)
	tb.Cols()[1].Version = model.ColumnInfoVersion1 + 1
	tk.MustExec("insert into t set a=3")
	r = tk.MustQuery(`select a,b from t order by a`)
	r.Check(testkit.Rows("1 2019-01-17 06:46:14", "2 2019-01-17 06:46:14", "3 2019-01-17 06:46:14"))
	tk.MustExec("delete from t where a=3")
	// Change time zone back.
	tk.MustExec("set time_zone = '+08:00'")
	r = tk.MustQuery(`select a,b from t order by a`)
	r.Check(testkit.Rows("1 2019-01-17 14:46:14", "2 2019-01-17 14:46:14"))
	tk.MustExec("set time_zone = '-08:00'")
	r = tk.MustQuery(`show create table t`)
	r.Check(testkit.Rows("t CREATE TABLE `t` (\n" + "  `a` int(11) DEFAULT NULL,\n" + "  `b` timestamp DEFAULT '2019-01-16 22:46:14'\n" + ") ENGINE=InnoDB DEFAULT CHARSET=utf8mb4 COLLATE=utf8mb4_bin"))

	// test zero default value in multiple time zone.
	defer tk.MustExec(fmt.Sprintf("set @@sql_mode='%s'", tk.MustQuery("select @@sql_mode").Rows()[0][0]))
	tk.MustExec("set @@sql_mode='STRICT_TRANS_TABLES,NO_ENGINE_SUBSTITUTION';")
	tk.MustExec("drop table if exists t")
	tk.MustExec("set time_zone = '+08:00'")
	tk.MustExec(`create table t (a int, b timestamp default "0000-00-00 00")`)
	tk.MustExec("insert into t set a=1")
	r = tk.MustQuery(`show create table t`)
	r.Check(testkit.Rows("t CREATE TABLE `t` (\n" + "  `a` int(11) DEFAULT NULL,\n" + "  `b` timestamp DEFAULT '0000-00-00 00:00:00'\n" + ") ENGINE=InnoDB DEFAULT CHARSET=utf8mb4 COLLATE=utf8mb4_bin"))
	tk.MustExec("set time_zone = '+00:00'")
	tk.MustExec("insert into t set a=2")
	r = tk.MustQuery(`show create table t`)
	r.Check(testkit.Rows("t CREATE TABLE `t` (\n" + "  `a` int(11) DEFAULT NULL,\n" + "  `b` timestamp DEFAULT '0000-00-00 00:00:00'\n" + ") ENGINE=InnoDB DEFAULT CHARSET=utf8mb4 COLLATE=utf8mb4_bin"))
	tk.MustExec("set time_zone = '-08:00'")
	tk.MustExec("insert into t set a=3")
	r = tk.MustQuery(`show create table t`)
	r.Check(testkit.Rows("t CREATE TABLE `t` (\n" + "  `a` int(11) DEFAULT NULL,\n" + "  `b` timestamp DEFAULT '0000-00-00 00:00:00'\n" + ") ENGINE=InnoDB DEFAULT CHARSET=utf8mb4 COLLATE=utf8mb4_bin"))
	r = tk.MustQuery(`select a,b from t order by a`)
	r.Check(testkit.Rows("1 0000-00-00 00:00:00", "2 0000-00-00 00:00:00", "3 0000-00-00 00:00:00"))

	// test add timestamp column default current_timestamp.
	tk.MustExec(`drop table if exists t`)
	tk.MustExec(`set time_zone = 'Asia/Shanghai'`)
	tk.MustExec(`create table t (a int)`)
	tk.MustExec(`insert into t set a=1`)
	tk.MustExec(`alter table t add column b timestamp not null default current_timestamp;`)
	timeIn8 := tk.MustQuery("select b from t").Rows()[0][0]
	tk.MustExec(`set time_zone = '+00:00'`)
	timeIn0 := tk.MustQuery("select b from t").Rows()[0][0]
	c.Assert(timeIn8 != timeIn0, IsTrue, Commentf("%v == %v", timeIn8, timeIn0))
	datumTimeIn8, err := expression.GetTimeValue(tk.Se, timeIn8, mysql.TypeTimestamp, 0)
	c.Assert(err, IsNil)
	tIn8To0 := datumTimeIn8.GetMysqlTime()
	timeZoneIn8, err := time.LoadLocation("Asia/Shanghai")
	c.Assert(err, IsNil)
	err = tIn8To0.ConvertTimeZone(timeZoneIn8, time.UTC)
	c.Assert(err, IsNil)
	c.Assert(timeIn0 == tIn8To0.String(), IsTrue, Commentf("%v != %v", timeIn0, tIn8To0.String()))

	// test add index.
	tk.MustExec(`alter table t add index(b);`)
	tk.MustExec("admin check table t")
	tk.MustExec(`set time_zone = '+05:00'`)
	tk.MustExec("admin check table t")
}

func (s *testSuite) TestTiDBCurrentTS(c *C) {
	tk := testkit.NewTestKit(c, s.store)
	tk.MustQuery("select @@tidb_current_ts").Check(testkit.Rows("0"))
	tk.MustExec("begin")
	rows := tk.MustQuery("select @@tidb_current_ts").Rows()
	tsStr := rows[0][0].(string)
	txn, err := tk.Se.Txn(true)
	c.Assert(err, IsNil)
	c.Assert(tsStr, Equals, fmt.Sprintf("%d", txn.StartTS()))
	tk.MustExec("begin")
	rows = tk.MustQuery("select @@tidb_current_ts").Rows()
	newTsStr := rows[0][0].(string)
	txn, err = tk.Se.Txn(true)
	c.Assert(err, IsNil)
	c.Assert(newTsStr, Equals, fmt.Sprintf("%d", txn.StartTS()))
	c.Assert(newTsStr, Not(Equals), tsStr)
	tk.MustExec("commit")
	tk.MustQuery("select @@tidb_current_ts").Check(testkit.Rows("0"))

	_, err = tk.Exec("set @@tidb_current_ts = '1'")
	c.Assert(terror.ErrorEqual(err, variable.ErrReadOnly), IsTrue, Commentf("err %v", err))
}

func (s *testSuite) TestTiDBLastTxnInfo(c *C) {
	tk := testkit.NewTestKit(c, s.store)
	tk.MustExec("use test")
	tk.MustExec("drop table if exists t")
	tk.MustExec("create table t (a int primary key)")
	tk.MustQuery("select json_extract(@@tidb_last_txn_info, '$.start_ts'), json_extract(@@tidb_last_txn_info, '$.commit_ts')").Check(testkit.Rows("0 0"))

	tk.MustExec("insert into t values (1)")
	rows1 := tk.MustQuery("select json_extract(@@tidb_last_txn_info, '$.start_ts'), json_extract(@@tidb_last_txn_info, '$.commit_ts')").Rows()
	c.Assert(rows1[0][0].(string), Greater, "0")
	c.Assert(rows1[0][0].(string), Less, rows1[0][1].(string))

	tk.MustExec("begin")
	tk.MustQuery("select a from t where a = 1").Check(testkit.Rows("1"))
	rows2 := tk.MustQuery("select json_extract(@@tidb_last_txn_info, '$.start_ts'), json_extract(@@tidb_last_txn_info, '$.commit_ts'), @@tidb_current_ts").Rows()
	tk.MustExec("commit")
	rows3 := tk.MustQuery("select json_extract(@@tidb_last_txn_info, '$.start_ts'), json_extract(@@tidb_last_txn_info, '$.commit_ts')").Rows()
	c.Assert(rows2[0][0], Equals, rows1[0][0])
	c.Assert(rows2[0][1], Equals, rows1[0][1])
	c.Assert(rows3[0][0], Equals, rows1[0][0])
	c.Assert(rows3[0][1], Equals, rows1[0][1])
	c.Assert(rows2[0][1], Less, rows2[0][2])

	tk.MustExec("begin")
	tk.MustExec("update t set a = a + 1 where a = 1")
	rows4 := tk.MustQuery("select json_extract(@@tidb_last_txn_info, '$.start_ts'), json_extract(@@tidb_last_txn_info, '$.commit_ts'), @@tidb_current_ts").Rows()
	tk.MustExec("commit")
	rows5 := tk.MustQuery("select json_extract(@@tidb_last_txn_info, '$.start_ts'), json_extract(@@tidb_last_txn_info, '$.commit_ts')").Rows()
	c.Assert(rows4[0][0], Equals, rows1[0][0])
	c.Assert(rows4[0][1], Equals, rows1[0][1])
	c.Assert(rows4[0][2], Equals, rows5[0][0])
	c.Assert(rows4[0][1], Less, rows4[0][2])
	c.Assert(rows4[0][2], Less, rows5[0][1])

	tk.MustExec("begin")
	tk.MustExec("update t set a = a + 1 where a = 2")
	tk.MustExec("rollback")
	rows6 := tk.MustQuery("select json_extract(@@tidb_last_txn_info, '$.start_ts'), json_extract(@@tidb_last_txn_info, '$.commit_ts')").Rows()
	c.Assert(rows6[0][0], Equals, rows5[0][0])
	c.Assert(rows6[0][1], Equals, rows5[0][1])

	tk.MustExec("begin optimistic")
	tk.MustExec("insert into t values (2)")
	_, err := tk.Exec("commit")
	c.Assert(err, NotNil)
	rows7 := tk.MustQuery("select json_extract(@@tidb_last_txn_info, '$.start_ts'), json_extract(@@tidb_last_txn_info, '$.commit_ts'), json_extract(@@tidb_last_txn_info, '$.error')").Rows()
	c.Assert(rows7[0][0], Greater, rows5[0][0])
	c.Assert(rows7[0][1], Equals, "0")
	c.Assert(strings.Contains(err.Error(), rows7[0][1].(string)), IsTrue)

	_, err = tk.Exec("set @@tidb_last_txn_info = '{}'")
	c.Assert(terror.ErrorEqual(err, variable.ErrReadOnly), IsTrue, Commentf("err %v", err))
}

func (s *testSuite) TestSelectForUpdate(c *C) {
	tk := testkit.NewTestKit(c, s.store)
	tk.MustExec("use test")
	tk1 := testkit.NewTestKit(c, s.store)
	tk1.MustExec("use test")
	tk2 := testkit.NewTestKit(c, s.store)
	tk2.MustExec("use test")

	tk.MustExec("drop table if exists t, t1")

	txn, err := tk.Se.Txn(true)
	c.Assert(kv.ErrInvalidTxn.Equal(err), IsTrue)
	c.Assert(txn.Valid(), IsFalse)
	tk.MustExec("create table t (c1 int, c2 int, c3 int)")
	tk.MustExec("insert t values (11, 2, 3)")
	tk.MustExec("insert t values (12, 2, 3)")
	tk.MustExec("insert t values (13, 2, 3)")

	tk.MustExec("create table t1 (c1 int)")
	tk.MustExec("insert t1 values (11)")

	// conflict
	tk1.MustExec("begin")
	tk1.MustQuery("select * from t where c1=11 for update")

	tk2.MustExec("begin")
	tk2.MustExec("update t set c2=211 where c1=11")
	tk2.MustExec("commit")

	_, err = tk1.Exec("commit")
	c.Assert(err, NotNil)

	// no conflict for subquery.
	tk1.MustExec("begin")
	tk1.MustQuery("select * from t where exists(select null from t1 where t1.c1=t.c1) for update")

	tk2.MustExec("begin")
	tk2.MustExec("update t set c2=211 where c1=12")
	tk2.MustExec("commit")

	tk1.MustExec("commit")

	// not conflict
	tk1.MustExec("begin")
	tk1.MustQuery("select * from t where c1=11 for update")

	tk2.MustExec("begin")
	tk2.MustExec("update t set c2=22 where c1=12")
	tk2.MustExec("commit")

	tk1.MustExec("commit")

	// not conflict, auto commit
	tk1.MustExec("set @@autocommit=1;")
	tk1.MustQuery("select * from t where c1=11 for update")

	tk2.MustExec("begin")
	tk2.MustExec("update t set c2=211 where c1=11")
	tk2.MustExec("commit")

	tk1.MustExec("commit")

	// conflict
	tk1.MustExec("begin")
	tk1.MustQuery("select * from (select * from t for update) t join t1 for update")

	tk2.MustExec("begin")
	tk2.MustExec("update t1 set c1 = 13")
	tk2.MustExec("commit")

	_, err = tk1.Exec("commit")
	c.Assert(err, NotNil)

}

func (s *testSuite) TestEmptyEnum(c *C) {
	tk := testkit.NewTestKit(c, s.store)
	tk.MustExec("use test")
	tk.MustExec("drop table if exists t")
	tk.MustExec("create table t (e enum('Y', 'N'))")
	tk.MustExec("set sql_mode='STRICT_TRANS_TABLES'")
	_, err := tk.Exec("insert into t values (0)")
	c.Assert(terror.ErrorEqual(err, types.ErrTruncated), IsTrue, Commentf("err %v", err))
	_, err = tk.Exec("insert into t values ('abc')")
	c.Assert(terror.ErrorEqual(err, types.ErrTruncated), IsTrue, Commentf("err %v", err))

	tk.MustExec("set sql_mode=''")
	tk.MustExec("insert into t values (0)")
	tk.MustQuery("select * from t").Check(testkit.Rows(""))
	tk.MustExec("insert into t values ('abc')")
	tk.MustQuery("select * from t").Check(testkit.Rows("", ""))
	tk.MustExec("insert into t values (null)")
	tk.MustQuery("select * from t").Check(testkit.Rows("", "", "<nil>"))
}

// TestIssue4024 This tests https://github.com/pingcap/tidb/issues/4024
func (s *testSuite) TestIssue4024(c *C) {
	tk := testkit.NewTestKit(c, s.store)
	tk.MustExec("create database test2")
	tk.MustExec("use test2")
	tk.MustExec("create table t(a int)")
	tk.MustExec("insert into t values(1)")
	tk.MustExec("use test")
	tk.MustExec("create table t(a int)")
	tk.MustExec("insert into t values(1)")
	tk.MustExec("update t, test2.t set test2.t.a=2")
	tk.MustQuery("select * from t").Check(testkit.Rows("1"))
	tk.MustQuery("select * from test2.t").Check(testkit.Rows("2"))
	tk.MustExec("update test.t, test2.t set test.t.a=3")
	tk.MustQuery("select * from t").Check(testkit.Rows("3"))
	tk.MustQuery("select * from test2.t").Check(testkit.Rows("2"))
}

const (
	checkRequestOff = iota
	checkRequestSyncLog
	checkDDLAddIndexPriority
)

type checkRequestClient struct {
	tikv.Client
	priority       pb.CommandPri
	lowPriorityCnt uint32
	mu             struct {
		sync.RWMutex
		checkFlags uint32
		syncLog    bool
	}
}

func (c *checkRequestClient) setCheckPriority(priority pb.CommandPri) {
	atomic.StoreInt32((*int32)(&c.priority), int32(priority))
}

func (c *checkRequestClient) getCheckPriority() pb.CommandPri {
	return (pb.CommandPri)(atomic.LoadInt32((*int32)(&c.priority)))
}

func (c *checkRequestClient) SendRequest(ctx context.Context, addr string, req *tikvrpc.Request, timeout time.Duration) (*tikvrpc.Response, error) {
	resp, err := c.Client.SendRequest(ctx, addr, req, timeout)
	c.mu.RLock()
	checkFlags := c.mu.checkFlags
	c.mu.RUnlock()
	if checkFlags == checkRequestSyncLog {
		switch req.Type {
		case tikvrpc.CmdPrewrite, tikvrpc.CmdCommit:
			c.mu.RLock()
			syncLog := c.mu.syncLog
			c.mu.RUnlock()
			if syncLog != req.SyncLog {
				return nil, errors.New("fail to set sync log")
			}
		}
	} else if checkFlags == checkDDLAddIndexPriority {
		if req.Type == tikvrpc.CmdScan {
			if c.getCheckPriority() != req.Priority {
				return nil, errors.New("fail to set priority")
			}
		} else if req.Type == tikvrpc.CmdPrewrite {
			if c.getCheckPriority() == pb.CommandPri_Low {
				atomic.AddUint32(&c.lowPriorityCnt, 1)
			}
		}
	}
	return resp, err
}

type testSuiteWithCliBase struct {
	store kv.Storage
	dom   *domain.Domain
	cli   *checkRequestClient
}

type testSuite1 struct {
	testSuiteWithCliBase
}

type testSerialSuite2 struct {
	testSuiteWithCliBase
}

func (s *testSuiteWithCliBase) SetUpSuite(c *C) {
	cli := &checkRequestClient{}
	hijackClient := func(c tikv.Client) tikv.Client {
		cli.Client = c
		return cli
	}
	s.cli = cli

	var err error
	s.store, err = mockstore.NewMockStore(
		mockstore.WithClientHijacker(hijackClient),
	)
	c.Assert(err, IsNil)
	session.SetStatsLease(0)
	s.dom, err = session.BootstrapSession(s.store)
	c.Assert(err, IsNil)
	s.dom.SetStatsUpdating(true)
}

func (s *testSuiteWithCliBase) TearDownSuite(c *C) {
	s.dom.Close()
	s.store.Close()
}

func (s *testSuiteWithCliBase) TearDownTest(c *C) {
	tk := testkit.NewTestKit(c, s.store)
	tk.MustExec("use test")
	r := tk.MustQuery("show tables")
	for _, tb := range r.Rows() {
		tableName := tb[0]
		tk.MustExec(fmt.Sprintf("drop table %v", tableName))
	}
}

func (s *testSuite2) TestAddIndexPriority(c *C) {
	cli := &checkRequestClient{}
	hijackClient := func(c tikv.Client) tikv.Client {
		cli.Client = c
		return cli
	}

	store, err := mockstore.NewMockStore(
		mockstore.WithClientHijacker(hijackClient),
	)
	c.Assert(err, IsNil)
	dom, err := session.BootstrapSession(store)
	c.Assert(err, IsNil)
	defer func() {
		dom.Close()
		store.Close()
	}()

	tk := testkit.NewTestKit(c, store)
	tk.MustExec("use test")
	tk.MustExec("create table t1 (id int, v int)")

	// Insert some data to make sure plan build IndexLookup for t1.
	for i := 0; i < 10; i++ {
		tk.MustExec(fmt.Sprintf("insert into t1 values (%d, %d)", i, i))
	}

	cli.mu.Lock()
	cli.mu.checkFlags = checkDDLAddIndexPriority
	cli.mu.Unlock()

	cli.setCheckPriority(pb.CommandPri_Low)
	tk.MustExec("alter table t1 add index t1_index (id);")

	c.Assert(atomic.LoadUint32(&cli.lowPriorityCnt) > 0, IsTrue)

	cli.mu.Lock()
	cli.mu.checkFlags = checkRequestOff
	cli.mu.Unlock()

	tk.MustExec("alter table t1 drop index t1_index;")
	tk.MustExec("SET SESSION tidb_ddl_reorg_priority = 'PRIORITY_NORMAL'")

	cli.mu.Lock()
	cli.mu.checkFlags = checkDDLAddIndexPriority
	cli.mu.Unlock()

	cli.setCheckPriority(pb.CommandPri_Normal)
	tk.MustExec("alter table t1 add index t1_index (id);")

	cli.mu.Lock()
	cli.mu.checkFlags = checkRequestOff
	cli.mu.Unlock()

	tk.MustExec("alter table t1 drop index t1_index;")
	tk.MustExec("SET SESSION tidb_ddl_reorg_priority = 'PRIORITY_HIGH'")

	cli.mu.Lock()
	cli.mu.checkFlags = checkDDLAddIndexPriority
	cli.mu.Unlock()

	cli.setCheckPriority(pb.CommandPri_High)
	tk.MustExec("alter table t1 add index t1_index (id);")

	cli.mu.Lock()
	cli.mu.checkFlags = checkRequestOff
	cli.mu.Unlock()
}

func (s *testSuite1) TestAlterTableComment(c *C) {
	tk := testkit.NewTestKit(c, s.store)
	tk.MustExec("use test")
	tk.MustExec("drop table if exists t_1")
	tk.MustExec("create table t_1 (c1 int, c2 int, c3 int default 1, index (c1)) comment = 'test table';")
	tk.MustExec("alter table `t_1` comment 'this is table comment';")
	result := tk.MustQuery("select table_comment from information_schema.tables where table_name = 't_1';")
	result.Check(testkit.Rows("this is table comment"))
	tk.MustExec("alter table `t_1` comment 'table t comment';")
	result = tk.MustQuery("select table_comment from information_schema.tables where table_name = 't_1';")
	result.Check(testkit.Rows("table t comment"))
}

func (s *testSuite) TestTimezonePushDown(c *C) {
	tk := testkit.NewTestKit(c, s.store)
	tk.MustExec("use test")
	tk.MustExec("create table t (ts timestamp)")
	defer tk.MustExec("drop table t")
	tk.MustExec(`insert into t values ("2018-09-13 10:02:06")`)

	systemTZ := timeutil.SystemLocation()
	c.Assert(systemTZ.String(), Not(Equals), "System")
	c.Assert(systemTZ.String(), Not(Equals), "Local")
	ctx := context.Background()
	count := 0
	ctx1 := context.WithValue(ctx, "CheckSelectRequestHook", func(req *kv.Request) {
		count += 1
		dagReq := new(tipb.DAGRequest)
		err := proto.Unmarshal(req.Data, dagReq)
		c.Assert(err, IsNil)
		c.Assert(dagReq.GetTimeZoneName(), Equals, systemTZ.String())
	})
	tk.Se.Execute(ctx1, `select * from t where ts = "2018-09-13 10:02:06"`)

	tk.MustExec(`set time_zone="System"`)
	tk.Se.Execute(ctx1, `select * from t where ts = "2018-09-13 10:02:06"`)

	c.Assert(count, Equals, 2) // Make sure the hook function is called.
}

func (s *testSuite) TestNotFillCacheFlag(c *C) {
	tk := testkit.NewTestKit(c, s.store)
	tk.MustExec("use test")
	tk.MustExec("create table t (id int primary key)")
	defer tk.MustExec("drop table t")
	tk.MustExec("insert into t values (1)")

	tests := []struct {
		sql    string
		expect bool
	}{
		{"select SQL_NO_CACHE * from t", true},
		{"select SQL_CACHE * from t", false},
		{"select * from t", false},
	}
	count := 0
	ctx := context.Background()
	for _, test := range tests {
		ctx1 := context.WithValue(ctx, "CheckSelectRequestHook", func(req *kv.Request) {
			count++
			if req.NotFillCache != test.expect {
				c.Errorf("sql=%s, expect=%v, get=%v", test.sql, test.expect, req.NotFillCache)
			}
		})
		rs, err := tk.Se.Execute(ctx1, test.sql)
		c.Assert(err, IsNil)
		tk.ResultSetToResult(rs[0], Commentf("sql: %v", test.sql))
	}
	c.Assert(count, Equals, len(tests)) // Make sure the hook function is called.
}

func (s *testSuite1) TestSyncLog(c *C) {
	tk := testkit.NewTestKit(c, s.store)
	tk.MustExec("use test")

	cli := s.cli
	cli.mu.Lock()
	cli.mu.checkFlags = checkRequestSyncLog
	cli.mu.syncLog = true
	cli.mu.Unlock()
	tk.MustExec("create table t (id int primary key)")
	cli.mu.Lock()
	cli.mu.syncLog = false
	cli.mu.Unlock()
	tk.MustExec("insert into t values (1)")

	cli.mu.Lock()
	cli.mu.checkFlags = checkRequestOff
	cli.mu.Unlock()
}

func (s *testSuite) TestHandleTransfer(c *C) {
	tk := testkit.NewTestKit(c, s.store)
	tk.MustExec("use test")
	tk.MustExec("create table t(a int, index idx(a))")
	tk.MustExec("insert into t values(1), (2), (4)")
	tk.MustExec("begin")
	tk.MustExec("update t set a = 3 where a = 4")
	// test table scan read whose result need handle.
	tk.MustQuery("select * from t ignore index(idx)").Check(testkit.Rows("1", "2", "3"))
	tk.MustExec("insert into t values(4)")
	// test single read whose result need handle
	tk.MustQuery("select * from t use index(idx)").Check(testkit.Rows("1", "2", "3", "4"))
	tk.MustQuery("select * from t use index(idx) order by a desc").Check(testkit.Rows("4", "3", "2", "1"))
	tk.MustExec("update t set a = 5 where a = 3")
	tk.MustQuery("select * from t use index(idx)").Check(testkit.Rows("1", "2", "4", "5"))
	tk.MustExec("commit")

	tk.MustExec("drop table if exists t")
	tk.MustExec("create table t(a int, b int, index idx(a))")
	tk.MustExec("insert into t values(3, 3), (1, 1), (2, 2)")
	// Second test double read.
	tk.MustQuery("select * from t use index(idx) order by a").Check(testkit.Rows("1 1", "2 2", "3 3"))
}

func (s *testSuite) TestBit(c *C) {
	tk := testkit.NewTestKitWithInit(c, s.store)

	tk.MustExec("drop table if exists t")
	tk.MustExec("create table t (c1 bit(2))")
	tk.MustExec("insert into t values (0), (1), (2), (3)")
	_, err := tk.Exec("insert into t values (4)")
	c.Assert(err, NotNil)
	_, err = tk.Exec("insert into t values ('a')")
	c.Assert(err, NotNil)
	r, err := tk.Exec("select * from t where c1 = 2")
	c.Assert(err, IsNil)
	req := r.NewChunk()
	err = r.Next(context.Background(), req)
	c.Assert(err, IsNil)
	c.Assert(types.BinaryLiteral(req.GetRow(0).GetBytes(0)), DeepEquals, types.NewBinaryLiteralFromUint(2, -1))
	r.Close()

	tk.MustExec("drop table if exists t")
	tk.MustExec("create table t (c1 bit(31))")
	tk.MustExec("insert into t values (0x7fffffff)")
	_, err = tk.Exec("insert into t values (0x80000000)")
	c.Assert(err, NotNil)
	_, err = tk.Exec("insert into t values (0xffffffff)")
	c.Assert(err, NotNil)
	tk.MustExec("insert into t values ('123')")
	tk.MustExec("insert into t values ('1234')")
	_, err = tk.Exec("insert into t values ('12345)")
	c.Assert(err, NotNil)

	tk.MustExec("drop table if exists t")
	tk.MustExec("create table t (c1 bit(62))")
	tk.MustExec("insert into t values ('12345678')")
	tk.MustExec("drop table if exists t")
	tk.MustExec("create table t (c1 bit(61))")
	_, err = tk.Exec("insert into t values ('12345678')")
	c.Assert(err, NotNil)

	tk.MustExec("drop table if exists t")
	tk.MustExec("create table t (c1 bit(32))")
	tk.MustExec("insert into t values (0x7fffffff)")
	tk.MustExec("insert into t values (0xffffffff)")
	_, err = tk.Exec("insert into t values (0x1ffffffff)")
	c.Assert(err, NotNil)
	tk.MustExec("insert into t values ('1234')")
	_, err = tk.Exec("insert into t values ('12345')")
	c.Assert(err, NotNil)

	tk.MustExec("drop table if exists t")
	tk.MustExec("create table t (c1 bit(64))")
	tk.MustExec("insert into t values (0xffffffffffffffff)")
	tk.MustExec("insert into t values ('12345678')")
	_, err = tk.Exec("insert into t values ('123456789')")
	c.Assert(err, NotNil)

	tk.MustExec("drop table if exists t")
	tk.MustExec("create table t (c1 bit(64))")
	tk.MustExec("insert into t values (0xffffffffffffffff)")
	tk.MustExec("insert into t values ('12345678')")
	tk.MustQuery("select * from t where c1").Check(testkit.Rows("\xff\xff\xff\xff\xff\xff\xff\xff", "12345678"))
}

func (s *testSuite) TestEnum(c *C) {
	tk := testkit.NewTestKitWithInit(c, s.store)

	tk.MustExec("drop table if exists t")
	tk.MustExec("create table t (c enum('a', 'b', 'c'))")
	tk.MustExec("insert into t values ('a'), (2), ('c')")
	tk.MustQuery("select * from t where c = 'a'").Check(testkit.Rows("a"))

	tk.MustQuery("select c + 1 from t where c = 2").Check(testkit.Rows("3"))

	tk.MustExec("delete from t")
	tk.MustExec("insert into t values ()")
	tk.MustExec("insert into t values (null), ('1')")
	tk.MustQuery("select c + 1 from t where c = 1").Check(testkit.Rows("2"))

	tk.MustExec("delete from t")
	tk.MustExec("insert into t values(1), (2), (3)")
	tk.MustQuery("select * from t where c").Check(testkit.Rows("a", "b", "c"))
}

func (s *testSuite) TestSet(c *C) {
	tk := testkit.NewTestKitWithInit(c, s.store)

	tk.MustExec("drop table if exists t")
	tk.MustExec("create table t (c set('a', 'b', 'c'))")
	tk.MustExec("insert into t values ('a'), (2), ('c'), ('a,b'), ('b,a')")
	tk.MustQuery("select * from t where c = 'a'").Check(testkit.Rows("a"))

	tk.MustQuery("select * from t where c = 'a,b'").Check(testkit.Rows("a,b", "a,b"))

	tk.MustQuery("select c + 1 from t where c = 2").Check(testkit.Rows("3"))

	tk.MustExec("delete from t")
	tk.MustExec("insert into t values ()")
	tk.MustExec("insert into t values (null), ('1')")
	tk.MustQuery("select c + 1 from t where c = 1").Check(testkit.Rows("2"))

	tk.MustExec("delete from t")
	tk.MustExec("insert into t values(3)")
	tk.MustQuery("select * from t where c").Check(testkit.Rows("a,b"))
}

func (s *testSuite) TestSubqueryInValues(c *C) {
	tk := testkit.NewTestKitWithInit(c, s.store)

	tk.MustExec("drop table if exists t")
	tk.MustExec("create table t (id int, name varchar(20))")
	tk.MustExec("drop table if exists t1")
	tk.MustExec("create table t1 (gid int)")

	tk.MustExec("insert into t1 (gid) value (1)")
	tk.MustExec("insert into t (id, name) value ((select gid from t1) ,'asd')")
	tk.MustQuery("select * from t").Check(testkit.Rows("1 asd"))
}

func (s *testSuite) TestEnhancedRangeAccess(c *C) {
	tk := testkit.NewTestKitWithInit(c, s.store)

	tk.MustExec("drop table if exists t")
	tk.MustExec("create table t (a int primary key, b int)")
	tk.MustExec("insert into t values(1, 2), (2, 1)")
	tk.MustQuery("select * from t where (a = 1 and b = 2) or (a = 2 and b = 1)").Check(testkit.Rows("1 2", "2 1"))
	tk.MustQuery("select * from t where (a = 1 and b = 1) or (a = 2 and b = 2)").Check(nil)
}

// TestMaxInt64Handle Issue #4810
func (s *testSuite) TestMaxInt64Handle(c *C) {
	tk := testkit.NewTestKitWithInit(c, s.store)

	tk.MustExec("drop table if exists t")
	tk.MustExec("create table t(id bigint, PRIMARY KEY (id))")
	tk.MustExec("insert into t values(9223372036854775807)")
	tk.MustExec("select * from t where id = 9223372036854775807")
	tk.MustQuery("select * from t where id = 9223372036854775807;").Check(testkit.Rows("9223372036854775807"))
	tk.MustQuery("select * from t").Check(testkit.Rows("9223372036854775807"))
	_, err := tk.Exec("insert into t values(9223372036854775807)")
	c.Assert(err, NotNil)
	tk.MustExec("delete from t where id = 9223372036854775807")
	tk.MustQuery("select * from t").Check(nil)
}

func (s *testSuite) TestTableScanWithPointRanges(c *C) {
	tk := testkit.NewTestKitWithInit(c, s.store)

	tk.MustExec("drop table if exists t")
	tk.MustExec("create table t(id int, PRIMARY KEY (id))")
	tk.MustExec("insert into t values(1), (5), (10)")
	tk.MustQuery("select * from t where id in(1, 2, 10)").Check(testkit.Rows("1", "10"))
}

func (s *testSuite) TestUnsignedPk(c *C) {
	tk := testkit.NewTestKitWithInit(c, s.store)

	tk.MustExec("drop table if exists t")
	tk.MustExec("create table t(id bigint unsigned primary key)")
	var num1, num2 uint64 = math.MaxInt64 + 1, math.MaxInt64 + 2
	tk.MustExec(fmt.Sprintf("insert into t values(%v), (%v), (1), (2)", num1, num2))
	num1Str := strconv.FormatUint(num1, 10)
	num2Str := strconv.FormatUint(num2, 10)
	tk.MustQuery("select * from t order by id").Check(testkit.Rows("1", "2", num1Str, num2Str))
	tk.MustQuery("select * from t where id not in (2)").Check(testkit.Rows(num1Str, num2Str, "1"))
	tk.MustExec("drop table t")
	tk.MustExec("create table t(a bigint unsigned primary key, b int, index idx(b))")
	tk.MustExec("insert into t values(9223372036854775808, 1), (1, 1)")
	tk.MustQuery("select * from t use index(idx) where b = 1 and a < 2").Check(testkit.Rows("1 1"))
	tk.MustQuery("select * from t use index(idx) where b = 1 order by b, a").Check(testkit.Rows("1 1", "9223372036854775808 1"))
}

func (s *testSuite) TestIssue5666(c *C) {
	tk := testkit.NewTestKit(c, s.store)
	tk.MustExec("set @@profiling=1")
	tk.MustQuery("SELECT QUERY_ID, SUM(DURATION) AS SUM_DURATION FROM INFORMATION_SCHEMA.PROFILING GROUP BY QUERY_ID;").Check(testkit.Rows("0 0"))
}

func (s *testSuite) TestIssue5341(c *C) {
	tk := testkit.NewTestKit(c, s.store)
	tk.MustExec("drop table if exists test.t")
	tk.MustExec("create table test.t(a char)")
	tk.MustExec("insert into test.t value('a')")
	tk.MustQuery("select * from test.t where a < 1 order by a limit 0;").Check(testkit.Rows())
}

func (s *testSuite) TestContainDotColumn(c *C) {
	tk := testkit.NewTestKit(c, s.store)

	tk.MustExec("use test")
	tk.MustExec("drop table if exists test.t1")
	tk.MustExec("create table test.t1(t1.a char)")
	tk.MustExec("drop table if exists t2")
	tk.MustExec("create table t2(a char, t2.b int)")

	tk.MustExec("drop table if exists t3")
	_, err := tk.Exec("create table t3(s.a char);")
	terr := errors.Cause(err).(*terror.Error)
	c.Assert(terr.Code(), Equals, errors.ErrCode(mysql.ErrWrongTableName))
}

func (s *testSuite) TestCheckIndex(c *C) {
	s.ctx = mock.NewContext()
	s.ctx.Store = s.store
	se, err := session.CreateSession4Test(s.store)
	c.Assert(err, IsNil)
	defer se.Close()

	_, err = se.Execute(context.Background(), "create database test_admin")
	c.Assert(err, IsNil)
	_, err = se.Execute(context.Background(), "use test_admin")
	c.Assert(err, IsNil)
	_, err = se.Execute(context.Background(), "create table t (pk int primary key, c int default 1, c1 int default 1, unique key c(c))")
	c.Assert(err, IsNil)
	is := s.domain.InfoSchema()
	db := model.NewCIStr("test_admin")
	dbInfo, ok := is.SchemaByName(db)
	c.Assert(ok, IsTrue)
	tblName := model.NewCIStr("t")
	tbl, err := is.TableByName(db, tblName)
	c.Assert(err, IsNil)
	tbInfo := tbl.Meta()

	alloc := autoid.NewAllocator(s.store, dbInfo.ID, false, autoid.RowIDAllocType)
	tb, err := tables.TableFromMeta(autoid.NewAllocators(alloc), tbInfo)
	c.Assert(err, IsNil)

	_, err = se.Execute(context.Background(), "admin check index t c")
	c.Assert(err, IsNil)

	_, err = se.Execute(context.Background(), "admin check index t C")
	c.Assert(err, IsNil)

	// set data to:
	// index     data (handle, data): (1, 10), (2, 20)
	// table     data (handle, data): (1, 10), (2, 20)
	recordVal1 := types.MakeDatums(int64(1), int64(10), int64(11))
	recordVal2 := types.MakeDatums(int64(2), int64(20), int64(21))
	c.Assert(s.ctx.NewTxn(context.Background()), IsNil)
	_, err = tb.AddRecord(s.ctx, recordVal1)
	c.Assert(err, IsNil)
	_, err = tb.AddRecord(s.ctx, recordVal2)
	c.Assert(err, IsNil)
	txn, err := s.ctx.Txn(true)
	c.Assert(err, IsNil)
	c.Assert(txn.Commit(context.Background()), IsNil)

	mockCtx := mock.NewContext()
	idx := tb.Indices()[0]
	sc := &stmtctx.StatementContext{TimeZone: time.Local}

	_, err = se.Execute(context.Background(), "admin check index t idx_inexistent")
	c.Assert(strings.Contains(err.Error(), "not exist"), IsTrue)

	// set data to:
	// index     data (handle, data): (1, 10), (2, 20), (3, 30)
	// table     data (handle, data): (1, 10), (2, 20), (4, 40)
	txn, err = s.store.Begin()
	c.Assert(err, IsNil)
	_, err = idx.Create(mockCtx, txn.GetUnionStore(), types.MakeDatums(int64(30)), kv.IntHandle(3))
	c.Assert(err, IsNil)
	key := tablecodec.EncodeRowKey(tb.Meta().ID, kv.IntHandle(4).Encoded())
	setColValue(c, txn, key, types.NewDatum(int64(40)))
	err = txn.Commit(context.Background())
	c.Assert(err, IsNil)
	_, err = se.Execute(context.Background(), "admin check index t c")
	c.Assert(err, NotNil)
	c.Assert(err.Error(), Equals, "handle 3, index:types.Datum{k:0x1, decimal:0x0, length:0x0, i:30, collation:\"\", b:[]uint8(nil), x:interface {}(nil)} != record:<nil>")

	// set data to:
	// index     data (handle, data): (1, 10), (2, 20), (3, 30), (4, 40)
	// table     data (handle, data): (1, 10), (2, 20), (4, 40)
	txn, err = s.store.Begin()
	c.Assert(err, IsNil)
	_, err = idx.Create(mockCtx, txn.GetUnionStore(), types.MakeDatums(int64(40)), kv.IntHandle(4))
	c.Assert(err, IsNil)
	err = txn.Commit(context.Background())
	c.Assert(err, IsNil)
	_, err = se.Execute(context.Background(), "admin check index t c")
	c.Assert(strings.Contains(err.Error(), "table count 3 != index(c) count 4"), IsTrue)

	// set data to:
	// index     data (handle, data): (1, 10), (4, 40)
	// table     data (handle, data): (1, 10), (2, 20), (4, 40)
	txn, err = s.store.Begin()
	c.Assert(err, IsNil)
	err = idx.Delete(sc, txn.GetUnionStore(), types.MakeDatums(int64(30)), kv.IntHandle(3))
	c.Assert(err, IsNil)
	err = idx.Delete(sc, txn.GetUnionStore(), types.MakeDatums(int64(20)), kv.IntHandle(2))
	c.Assert(err, IsNil)
	err = txn.Commit(context.Background())
	c.Assert(err, IsNil)
	_, err = se.Execute(context.Background(), "admin check index t c")
	c.Assert(strings.Contains(err.Error(), "table count 3 != index(c) count 2"), IsTrue)

	// TODO: pass the case below：
	// set data to:
	// index     data (handle, data): (1, 10), (4, 40), (2, 30)
	// table     data (handle, data): (1, 10), (2, 20), (4, 40)
}

func setColValue(c *C, txn kv.Transaction, key kv.Key, v types.Datum) {
	row := []types.Datum{v, {}}
	colIDs := []int64{2, 3}
	sc := &stmtctx.StatementContext{TimeZone: time.Local}
	rd := rowcodec.Encoder{Enable: true}
	value, err := tablecodec.EncodeRow(sc, row, colIDs, nil, nil, &rd)
	c.Assert(err, IsNil)
	err = txn.Set(key, value)
	c.Assert(err, IsNil)
}

func (s *testSuite) TestCheckTable(c *C) {
	tk := testkit.NewTestKit(c, s.store)

	// Test 'admin check table' when the table has a unique index with null values.
	tk.MustExec("use test")
	tk.MustExec("drop table if exists admin_test;")
	tk.MustExec("create table admin_test (c1 int, c2 int, c3 int default 1, index (c1), unique key(c2));")
	tk.MustExec("insert admin_test (c1, c2) values (1, 1), (2, 2), (NULL, NULL);")
	tk.MustExec("admin check table admin_test;")
}

func (s *testSuite) TestCheckTableClusterIndex(c *C) {
	tk := testkit.NewTestKit(c, s.store)

	tk.MustExec("use test;")
	tk.MustExec("set @@tidb_enable_clustered_index = 1;")
	tk.MustExec("drop table if exists admin_test;")
	tk.MustExec("create table admin_test (c1 int, c2 int, c3 int default 1, primary key (c1, c2), index (c1), unique key(c2));")
	tk.MustExec("insert admin_test (c1, c2) values (1, 1), (2, 2), (3, 3);")
	tk.MustExec("admin check table admin_test;")
}

func (s *testSuite) TestCoprocessorStreamingFlag(c *C) {
	tk := testkit.NewTestKit(c, s.store)

	tk.MustExec("use test")
	tk.MustExec("create table t (id int, value int, index idx(id))")
	// Add some data to make statistics work.
	for i := 0; i < 100; i++ {
		tk.MustExec(fmt.Sprintf("insert into t values (%d, %d)", i, i))
	}

	tests := []struct {
		sql    string
		expect bool
	}{
		{"select * from t", true},                         // TableReader
		{"select * from t where id = 5", true},            // IndexLookup
		{"select * from t where id > 5", true},            // Filter
		{"select * from t limit 3", false},                // Limit
		{"select avg(id) from t", false},                  // Aggregate
		{"select * from t order by value limit 3", false}, // TopN
	}

	ctx := context.Background()
	for _, test := range tests {
		ctx1 := context.WithValue(ctx, "CheckSelectRequestHook", func(req *kv.Request) {
			if req.Streaming != test.expect {
				c.Errorf("sql=%s, expect=%v, get=%v", test.sql, test.expect, req.Streaming)
			}
		})
		rs, err := tk.Se.Execute(ctx1, test.sql)
		c.Assert(err, IsNil)
		tk.ResultSetToResult(rs[0], Commentf("sql: %v", test.sql))
	}
}

func (s *testSuite) TestIncorrectLimitArg(c *C) {
	tk := testkit.NewTestKit(c, s.store)

	tk.MustExec(`use test;`)
	tk.MustExec(`drop table if exists t;`)
	tk.MustExec(`create table t(a bigint);`)
	tk.MustExec(`prepare stmt1 from 'select * from t limit ?';`)
	tk.MustExec(`prepare stmt2 from 'select * from t limit ?, ?';`)
	tk.MustExec(`set @a = -1;`)
	tk.MustExec(`set @b =  1;`)

	var err error
	_, err = tk.Se.Execute(context.TODO(), `execute stmt1 using @a;`)
	c.Assert(err.Error(), Equals, `[planner:1210]Incorrect arguments to LIMIT`)

	_, err = tk.Se.Execute(context.TODO(), `execute stmt2 using @b, @a;`)
	c.Assert(err.Error(), Equals, `[planner:1210]Incorrect arguments to LIMIT`)
}

func (s *testSuite) TestLimit(c *C) {
	tk := testkit.NewTestKit(c, s.store)
	tk.MustExec(`use test;`)
	tk.MustExec(`drop table if exists t;`)
	tk.MustExec(`create table t(a bigint, b bigint);`)
	tk.MustExec(`insert into t values(1, 1), (2, 2), (3, 30), (4, 40), (5, 5), (6, 6);`)
	tk.MustQuery(`select * from t order by a limit 1, 1;`).Check(testkit.Rows(
		"2 2",
	))
	tk.MustQuery(`select * from t order by a limit 1, 2;`).Check(testkit.Rows(
		"2 2",
		"3 30",
	))
	tk.MustQuery(`select * from t order by a limit 1, 3;`).Check(testkit.Rows(
		"2 2",
		"3 30",
		"4 40",
	))
	tk.MustQuery(`select * from t order by a limit 1, 4;`).Check(testkit.Rows(
		"2 2",
		"3 30",
		"4 40",
		"5 5",
	))

	// test inline projection
	tk.MustQuery(`select a from t where a > 0 limit 1, 1;`).Check(testkit.Rows(
		"2",
	))
	tk.MustQuery(`select a from t where a > 0 limit 1, 2;`).Check(testkit.Rows(
		"2",
		"3",
	))
	tk.MustQuery(`select b from t where a > 0 limit 1, 3;`).Check(testkit.Rows(
		"2",
		"30",
		"40",
	))
	tk.MustQuery(`select b from t where a > 0 limit 1, 4;`).Check(testkit.Rows(
		"2",
		"30",
		"40",
		"5",
	))

	// test @@tidb_init_chunk_size=2
	tk.MustExec(`set @@tidb_init_chunk_size=2;`)
	tk.MustQuery(`select * from t where a > 0 limit 2, 1;`).Check(testkit.Rows(
		"3 30",
	))
	tk.MustQuery(`select * from t where a > 0 limit 2, 2;`).Check(testkit.Rows(
		"3 30",
		"4 40",
	))
	tk.MustQuery(`select * from t where a > 0 limit 2, 3;`).Check(testkit.Rows(
		"3 30",
		"4 40",
		"5 5",
	))
	tk.MustQuery(`select * from t where a > 0 limit 2, 4;`).Check(testkit.Rows(
		"3 30",
		"4 40",
		"5 5",
		"6 6",
	))

	// test inline projection
	tk.MustQuery(`select a from t order by a limit 2, 1;`).Check(testkit.Rows(
		"3",
	))
	tk.MustQuery(`select b from t order by a limit 2, 2;`).Check(testkit.Rows(
		"30",
		"40",
	))
	tk.MustQuery(`select a from t order by a limit 2, 3;`).Check(testkit.Rows(
		"3",
		"4",
		"5",
	))
	tk.MustQuery(`select b from t order by a limit 2, 4;`).Check(testkit.Rows(
		"30",
		"40",
		"5",
		"6",
	))
}

func (s *testSuite) TestCoprocessorStreamingWarning(c *C) {
	tk := testkit.NewTestKit(c, s.store)
	tk.MustExec("use test")
	tk.MustExec("drop table if exists t")
	tk.MustExec("create table t(a double)")
	tk.MustExec("insert into t value(1.2)")
	tk.MustExec("set @@session.tidb_enable_streaming = 1")

	result := tk.MustQuery("select * from t where a/0 > 1")
	result.Check(testkit.Rows())
	tk.MustQuery("show warnings").Check(testutil.RowsWithSep("|", "Warning|1365|Division by 0"))
}

func (s *testSuite3) TestYearTypeDeleteIndex(c *C) {
	tk := testkit.NewTestKit(c, s.store)
	tk.MustExec("use test")
	tk.MustExec("drop table if exists t")
	tk.MustExec("create table t(a YEAR, PRIMARY KEY(a));")
	tk.MustExec("insert into t set a = '2151';")
	tk.MustExec("delete from t;")
	tk.MustExec("admin check table t")
}

func (s *testSuite3) TestForSelectScopeInUnion(c *C) {
	// A union B for update, the "for update" option belongs to union statement, so
	// it should works on both A and B.
	tk1 := testkit.NewTestKit(c, s.store)
	tk2 := testkit.NewTestKit(c, s.store)
	tk1.MustExec("use test")
	tk1.MustExec("drop table if exists t")
	tk1.MustExec("create table t(a int)")
	tk1.MustExec("insert into t values (1)")

	tk1.MustExec("begin")
	// 'For update' would act on the second select.
	tk1.MustQuery("select 1 as a union select a from t for update")

	tk2.MustExec("use test")
	tk2.MustExec("update t set a = a + 1")

	// As tk1 use select 'for update', it should detect conflict and fail.
	_, err := tk1.Exec("commit")
	c.Assert(err, NotNil)

	tk1.MustExec("begin")
	tk1.MustQuery("select 1 as a union select a from t limit 5 for update")
	tk1.MustQuery("select 1 as a union select a from t order by a for update")

	tk2.MustExec("update t set a = a + 1")

	_, err = tk1.Exec("commit")
	c.Assert(err, NotNil)
}

func (s *testSuite3) TestUnsignedDecimalOverflow(c *C) {
	tests := []struct {
		input  interface{}
		hasErr bool
		err    string
	}{{
		-1,
		true,
		"Out of range value for column",
	}, {
		"-1.1e-1",
		true,
		"Out of range value for column",
	}, {
		-1.1,
		true,
		"Out of range value for column",
	}, {
		-0,
		false,
		"",
	},
	}
	tk := testkit.NewTestKit(c, s.store)
	tk.MustExec("use test")
	tk.MustExec("drop table if exists t")
	tk.MustExec("create table t(a decimal(10,2) unsigned)")
	for _, t := range tests {
		res, err := tk.Exec("insert into t values (?)", t.input)
		if res != nil {
			defer res.Close()
		}
		if t.hasErr {
			c.Assert(err, NotNil)
			c.Assert(strings.Contains(err.Error(), t.err), IsTrue)
		} else {
			c.Assert(err, IsNil)
		}
		if res != nil {
			res.Close()
		}
	}

	tk.MustExec("set sql_mode=''")
	tk.MustExec("delete from t")
	tk.MustExec("insert into t values (?)", -1)
	r := tk.MustQuery("select a from t limit 1")
	r.Check(testkit.Rows("0.00"))
}

func (s *testSuite3) TestIndexJoinTableDualPanic(c *C) {
	tk := testkit.NewTestKit(c, s.store)
	tk.MustExec("use test")
	tk.MustExec("drop table if exists a")
	tk.MustExec("create table a (f1 int, f2 varchar(32), primary key (f1))")
	tk.MustExec("insert into a (f1,f2) values (1,'a'), (2,'b'), (3,'c')")
	tk.MustQuery("select a.* from a inner join (select 1 as k1,'k2-1' as k2) as k on a.f1=k.k1;").
		Check(testkit.Rows("1 a"))
}

func (s *testSuite3) TestSortLeftJoinWithNullColumnInRightChildPanic(c *C) {
	tk := testkit.NewTestKit(c, s.store)
	tk.MustExec("use test")
	tk.MustExec("drop table if exists t1, t2")
	tk.MustExec("create table t1(a int)")
	tk.MustExec("create table t2(a int)")
	tk.MustExec("insert into t1(a) select 1;")
	tk.MustQuery("select b.n from t1 left join (select a as a, null as n from t2) b on b.a = t1.a order by t1.a").
		Check(testkit.Rows("<nil>"))
}

func (s *testSuiteP1) TestUnionAutoSignedCast(c *C) {
	tk := testkit.NewTestKit(c, s.store)
	tk.MustExec("use test")
	tk.MustExec("drop table if exists t1,t2")
	tk.MustExec("create table t1 (id int, i int, b bigint, d double, dd decimal)")
	tk.MustExec("create table t2 (id int, i int unsigned, b bigint unsigned, d double unsigned, dd decimal unsigned)")
	tk.MustExec("insert into t1 values(1, -1, -1, -1.1, -1)")
	tk.MustExec("insert into t2 values(2, 1, 1, 1.1, 1)")
	tk.MustQuery("select * from t1 union select * from t2 order by id").
		Check(testkit.Rows("1 -1 -1 -1.1 -1", "2 1 1 1.1 1"))
	tk.MustQuery("select id, i, b, d, dd from t2 union select id, i, b, d, dd from t1 order by id").
		Check(testkit.Rows("1 0 0 0 -1", "2 1 1 1.1 1"))
	tk.MustQuery("select id, i from t2 union select id, cast(i as unsigned int) from t1 order by id").
		Check(testkit.Rows("1 18446744073709551615", "2 1"))
	tk.MustQuery("select dd from t2 union all select dd from t2").
		Check(testkit.Rows("1", "1"))

	tk.MustExec("drop table if exists t3,t4")
	tk.MustExec("create table t3 (id int, v int)")
	tk.MustExec("create table t4 (id int, v double unsigned)")
	tk.MustExec("insert into t3 values (1, -1)")
	tk.MustExec("insert into t4 values (2, 1)")
	tk.MustQuery("select id, v from t3 union select id, v from t4 order by id").
		Check(testkit.Rows("1 -1", "2 1"))
	tk.MustQuery("select id, v from t4 union select id, v from t3 order by id").
		Check(testkit.Rows("1 0", "2 1"))

	tk.MustExec("drop table if exists t5,t6,t7")
	tk.MustExec("create table t5 (id int, v bigint unsigned)")
	tk.MustExec("create table t6 (id int, v decimal)")
	tk.MustExec("create table t7 (id int, v bigint)")
	tk.MustExec("insert into t5 values (1, 1)")
	tk.MustExec("insert into t6 values (2, -1)")
	tk.MustExec("insert into t7 values (3, -1)")
	tk.MustQuery("select id, v from t5 union select id, v from t6 order by id").
		Check(testkit.Rows("1 1", "2 -1"))
	tk.MustQuery("select id, v from t5 union select id, v from t7 union select id, v from t6 order by id").
		Check(testkit.Rows("1 1", "2 -1", "3 -1"))
}

func (s *testSuite6) TestUpdateJoin(c *C) {
	tk := testkit.NewTestKit(c, s.store)
	tk.MustExec("use test")
	tk.MustExec("drop table if exists t1, t2, t3, t4, t5, t6, t7")
	tk.MustExec("create table t1(k int, v int)")
	tk.MustExec("create table t2(k int, v int)")
	tk.MustExec("create table t3(id int auto_increment, k int, v int, primary key(id))")
	tk.MustExec("create table t4(k int, v int)")
	tk.MustExec("create table t5(v int, k int, primary key(k))")
	tk.MustExec("insert into t1 values (1, 1)")
	tk.MustExec("insert into t4 values (3, 3)")
	tk.MustExec("create table t6 (id int, v longtext)")
	tk.MustExec("create table t7 (x int, id int, v longtext, primary key(id))")

	// test the normal case that update one row for a single table.
	tk.MustExec("update t1 set v = 0 where k = 1")
	tk.MustQuery("select k, v from t1 where k = 1").Check(testkit.Rows("1 0"))

	// test the case that the table with auto_increment or none-null columns as the right table of left join.
	tk.MustExec("update t1 left join t3 on t1.k = t3.k set t1.v = 1")
	tk.MustQuery("select k, v from t1").Check(testkit.Rows("1 1"))
	tk.MustQuery("select id, k, v from t3").Check(testkit.Rows())

	// test left join and the case that the right table has no matching record but has updated the right table columns.
	tk.MustExec("update t1 left join t2 on t1.k = t2.k set t1.v = t2.v, t2.v = 3")
	tk.MustQuery("select k, v from t1").Check(testkit.Rows("1 <nil>"))
	tk.MustQuery("select k, v from t2").Check(testkit.Rows())

	// test the case that the update operation in the left table references data in the right table while data of the right table columns is modified.
	tk.MustExec("update t1 left join t2 on t1.k = t2.k set t2.v = 3, t1.v = t2.v")
	tk.MustQuery("select k, v from t1").Check(testkit.Rows("1 <nil>"))
	tk.MustQuery("select k, v from t2").Check(testkit.Rows())

	// test right join and the case that the left table has no matching record but has updated the left table columns.
	tk.MustExec("update t2 right join t1 on t2.k = t1.k set t2.v = 4, t1.v = 0")
	tk.MustQuery("select k, v from t1").Check(testkit.Rows("1 0"))
	tk.MustQuery("select k, v from t2").Check(testkit.Rows())

	// test the case of right join and left join at the same time.
	tk.MustExec("update t1 left join t2 on t1.k = t2.k right join t4 on t4.k = t2.k set t1.v = 4, t2.v = 4, t4.v = 4")
	tk.MustQuery("select k, v from t1").Check(testkit.Rows("1 0"))
	tk.MustQuery("select k, v from t2").Check(testkit.Rows())
	tk.MustQuery("select k, v from t4").Check(testkit.Rows("3 4"))

	// test normal left join and the case that the right table has matching rows.
	tk.MustExec("insert t2 values (1, 10)")
	tk.MustExec("update t1 left join t2 on t1.k = t2.k set t2.v = 11")
	tk.MustQuery("select k, v from t2").Check(testkit.Rows("1 11"))

	// test the case of continuously joining the same table and updating the unmatching records.
	tk.MustExec("update t1 t11 left join t2 on t11.k = t2.k left join t1 t12 on t2.v = t12.k set t12.v = 233, t11.v = 111")
	tk.MustQuery("select k, v from t1").Check(testkit.Rows("1 111"))
	tk.MustQuery("select k, v from t2").Check(testkit.Rows("1 11"))

	// test the left join case that the left table has records but all records are null.
	tk.MustExec("delete from t1")
	tk.MustExec("delete from t2")
	tk.MustExec("insert into t1 values (null, null)")
	tk.MustExec("update t1 left join t2 on t1.k = t2.k set t1.v = 1")
	tk.MustQuery("select k, v from t1").Check(testkit.Rows("<nil> 1"))

	// test the case that the right table of left join has an primary key.
	tk.MustExec("insert t5 values(0, 0)")
	tk.MustExec("update t1 left join t5 on t1.k = t5.k set t1.v = 2")
	tk.MustQuery("select k, v from t1").Check(testkit.Rows("<nil> 2"))
	tk.MustQuery("select k, v from t5").Check(testkit.Rows("0 0"))

	tk.MustExec("insert into t6 values (1, NULL)")
	tk.MustExec("insert into t7 values (5, 1, 'a')")
	tk.MustExec("update t6, t7 set t6.v = t7.v where t6.id = t7.id and t7.x = 5")
	tk.MustQuery("select v from t6").Check(testkit.Rows("a"))
}

func (s *testSuite3) TestMaxOneRow(c *C) {
	tk := testkit.NewTestKit(c, s.store)
	tk.MustExec(`use test`)
	tk.MustExec(`drop table if exists t1`)
	tk.MustExec(`drop table if exists t2`)
	tk.MustExec(`create table t1(a double, b double);`)
	tk.MustExec(`create table t2(a double, b double);`)
	tk.MustExec(`insert into t1 values(1, 1), (2, 2), (3, 3);`)
	tk.MustExec(`insert into t2 values(0, 0);`)
	tk.MustExec(`set @@tidb_init_chunk_size=1;`)
	rs, err := tk.Exec(`select (select t1.a from t1 where t1.a > t2.a) as a from t2;`)
	c.Assert(err, IsNil)

	err = rs.Next(context.TODO(), rs.NewChunk())
	c.Assert(err.Error(), Equals, "subquery returns more than 1 row")

	err = rs.Close()
	c.Assert(err, IsNil)
}

func (s *testSuiteP2) TestCurrentTimestampValueSelection(c *C) {
	tk := testkit.NewTestKit(c, s.store)
	tk.MustExec("use test")
	tk.MustExec("drop table if exists t,t1")

	tk.MustExec("create table t (id int, t0 timestamp null default current_timestamp, t1 timestamp(1) null default current_timestamp(1), t2 timestamp(2) null default current_timestamp(2) on update current_timestamp(2))")
	tk.MustExec("insert into t (id) values (1)")
	rs := tk.MustQuery("select t0, t1, t2 from t where id = 1")
	t0 := rs.Rows()[0][0].(string)
	t1 := rs.Rows()[0][1].(string)
	t2 := rs.Rows()[0][2].(string)
	c.Assert(len(strings.Split(t0, ".")), Equals, 1)
	c.Assert(len(strings.Split(t1, ".")[1]), Equals, 1)
	c.Assert(len(strings.Split(t2, ".")[1]), Equals, 2)
	tk.MustQuery("select id from t where t0 = ?", t0).Check(testkit.Rows("1"))
	tk.MustQuery("select id from t where t1 = ?", t1).Check(testkit.Rows("1"))
	tk.MustQuery("select id from t where t2 = ?", t2).Check(testkit.Rows("1"))
	time.Sleep(time.Second)
	tk.MustExec("update t set t0 = now() where id = 1")
	rs = tk.MustQuery("select t2 from t where id = 1")
	newT2 := rs.Rows()[0][0].(string)
	c.Assert(newT2 != t2, IsTrue)

	tk.MustExec("create table t1 (id int, a timestamp, b timestamp(2), c timestamp(3))")
	tk.MustExec("insert into t1 (id, a, b, c) values (1, current_timestamp(2), current_timestamp, current_timestamp(3))")
	rs = tk.MustQuery("select a, b, c from t1 where id = 1")
	a := rs.Rows()[0][0].(string)
	b := rs.Rows()[0][1].(string)
	d := rs.Rows()[0][2].(string)
	c.Assert(len(strings.Split(a, ".")), Equals, 1)
	c.Assert(strings.Split(b, ".")[1], Equals, "00")
	c.Assert(len(strings.Split(d, ".")[1]), Equals, 3)
}

func (s *testSuite3) TestRowID(c *C) {
	tk := testkit.NewTestKit(c, s.store)
	tk.MustExec(`use test`)
	tk.MustExec(`drop table if exists t`)
	tk.MustExec(`set @@tidb_enable_clustered_index=0;`)
	tk.MustExec(`create table t(a varchar(10), b varchar(10), c varchar(1), index idx(a, b, c));`)
	tk.MustExec(`insert into t values('a', 'b', 'c');`)
	tk.MustExec(`insert into t values('a', 'b', 'c');`)
	tk.MustQuery(`select b, _tidb_rowid from t use index(idx) where a = 'a';`).Check(testkit.Rows(
		`b 1`,
		`b 2`,
	))
	tk.MustExec(`begin;`)
	tk.MustExec(`select * from t for update`)
	tk.MustQuery(`select distinct b from t use index(idx) where a = 'a';`).Check(testkit.Rows(`b`))
	tk.MustExec(`commit;`)

	tk.MustExec(`drop table if exists t`)
	tk.MustExec(`create table t(a varchar(5) primary key)`)
	tk.MustExec(`insert into t values('a')`)
	tk.MustQuery("select *, _tidb_rowid from t use index(`primary`) where _tidb_rowid=1").Check(testkit.Rows("a 1"))
}

func (s *testSuite3) TestDoSubquery(c *C) {
	tk := testkit.NewTestKit(c, s.store)
	tk.MustExec(`use test`)
	tk.MustExec(`drop table if exists t`)
	tk.MustExec(`create table t(a int)`)
	_, err := tk.Exec(`do 1 in (select * from t)`)
	c.Assert(err, IsNil, Commentf("err %v", err))
	tk.MustExec(`insert into t values(1)`)
	r, err := tk.Exec(`do 1 in (select * from t)`)
	c.Assert(err, IsNil, Commentf("err %v", err))
	c.Assert(r, IsNil, Commentf("result of Do not empty"))
}

func (s *testSuite3) TestSubqueryTableAlias(c *C) {
	tk := testkit.NewTestKit(c, s.store)
	tk.MustExec(`use test`)
	tk.MustExec(`drop table if exists t`)

	tk.MustExec("set sql_mode = ''")
	tk.MustGetErrCode("select a, b from (select 1 a) ``, (select 2 b) ``;", mysql.ErrDerivedMustHaveAlias)
	tk.MustGetErrCode("select a, b from (select 1 a) `x`, (select 2 b) `x`;", mysql.ErrNonuniqTable)
	tk.MustGetErrCode("select a, b from (select 1 a), (select 2 b);", mysql.ErrDerivedMustHaveAlias)
	// ambiguous column name
	tk.MustGetErrCode("select a from (select 1 a) ``, (select 2 a) ``;", mysql.ErrDerivedMustHaveAlias)
	tk.MustGetErrCode("select a from (select 1 a) `x`, (select 2 a) `x`;", mysql.ErrNonuniqTable)
	tk.MustGetErrCode("select x.a from (select 1 a) `x`, (select 2 a) `x`;", mysql.ErrNonuniqTable)
	tk.MustGetErrCode("select a from (select 1 a), (select 2 a);", mysql.ErrDerivedMustHaveAlias)

	tk.MustExec("set sql_mode = 'oracle';")
	tk.MustQuery("select a, b from (select 1 a) ``, (select 2 b) ``;").Check(testkit.Rows("1 2"))
	tk.MustQuery("select a, b from (select 1 a) `x`, (select 2 b) `x`;").Check(testkit.Rows("1 2"))
	tk.MustQuery("select a, b from (select 1 a), (select 2 b);").Check(testkit.Rows("1 2"))
	// ambiguous column name
	tk.MustGetErrCode("select a from (select 1 a) ``, (select 2 a) ``;", mysql.ErrNonUniq)
	tk.MustGetErrCode("select a from (select 1 a) `x`, (select 2 a) `x`;", mysql.ErrNonUniq)
	tk.MustGetErrCode("select x.a from (select 1 a) `x`, (select 2 a) `x`;", mysql.ErrNonUniq)
	tk.MustGetErrCode("select a from (select 1 a), (select 2 a);", mysql.ErrNonUniq)
}

func (s *testSerialSuite) TestTSOFail(c *C) {
	tk := testkit.NewTestKit(c, s.store)
	tk.MustExec(`use test`)
	tk.MustExec(`drop table if exists t`)
	tk.MustExec(`create table t(a int)`)

	c.Assert(failpoint.Enable("github.com/pingcap/tidb/session/mockGetTSFail", "return"), IsNil)
	ctx := failpoint.WithHook(context.Background(), func(ctx context.Context, fpname string) bool {
		return fpname == "github.com/pingcap/tidb/session/mockGetTSFail"
	})
	_, err := tk.Se.Execute(ctx, `select * from t`)
	c.Assert(err, NotNil)
	c.Assert(failpoint.Disable("github.com/pingcap/tidb/session/mockGetTSFail"), IsNil)
}

func (s *testSuite3) TestSelectHashPartitionTable(c *C) {
	tk := testkit.NewTestKit(c, s.store)
	tk.MustExec(`use test`)
	tk.MustExec(`drop table if exists th`)
	tk.MustExec("set @@session.tidb_enable_table_partition = '1';")
	tk.MustExec(`create table th (a int, b int) partition by hash(a) partitions 3;`)
	defer tk.MustExec(`drop table if exists th`)
	tk.MustExec(`insert into th values (0,0),(1,1),(2,2),(3,3),(4,4),(5,5),(6,6),(7,7),(8,8);`)
	tk.MustExec("insert into th values (-1,-1),(-2,-2),(-3,-3),(-4,-4),(-5,-5),(-6,-6),(-7,-7),(-8,-8);")
	tk.MustQuery("select b from th order by a").Check(testkit.Rows("-8", "-7", "-6", "-5", "-4", "-3", "-2", "-1", "0", "1", "2", "3", "4", "5", "6", "7", "8"))
	tk.MustQuery(" select * from th where a=-2;").Check(testkit.Rows("-2 -2"))
	tk.MustQuery(" select * from th where a=5;").Check(testkit.Rows("5 5"))
}

func (s *testSuiteP1) TestSelectPartition(c *C) {
	tk := testkit.NewTestKit(c, s.store)
	tk.MustExec(`use test`)
	tk.MustExec(`drop table if exists th, tr, tl`)
	tk.MustExec("set @@session.tidb_enable_table_partition = '1';")
	tk.MustExec(`create table th (a int, b int) partition by hash(a) partitions 3;`)
	tk.MustExec(`create table tr (a int, b int)
							partition by range (a) (
							partition r0 values less than (4),
							partition r1 values less than (7),
							partition r3 values less than maxvalue)`)
	tk.MustExec(`create table tl (a int, b int, unique index idx(a)) partition by list  (a) (
					    partition p0 values in (3,5,6,9,17),
					    partition p1 values in (1,2,10,11,19,20),
					    partition p2 values in (4,12,13,14,18),
					    partition p3 values in (7,8,15,16,null));`)
	defer tk.MustExec(`drop table if exists th, tr, tl`)
	tk.MustExec(`insert into th values (0,0),(1,1),(2,2),(3,3),(4,4),(5,5),(6,6),(7,7),(8,8);`)
	tk.MustExec("insert into th values (-1,-1),(-2,-2),(-3,-3),(-4,-4),(-5,-5),(-6,-6),(-7,-7),(-8,-8);")
	tk.MustExec(`insert into tr values (-3,-3),(3,3),(4,4),(7,7),(8,8);`)
	tk.MustExec(`insert into tl values (3,3),(1,1),(4,4),(7,7),(8,8),(null,null);`)
	// select 1 partition.
	tk.MustQuery("select b from th partition (p0) order by a").Check(testkit.Rows("-6", "-3", "0", "3", "6"))
	tk.MustQuery("select b from tr partition (r0) order by a").Check(testkit.Rows("-3", "3"))
	tk.MustQuery("select b from tl partition (p0) order by a").Check(testkit.Rows("3"))
	tk.MustQuery("select b from th partition (p0,P0) order by a").Check(testkit.Rows("-6", "-3", "0", "3", "6"))
	tk.MustQuery("select b from tr partition (r0,R0,r0) order by a").Check(testkit.Rows("-3", "3"))
	tk.MustQuery("select b from tl partition (p0,P0,p0) order by a").Check(testkit.Rows("3"))
	// select multi partition.
	tk.MustQuery("select b from th partition (P2,p0) order by a").Check(testkit.Rows("-8", "-6", "-5", "-3", "-2", "0", "2", "3", "5", "6", "8"))
	tk.MustQuery("select b from tr partition (r1,R3) order by a").Check(testkit.Rows("4", "7", "8"))
	tk.MustQuery("select b from tl partition (p0,P3) order by a").Check(testkit.Rows("<nil>", "3", "7", "8"))

	// test select unknown partition error
	err := tk.ExecToErr("select b from th partition (p0,p4)")
	c.Assert(err.Error(), Equals, "[table:1735]Unknown partition 'p4' in table 'th'")
	err = tk.ExecToErr("select b from tr partition (r1,r4)")
	c.Assert(err.Error(), Equals, "[table:1735]Unknown partition 'r4' in table 'tr'")
	err = tk.ExecToErr("select b from tl partition (p0,p4)")
	c.Assert(err.Error(), Equals, "[table:1735]Unknown partition 'p4' in table 'tl'")

	// test select partition table in transaction.
	tk.MustExec("begin")
	tk.MustExec("insert into th values (10,10),(11,11)")
	tk.MustQuery("select a, b from th where b>10").Check(testkit.Rows("11 11"))
	tk.MustExec("commit")
	tk.MustQuery("select a, b from th where b>10").Check(testkit.Rows("11 11"))
}

func (s *testSuiteP1) TestDeletePartition(c *C) {
	tk := testkit.NewTestKit(c, s.store)
	tk.MustExec(`use test`)
	tk.MustExec(`drop table if exists t1`)
	tk.MustExec(`create table t1 (a int) partition by range (a) (
 partition p0 values less than (10),
 partition p1 values less than (20),
 partition p2 values less than (30),
 partition p3 values less than (40),
 partition p4 values less than MAXVALUE
 )`)
	tk.MustExec("insert into t1 values (1),(11),(21),(31)")
	tk.MustExec("delete from t1 partition (p4)")
	tk.MustQuery("select * from t1 order by a").Check(testkit.Rows("1", "11", "21", "31"))
	tk.MustExec("delete from t1 partition (p0) where a > 10")
	tk.MustQuery("select * from t1 order by a").Check(testkit.Rows("1", "11", "21", "31"))
	tk.MustExec("delete from t1 partition (p0,p1,p2)")
	tk.MustQuery("select * from t1").Check(testkit.Rows("31"))
}

func (s *testSuite) TestSelectView(c *C) {
	tk := testkit.NewTestKit(c, s.store)
	tk.MustExec("use test")
	tk.MustExec("create table view_t (a int,b int)")
	tk.MustExec("insert into view_t values(1,2)")
	tk.MustExec("create definer='root'@'localhost' view view1 as select * from view_t")
	tk.MustExec("create definer='root'@'localhost' view view2(c,d) as select * from view_t")
	tk.MustExec("create definer='root'@'localhost' view view3(c,d) as select a,b from view_t")
	tk.MustQuery("select * from view1;").Check(testkit.Rows("1 2"))
	tk.MustQuery("select * from view2;").Check(testkit.Rows("1 2"))
	tk.MustQuery("select * from view3;").Check(testkit.Rows("1 2"))
	tk.MustExec("drop table view_t;")
	tk.MustExec("create table view_t(c int,d int)")
	err := tk.ExecToErr("select * from view1")
	c.Assert(err.Error(), Equals, "[planner:1356]View 'test.view1' references invalid table(s) or column(s) or function(s) or definer/invoker of view lack rights to use them")
	err = tk.ExecToErr("select * from view2")
	c.Assert(err.Error(), Equals, "[planner:1356]View 'test.view2' references invalid table(s) or column(s) or function(s) or definer/invoker of view lack rights to use them")
	err = tk.ExecToErr("select * from view3")
	c.Assert(err.Error(), Equals, plannercore.ErrViewInvalid.GenWithStackByArgs("test", "view3").Error())
	tk.MustExec("drop table view_t;")
	tk.MustExec("create table view_t(a int,b int,c int)")
	tk.MustExec("insert into view_t values(1,2,3)")
	tk.MustQuery("select * from view1;").Check(testkit.Rows("1 2"))
	tk.MustQuery("select * from view2;").Check(testkit.Rows("1 2"))
	tk.MustQuery("select * from view3;").Check(testkit.Rows("1 2"))
	tk.MustExec("alter table view_t drop column a")
	tk.MustExec("alter table view_t add column a int after b")
	tk.MustExec("update view_t set a=1;")
	tk.MustQuery("select * from view1;").Check(testkit.Rows("1 2"))
	tk.MustQuery("select * from view2;").Check(testkit.Rows("1 2"))
	tk.MustQuery("select * from view3;").Check(testkit.Rows("1 2"))
	tk.MustExec("drop table view_t;")
	tk.MustExec("drop view view1,view2,view3;")

	tk.MustExec("set @@tidb_enable_window_function = 1")
	defer func() {
		tk.MustExec("set @@tidb_enable_window_function = 0")
	}()
	tk.MustExec("create table t(a int, b int)")
	tk.MustExec("insert into t values (1,1),(1,2),(2,1),(2,2)")
	tk.MustExec("create definer='root'@'localhost' view v as select a, first_value(a) over(rows between 1 preceding and 1 following), last_value(a) over(rows between 1 preceding and 1 following) from t")
	result := tk.MustQuery("select * from v")
	result.Check(testkit.Rows("1 1 1", "1 1 2", "2 1 2", "2 2 2"))
	tk.MustExec("drop view v;")
}

type testSuite2 struct {
	*baseTestSuite
}

func (s *testSuite2) TearDownTest(c *C) {
	tk := testkit.NewTestKit(c, s.store)
	tk.MustExec("use test")
	r := tk.MustQuery("show full tables")
	for _, tb := range r.Rows() {
		tableName := tb[0]
		if tb[1] == "VIEW" {
			tk.MustExec(fmt.Sprintf("drop view %v", tableName))
		} else if tb[1] == "SEQUENCE" {
			tk.MustExec(fmt.Sprintf("drop sequence %v", tableName))
		} else {
			tk.MustExec(fmt.Sprintf("drop table %v", tableName))
		}
	}
}

type testSuite3 struct {
	*baseTestSuite
}

func (s *testSuite3) TearDownTest(c *C) {
	tk := testkit.NewTestKit(c, s.store)
	tk.MustExec("use test")
	r := tk.MustQuery("show full tables")
	for _, tb := range r.Rows() {
		tableName := tb[0]
		if tb[1] == "VIEW" {
			tk.MustExec(fmt.Sprintf("drop view %v", tableName))
		} else if tb[1] == "SEQUENCE" {
			tk.MustExec(fmt.Sprintf("drop sequence %v", tableName))
		} else {
			tk.MustExec(fmt.Sprintf("drop table %v", tableName))
		}
	}
}

type testSuite4 struct {
	*baseTestSuite
}

func (s *testSuite4) TearDownTest(c *C) {
	tk := testkit.NewTestKit(c, s.store)
	tk.MustExec("use test")
	r := tk.MustQuery("show full tables")
	for _, tb := range r.Rows() {
		tableName := tb[0]
		if tb[1] == "VIEW" {
			tk.MustExec(fmt.Sprintf("drop view %v", tableName))
		} else if tb[1] == "SEQUENCE" {
			tk.MustExec(fmt.Sprintf("drop sequence %v", tableName))
		} else {
			tk.MustExec(fmt.Sprintf("drop table %v", tableName))
		}
	}
}

type testSuite5 struct {
	*baseTestSuite
}

func (s *testSuite5) TearDownTest(c *C) {
	tk := testkit.NewTestKit(c, s.store)
	tk.MustExec("use test")
	r := tk.MustQuery("show full tables")
	for _, tb := range r.Rows() {
		tableName := tb[0]
		if tb[1] == "VIEW" {
			tk.MustExec(fmt.Sprintf("drop view %v", tableName))
		} else if tb[1] == "SEQUENCE" {
			tk.MustExec(fmt.Sprintf("drop sequence %v", tableName))
		} else {
			tk.MustExec(fmt.Sprintf("drop table %v", tableName))
		}
	}
}

type testSuite6 struct {
	*baseTestSuite
}

func (s *testSuite6) TearDownTest(c *C) {
	tk := testkit.NewTestKit(c, s.store)
	tk.MustExec("use test")
	r := tk.MustQuery("show full tables")
	for _, tb := range r.Rows() {
		tableName := tb[0]
		if tb[1] == "VIEW" {
			tk.MustExec(fmt.Sprintf("drop view %v", tableName))
		} else if tb[1] == "SEQUENCE" {
			tk.MustExec(fmt.Sprintf("drop sequence %v", tableName))
		} else {
			tk.MustExec(fmt.Sprintf("drop table %v", tableName))
		}
	}
}

type testSuite7 struct {
	*baseTestSuite
}

func (s *testSuite7) TearDownTest(c *C) {
	tk := testkit.NewTestKit(c, s.store)
	tk.MustExec("use test")
	r := tk.MustQuery("show full tables")
	for _, tb := range r.Rows() {
		tableName := tb[0]
		if tb[1] == "VIEW" {
			tk.MustExec(fmt.Sprintf("drop view %v", tableName))
		} else if tb[1] == "SEQUENCE" {
			tk.MustExec(fmt.Sprintf("drop sequence %v", tableName))
		} else {
			tk.MustExec(fmt.Sprintf("drop table %v", tableName))
		}
	}
}

type testSuite8 struct {
	*baseTestSuite
}

func (s *testSuite8) TearDownTest(c *C) {
	tk := testkit.NewTestKit(c, s.store)
	tk.MustExec("use test")
	r := tk.MustQuery("show full tables")
	for _, tb := range r.Rows() {
		tableName := tb[0]
		if tb[1] == "VIEW" {
			tk.MustExec(fmt.Sprintf("drop view %v", tableName))
		} else if tb[1] == "SEQUENCE" {
			tk.MustExec(fmt.Sprintf("drop sequence %v", tableName))
		} else {
			tk.MustExec(fmt.Sprintf("drop table %v", tableName))
		}
	}
}

type testSerialSuite1 struct {
	*baseTestSuite
}

func (s *testSerialSuite1) TearDownTest(c *C) {
	tk := testkit.NewTestKit(c, s.store)
	tk.MustExec("use test")
	r := tk.MustQuery("show full tables")
	for _, tb := range r.Rows() {
		tableName := tb[0]
		if tb[1] == "VIEW" {
			tk.MustExec(fmt.Sprintf("drop view %v", tableName))
		} else if tb[1] == "SEQUENCE" {
			tk.MustExec(fmt.Sprintf("drop sequence %v", tableName))
		} else {
			tk.MustExec(fmt.Sprintf("drop table %v", tableName))
		}
	}
}

func (s *testSuiteP2) TestStrToDateBuiltin(c *C) {
	tk := testkit.NewTestKit(c, s.store)
	tk.MustQuery(`select str_to_date('20190101','%Y%m%d%!') from dual`).Check(testkit.Rows("2019-01-01"))
	tk.MustQuery(`select str_to_date('20190101','%Y%m%d%f') from dual`).Check(testkit.Rows("2019-01-01 00:00:00.000000"))
	tk.MustQuery(`select str_to_date('20190101','%Y%m%d%H%i%s') from dual`).Check(testkit.Rows("2019-01-01 00:00:00"))
	tk.MustQuery(`select str_to_date('18/10/22','%y/%m/%d') from dual`).Check(testkit.Rows("2018-10-22"))
	tk.MustQuery(`select str_to_date('a18/10/22','%y/%m/%d') from dual`).Check(testkit.Rows("<nil>"))
	tk.MustQuery(`select str_to_date('69/10/22','%y/%m/%d') from dual`).Check(testkit.Rows("2069-10-22"))
	tk.MustQuery(`select str_to_date('70/10/22','%y/%m/%d') from dual`).Check(testkit.Rows("1970-10-22"))
	tk.MustQuery(`select str_to_date('8/10/22','%y/%m/%d') from dual`).Check(testkit.Rows("2008-10-22"))
	tk.MustQuery(`select str_to_date('8/10/22','%Y/%m/%d') from dual`).Check(testkit.Rows("2008-10-22"))
	tk.MustQuery(`select str_to_date('18/10/22','%Y/%m/%d') from dual`).Check(testkit.Rows("2018-10-22"))
	tk.MustQuery(`select str_to_date('a18/10/22','%Y/%m/%d') from dual`).Check(testkit.Rows("<nil>"))
	tk.MustQuery(`select str_to_date('69/10/22','%Y/%m/%d') from dual`).Check(testkit.Rows("2069-10-22"))
	tk.MustQuery(`select str_to_date('70/10/22','%Y/%m/%d') from dual`).Check(testkit.Rows("1970-10-22"))
	tk.MustQuery(`select str_to_date('018/10/22','%Y/%m/%d') from dual`).Check(testkit.Rows("0018-10-22"))
	tk.MustQuery(`select str_to_date('2018/10/22','%Y/%m/%d') from dual`).Check(testkit.Rows("2018-10-22"))
	tk.MustQuery(`select str_to_date('018/10/22','%y/%m/%d') from dual`).Check(testkit.Rows("<nil>"))
	tk.MustQuery(`select str_to_date('18/10/22','%y0/%m/%d') from dual`).Check(testkit.Rows("<nil>"))
	tk.MustQuery(`select str_to_date('18/10/22','%Y0/%m/%d') from dual`).Check(testkit.Rows("<nil>"))
	tk.MustQuery(`select str_to_date('18a/10/22','%y/%m/%d') from dual`).Check(testkit.Rows("<nil>"))
	tk.MustQuery(`select str_to_date('18a/10/22','%Y/%m/%d') from dual`).Check(testkit.Rows("<nil>"))
	tk.MustQuery(`select str_to_date('20188/10/22','%Y/%m/%d') from dual`).Check(testkit.Rows("<nil>"))
	tk.MustQuery(`select str_to_date('2018510522','%Y5%m5%d') from dual`).Check(testkit.Rows("2018-10-22"))
	tk.MustQuery(`select str_to_date('2018^10^22','%Y^%m^%d') from dual`).Check(testkit.Rows("2018-10-22"))
	tk.MustQuery(`select str_to_date('2018@10@22','%Y@%m@%d') from dual`).Check(testkit.Rows("2018-10-22"))
	tk.MustQuery(`select str_to_date('2018%10%22','%Y%%m%%d') from dual`).Check(testkit.Rows("<nil>"))
	tk.MustQuery(`select str_to_date('2018(10(22','%Y(%m(%d') from dual`).Check(testkit.Rows("2018-10-22"))
	tk.MustQuery(`select str_to_date('2018\10\22','%Y\%m\%d') from dual`).Check(testkit.Rows("<nil>"))
	tk.MustQuery(`select str_to_date('2018=10=22','%Y=%m=%d') from dual`).Check(testkit.Rows("2018-10-22"))
	tk.MustQuery(`select str_to_date('2018+10+22','%Y+%m+%d') from dual`).Check(testkit.Rows("2018-10-22"))
	tk.MustQuery(`select str_to_date('2018_10_22','%Y_%m_%d') from dual`).Check(testkit.Rows("2018-10-22"))
	tk.MustQuery(`select str_to_date('69510522','%y5%m5%d') from dual`).Check(testkit.Rows("2069-10-22"))
	tk.MustQuery(`select str_to_date('69^10^22','%y^%m^%d') from dual`).Check(testkit.Rows("2069-10-22"))
	tk.MustQuery(`select str_to_date('18@10@22','%y@%m@%d') from dual`).Check(testkit.Rows("2018-10-22"))
	tk.MustQuery(`select str_to_date('18%10%22','%y%%m%%d') from dual`).Check(testkit.Rows("<nil>"))
	tk.MustQuery(`select str_to_date('18(10(22','%y(%m(%d') from dual`).Check(testkit.Rows("2018-10-22"))
	tk.MustQuery(`select str_to_date('18\10\22','%y\%m\%d') from dual`).Check(testkit.Rows("<nil>"))
	tk.MustQuery(`select str_to_date('18+10+22','%y+%m+%d') from dual`).Check(testkit.Rows("2018-10-22"))
	tk.MustQuery(`select str_to_date('18=10=22','%y=%m=%d') from dual`).Check(testkit.Rows("2018-10-22"))
	tk.MustQuery(`select str_to_date('18_10_22','%y_%m_%d') from dual`).Check(testkit.Rows("2018-10-22"))
	tk.MustQuery(`SELECT STR_TO_DATE('2020-07-04 11:22:33 PM', '%Y-%m-%d %r')`).Check(testkit.Rows("2020-07-04 23:22:33"))
	tk.MustQuery(`SELECT STR_TO_DATE('2020-07-04 12:22:33 AM', '%Y-%m-%d %r')`).Check(testkit.Rows("2020-07-04 00:22:33"))
	tk.MustQuery(`SELECT STR_TO_DATE('2020-07-04 12:22:33', '%Y-%m-%d %T')`).Check(testkit.Rows("2020-07-04 12:22:33"))
	tk.MustQuery(`SELECT STR_TO_DATE('2020-07-04 00:22:33', '%Y-%m-%d %T')`).Check(testkit.Rows("2020-07-04 00:22:33"))
}

func (s *testSuiteP2) TestAddDateBuiltinWithWarnings(c *C) {
	tk := testkit.NewTestKit(c, s.store)
	tk.MustExec("set @@sql_mode='NO_ZERO_DATE'")
	result := tk.MustQuery(`select date_add('2001-01-00', interval -2 hour);`)
	result.Check(testkit.Rows("<nil>"))
	tk.MustQuery("show warnings").Check(testutil.RowsWithSep("|", "Warning|1292|Incorrect datetime value: '2001-01-00'"))
}

func (s *testSuiteP2) TestStrToDateBuiltinWithWarnings(c *C) {
	tk := testkit.NewTestKit(c, s.store)
	tk.MustExec("set @@sql_mode='NO_ZERO_DATE'")
	tk.MustExec("use test")
	tk.MustQuery(`SELECT STR_TO_DATE('0000-1-01', '%Y-%m-%d');`).Check(testkit.Rows("<nil>"))
	tk.MustQuery("show warnings").Check(testkit.Rows("Warning 1411 Incorrect datetime value: '0000-1-01' for function str_to_date"))
}

func (s *testSuiteP2) TestReadPartitionedTable(c *C) {
	// Test three reader on partitioned table.
	tk := testkit.NewTestKit(c, s.store)
	tk.MustExec("use test")
	tk.MustExec("drop table if exists pt")
	tk.MustExec("create table pt (a int, b int, index i_b(b)) partition by range (a) (partition p1 values less than (2), partition p2 values less than (4), partition p3 values less than (6))")
	for i := 0; i < 6; i++ {
		tk.MustExec(fmt.Sprintf("insert into pt values(%d, %d)", i, i))
	}
	// Table reader
	tk.MustQuery("select * from pt order by a").Check(testkit.Rows("0 0", "1 1", "2 2", "3 3", "4 4", "5 5"))
	// Index reader
	tk.MustQuery("select b from pt where b = 3").Check(testkit.Rows("3"))
	// Index lookup
	tk.MustQuery("select a from pt where b = 3").Check(testkit.Rows("3"))
}

func (s *testSplitTable) TestSplitRegion(c *C) {
	tk := testkit.NewTestKit(c, s.store)
	tk.MustExec("use test")
	tk.MustExec("drop table if exists t, t1")
	tk.MustExec("create table t(a varchar(100),b int, index idx1(b,a))")
	tk.MustExec(`split table t index idx1 by (10000,"abcd"),(10000000);`)
	_, err := tk.Exec(`split table t index idx1 by ("abcd");`)
	c.Assert(err, NotNil)
	terr := errors.Cause(err).(*terror.Error)
	c.Assert(terr.Code(), Equals, errors.ErrCode(mysql.WarnDataTruncated))

	// Test for split index region.
	// Check min value is more than max value.
	tk.MustExec(`split table t index idx1 between (0) and (1000000000) regions 10`)
	_, err = tk.Exec(`split table t index idx1 between (2,'a') and (1,'c') regions 10`)
	c.Assert(err, NotNil)
	c.Assert(err.Error(), Equals, "Split index `idx1` region lower value (2,a) should less than the upper value (1,c)")

	// Check min value is invalid.
	_, err = tk.Exec(`split table t index idx1 between () and (1) regions 10`)
	c.Assert(err, NotNil)
	c.Assert(err.Error(), Equals, "Split index `idx1` region lower value count should more than 0")

	// Check max value is invalid.
	_, err = tk.Exec(`split table t index idx1 between (1) and () regions 10`)
	c.Assert(err, NotNil)
	c.Assert(err.Error(), Equals, "Split index `idx1` region upper value count should more than 0")

	// Check pre-split region num is too large.
	_, err = tk.Exec(`split table t index idx1 between (0) and (1000000000) regions 10000`)
	c.Assert(err, NotNil)
	c.Assert(err.Error(), Equals, "Split index region num exceeded the limit 1000")

	// Check pre-split region num 0 is invalid.
	_, err = tk.Exec(`split table t index idx1 between (0) and (1000000000) regions 0`)
	c.Assert(err, NotNil)
	c.Assert(err.Error(), Equals, "Split index region num should more than 0")

	// Test truncate error msg.
	_, err = tk.Exec(`split table t index idx1 between ("aa") and (1000000000) regions 0`)
	c.Assert(err, NotNil)
	c.Assert(err.Error(), Equals, "[types:1265]Incorrect value: 'aa' for column 'b'")

	// Test for split table region.
	tk.MustExec(`split table t between (0) and (1000000000) regions 10`)
	// Check the lower value is more than the upper value.
	_, err = tk.Exec(`split table t between (2) and (1) regions 10`)
	c.Assert(err, NotNil)
	c.Assert(err.Error(), Equals, "Split table `t` region lower value 2 should less than the upper value 1")

	// Check the lower value is invalid.
	_, err = tk.Exec(`split table t between () and (1) regions 10`)
	c.Assert(err, NotNil)
	c.Assert(err.Error(), Equals, "Split table region lower value count should be 1")

	// Check upper value is invalid.
	_, err = tk.Exec(`split table t between (1) and () regions 10`)
	c.Assert(err, NotNil)
	c.Assert(err.Error(), Equals, "Split table region upper value count should be 1")

	// Check pre-split region num is too large.
	_, err = tk.Exec(`split table t between (0) and (1000000000) regions 10000`)
	c.Assert(err, NotNil)
	c.Assert(err.Error(), Equals, "Split table region num exceeded the limit 1000")

	// Check pre-split region num 0 is invalid.
	_, err = tk.Exec(`split table t between (0) and (1000000000) regions 0`)
	c.Assert(err, NotNil)
	c.Assert(err.Error(), Equals, "Split table region num should more than 0")

	// Test truncate error msg.
	_, err = tk.Exec(`split table t between ("aa") and (1000000000) regions 10`)
	c.Assert(err, NotNil)
	c.Assert(err.Error(), Equals, "[types:1265]Incorrect value: 'aa' for column '_tidb_rowid'")

	// Test split table region step is too small.
	_, err = tk.Exec(`split table t between (0) and (100) regions 10`)
	c.Assert(err, NotNil)
	c.Assert(err.Error(), Equals, "Split table `t` region step value should more than 1000, step 10 is invalid")

	// Test split region by syntax.
	tk.MustExec(`split table t by (0),(1000),(1000000)`)

	// Test split region twice to test for multiple batch split region requests.
	tk.MustExec("create table t1(a int, b int)")
	tk.MustQuery("split table t1 between(0) and (10000) regions 10;").Check(testkit.Rows("9 1"))
	tk.MustQuery("split table t1 between(10) and (10010) regions 5;").Check(testkit.Rows("4 1"))

	// Test split region for partition table.
	tk.MustExec("drop table if exists t")
	tk.MustExec("create table t (a int,b int) partition by hash(a) partitions 5;")
	tk.MustQuery("split table t between (0) and (1000000) regions 5;").Check(testkit.Rows("20 1"))
	// Test for `split for region` syntax.
	tk.MustQuery("split region for partition table t between (1000000) and (100000000) regions 10;").Check(testkit.Rows("45 1"))

	// Test split region for partition table with specified partition.
	tk.MustQuery("split table t partition (p1,p2) between (100000000) and (1000000000) regions 5;").Check(testkit.Rows("8 1"))
	// Test for `split for region` syntax.
	tk.MustQuery("split region for partition table t partition (p3,p4) between (100000000) and (1000000000) regions 5;").Check(testkit.Rows("8 1"))
}

func (s *testSplitTable) TestClusterIndexSplitTableIntegration(c *C) {
	tk := testkit.NewTestKit(c, s.store)
	tk.MustExec("drop database if exists test_cluster_index_index_split_table_integration;")
	tk.MustExec("create database test_cluster_index_index_split_table_integration;")
	tk.MustExec("use test_cluster_index_index_split_table_integration;")
	tk.MustExec("set @@tidb_enable_clustered_index=1;")

	tk.MustExec("create table t (a varchar(255), b double, c int, primary key (a, b));")

	// Value list length not match.
	lowerMsg := "Split table region lower value count should be 2"
	upperMsg := "Split table region upper value count should be 2"
	tk.MustGetErrMsg("split table t between ('aaa') and ('aaa', 100.0) regions 10;", lowerMsg)
	tk.MustGetErrMsg("split table t between ('aaa', 1.0) and ('aaa', 100.0, 11) regions 10;", upperMsg)

	// Value type not match.
	errMsg := "[types:1265]Incorrect value: 'aaa' for column 'b'"
	tk.MustGetErrMsg("split table t between ('aaa', 0.0) and (100.0, 'aaa') regions 10;", errMsg)

	// lower bound >= upper bound.
	errMsg = "Split table `t` region lower value (aaa,0) should less than the upper value (aaa,0)"
	tk.MustGetErrMsg("split table t between ('aaa', 0.0) and ('aaa', 0.0) regions 10;", errMsg)
	errMsg = "Split table `t` region lower value (bbb,0) should less than the upper value (aaa,0)"
	tk.MustGetErrMsg("split table t between ('bbb', 0.0) and ('aaa', 0.0) regions 10;", errMsg)

	// Exceed limit 1000.
	errMsg = "Split table region num exceeded the limit 1000"
	tk.MustGetErrMsg("split table t between ('aaa', 0.0) and ('aaa', 0.1) regions 100000;", errMsg)

	// Success.
	tk.MustExec("split table t between ('aaa', 0.0) and ('aaa', 100.0) regions 10;")
	tk.MustExec("split table t by ('aaa', 0.0), ('aaa', 20.0), ('aaa', 100.0);")
	tk.MustExec("split table t by ('aaa', 100.0), ('qqq', 20.0), ('zzz', 100.0), ('zzz', 1000.0);")

	tk.MustExec("drop table t;")
	tk.MustExec("create table t (a int, b int, c int, d int, primary key(a, c, d));")
	tk.MustQuery("split table t between (0, 0, 0) and (0, 0, 1) regions 1000;").Check(testkit.Rows("999 1"))

	tk.MustExec("drop table t;")
	tk.MustExec("create table t (a int, b int, c int, d int, primary key(d, a, c));")
	tk.MustQuery("split table t by (0, 0, 0), (1, 2, 3), (65535, 65535, 65535);").Check(testkit.Rows("3 1"))

	tk.MustExec("drop table if exists t;")
	tk.MustExec("create table t (a varchar(255), b decimal, c int, primary key (a, b));")
	errMsg = "[types:1265]Incorrect value: '' for column 'b'"
	tk.MustGetErrMsg("split table t by ('aaa', '')", errMsg)
}

func (s *testSplitTable) TestClusterIndexShowTableRegion(c *C) {
	tk := testkit.NewTestKit(c, s.store)
	atomic.StoreUint32(&ddl.EnableSplitTableRegion, 1)
	tk.MustExec("set global tidb_scatter_region = 1")
	tk.MustExec("drop database if exists cluster_index_regions;")
	tk.MustExec("create database cluster_index_regions;")
	tk.MustExec("use cluster_index_regions;")
	tk.MustExec("set @@tidb_enable_clustered_index=1;")
	tk.MustExec("create table t (a int, b int, c int, primary key(a, b));")
	tk.MustExec("insert t values (1, 1, 1), (2, 2, 2);")
	tk.MustQuery("split table t between (1, 0) and (2, 3) regions 2;").Check(testkit.Rows("1 1"))
	rows := tk.MustQuery("show table t regions").Rows()
	tbl := testGetTableByName(c, tk.Se, "cluster_index_regions", "t")
	// Check the region start key.
	c.Assert(rows[0][1], Matches, fmt.Sprintf("t_%d_", tbl.Meta().ID))
	c.Assert(rows[1][1], Matches, fmt.Sprintf("t_%d_r_03800000000000000183800000000000", tbl.Meta().ID))

	tk.MustExec("drop table t;")
	tk.MustExec("create table t (a int, b int);")
	tk.MustQuery("split table t between (0) and (100000) regions 2;").Check(testkit.Rows("1 1"))
	rows = tk.MustQuery("show table t regions").Rows()
	tbl = testGetTableByName(c, tk.Se, "cluster_index_regions", "t")
	// Check the region start key is int64.
	c.Assert(rows[0][1], Matches, fmt.Sprintf("t_%d_", tbl.Meta().ID))
	c.Assert(rows[1][1], Matches, fmt.Sprintf("t_%d_r_50000", tbl.Meta().ID))
}

func (s *testSuiteWithData) TestClusterIndexOuterJoinElimination(c *C) {
	tk := testkit.NewTestKit(c, s.store)
	tk.MustExec(`set @@tidb_enable_clustered_index = 1`)
	tk.MustExec("use test")
	tk.MustExec("create table t (a int, b int, c int, primary key(a,b))")
	rows := tk.MustQuery(`explain select t1.a from t t1 left join t t2 on t1.a = t2.a and t1.b = t2.b`).Rows()
	rowStrs := s.testData.ConvertRowsToStrings(rows)
	for _, row := range rowStrs {
		// outer join has been eliminated.
		c.Assert(strings.Index(row, "Join"), Equals, -1)
	}
}

func (s *testSplitTable) TestShowTableRegion(c *C) {
	tk := testkit.NewTestKit(c, s.store)
	tk.MustExec("use test")
	tk.MustExec("drop table if exists t_regions")
	tk.MustExec("set global tidb_scatter_region = 1")
	atomic.StoreUint32(&ddl.EnableSplitTableRegion, 1)
	tk.MustExec("create table t_regions (a int key, b int, c int, index idx(b), index idx2(c))")
	_, err := tk.Exec("split partition table t_regions partition (p1,p2) index idx between (0) and (20000) regions 2;")
	c.Assert(err.Error(), Equals, plannercore.ErrPartitionClauseOnNonpartitioned.Error())

	// Test show table regions.
	tk.MustQuery(`split table t_regions between (-10000) and (10000) regions 4;`).Check(testkit.Rows("4 1"))
	re := tk.MustQuery("show table t_regions regions")
	rows := re.Rows()
	// Table t_regions should have 5 regions now.
	// 4 regions to store record data.
	// 1 region to store index data.
	c.Assert(len(rows), Equals, 5)
	c.Assert(len(rows[0]), Equals, 11)
	tbl := testGetTableByName(c, tk.Se, "test", "t_regions")
	// Check the region start key.
	c.Assert(rows[0][1], Equals, fmt.Sprintf("t_%d_r", tbl.Meta().ID))
	c.Assert(rows[1][1], Equals, fmt.Sprintf("t_%d_r_-5000", tbl.Meta().ID))
	c.Assert(rows[2][1], Equals, fmt.Sprintf("t_%d_r_0", tbl.Meta().ID))
	c.Assert(rows[3][1], Equals, fmt.Sprintf("t_%d_r_5000", tbl.Meta().ID))
	c.Assert(rows[4][2], Equals, fmt.Sprintf("t_%d_r", tbl.Meta().ID))

	// Test show table index regions.
	tk.MustQuery(`split table t_regions index idx between (-1000) and (1000) regions 4;`).Check(testkit.Rows("4 1"))
	re = tk.MustQuery("show table t_regions index idx regions")
	rows = re.Rows()
	// The index `idx` of table t_regions should have 4 regions now.
	c.Assert(len(rows), Equals, 4)
	// Check the region start key.
	c.Assert(rows[0][1], Matches, fmt.Sprintf("t_%d.*", tbl.Meta().ID))
	c.Assert(rows[1][1], Matches, fmt.Sprintf("t_%d_i_1_.*", tbl.Meta().ID))
	c.Assert(rows[2][1], Matches, fmt.Sprintf("t_%d_i_1_.*", tbl.Meta().ID))
	c.Assert(rows[3][1], Matches, fmt.Sprintf("t_%d_i_1_.*", tbl.Meta().ID))

	re = tk.MustQuery("show table t_regions regions")
	rows = re.Rows()
	// The index `idx` of table t_regions should have 9 regions now.
	// 4 regions to store record data.
	// 4 region to store index idx data.
	// 1 region to store index idx2 data.
	c.Assert(len(rows), Equals, 9)
	// Check the region start key.
	c.Assert(rows[0][1], Equals, fmt.Sprintf("t_%d_r", tbl.Meta().ID))
	c.Assert(rows[1][1], Equals, fmt.Sprintf("t_%d_r_-5000", tbl.Meta().ID))
	c.Assert(rows[2][1], Equals, fmt.Sprintf("t_%d_r_0", tbl.Meta().ID))
	c.Assert(rows[3][1], Equals, fmt.Sprintf("t_%d_r_5000", tbl.Meta().ID))
	c.Assert(rows[4][1], Matches, fmt.Sprintf("t_%d_", tbl.Meta().ID))
	c.Assert(rows[5][1], Matches, fmt.Sprintf("t_%d_i_1_.*", tbl.Meta().ID))
	c.Assert(rows[6][1], Matches, fmt.Sprintf("t_%d_i_1_.*", tbl.Meta().ID))
	c.Assert(rows[7][2], Equals, fmt.Sprintf("t_%d_i_2_", tbl.Meta().ID))
	c.Assert(rows[8][2], Equals, fmt.Sprintf("t_%d_r", tbl.Meta().ID))

	// Test unsigned primary key and wait scatter finish.
	tk.MustExec("drop table if exists t_regions")
	atomic.StoreUint32(&ddl.EnableSplitTableRegion, 1)
	tk.MustExec("create table t_regions (a int unsigned key, b int, index idx(b))")

	// Test show table regions.
	tk.MustExec(`set @@session.tidb_wait_split_region_finish=1;`)
	tk.MustQuery(`split table t_regions by (2500),(5000),(7500);`).Check(testkit.Rows("3 1"))
	re = tk.MustQuery("show table t_regions regions")
	rows = re.Rows()
	// Table t_regions should have 4 regions now.
	c.Assert(len(rows), Equals, 4)
	tbl = testGetTableByName(c, tk.Se, "test", "t_regions")
	// Check the region start key.
	c.Assert(rows[0][1], Matches, "t_.*")
	c.Assert(rows[1][1], Equals, fmt.Sprintf("t_%d_r_2500", tbl.Meta().ID))
	c.Assert(rows[2][1], Equals, fmt.Sprintf("t_%d_r_5000", tbl.Meta().ID))
	c.Assert(rows[3][1], Equals, fmt.Sprintf("t_%d_r_7500", tbl.Meta().ID))

	// Test show table index regions.
	tk.MustQuery(`split table t_regions index idx by (250),(500),(750);`).Check(testkit.Rows("4 1"))
	re = tk.MustQuery("show table t_regions index idx regions")
	rows = re.Rows()
	// The index `idx` of table t_regions should have 4 regions now.
	c.Assert(len(rows), Equals, 4)
	// Check the region start key.
	c.Assert(rows[0][1], Equals, fmt.Sprintf("t_%d_", tbl.Meta().ID))
	c.Assert(rows[1][1], Matches, fmt.Sprintf("t_%d_i_1_.*", tbl.Meta().ID))
	c.Assert(rows[2][1], Matches, fmt.Sprintf("t_%d_i_1_.*", tbl.Meta().ID))
	c.Assert(rows[3][1], Matches, fmt.Sprintf("t_%d_i_1_.*", tbl.Meta().ID))

	// Test show table regions for partition table when disable split region when create table.
	atomic.StoreUint32(&ddl.EnableSplitTableRegion, 0)
	tk.MustExec("drop table if exists partition_t;")
	tk.MustExec("set @@session.tidb_enable_table_partition = '1';")
	tk.MustExec("create table partition_t (a int, b int,index(a)) partition by hash (a) partitions 3")
	re = tk.MustQuery("show table partition_t regions")
	rows = re.Rows()
	c.Assert(len(rows), Equals, 1)
	c.Assert(rows[0][1], Matches, "t_.*")

	// Test show table regions for partition table when enable split region when create table.
	atomic.StoreUint32(&ddl.EnableSplitTableRegion, 1)
	tk.MustExec("set @@global.tidb_scatter_region=1;")
	tk.MustExec("drop table if exists partition_t;")
	tk.MustExec("create table partition_t (a int, b int,index(a)) partition by hash (a) partitions 3")
	re = tk.MustQuery("show table partition_t regions")
	rows = re.Rows()
	c.Assert(len(rows), Equals, 3)
	tbl = testGetTableByName(c, tk.Se, "test", "partition_t")
	partitionDef := tbl.Meta().GetPartitionInfo().Definitions
	c.Assert(rows[0][1], Matches, fmt.Sprintf("t_%d_.*", partitionDef[0].ID))
	c.Assert(rows[1][1], Matches, fmt.Sprintf("t_%d_.*", partitionDef[1].ID))
	c.Assert(rows[2][1], Matches, fmt.Sprintf("t_%d_.*", partitionDef[2].ID))

	// Test split partition region when add new partition.
	tk.MustExec("drop table if exists partition_t;")
	tk.MustExec(`create table partition_t (a int, b int,index(a)) PARTITION BY RANGE (a) (
		PARTITION p0 VALUES LESS THAN (10),
		PARTITION p1 VALUES LESS THAN (20),
		PARTITION p2 VALUES LESS THAN (30));`)
	tk.MustExec(`alter table partition_t add partition ( partition p3 values less than (40), partition p4 values less than (50) );`)
	re = tk.MustQuery("show table partition_t regions")
	rows = re.Rows()
	c.Assert(len(rows), Equals, 5)
	tbl = testGetTableByName(c, tk.Se, "test", "partition_t")
	partitionDef = tbl.Meta().GetPartitionInfo().Definitions
	c.Assert(rows[0][1], Matches, fmt.Sprintf("t_%d_.*", partitionDef[0].ID))
	c.Assert(rows[1][1], Matches, fmt.Sprintf("t_%d_.*", partitionDef[1].ID))
	c.Assert(rows[2][1], Matches, fmt.Sprintf("t_%d_.*", partitionDef[2].ID))
	c.Assert(rows[3][1], Matches, fmt.Sprintf("t_%d_.*", partitionDef[3].ID))
	c.Assert(rows[4][1], Matches, fmt.Sprintf("t_%d_.*", partitionDef[4].ID))

	// Test pre-split table region when create table.
	tk.MustExec("drop table if exists t_pre")
	tk.MustExec("create table t_pre (a int, b int) shard_row_id_bits = 2 pre_split_regions=2;")
	re = tk.MustQuery("show table t_pre regions")
	rows = re.Rows()
	// Table t_regions should have 4 regions now.
	c.Assert(len(rows), Equals, 4)
	tbl = testGetTableByName(c, tk.Se, "test", "t_pre")
	c.Assert(rows[1][1], Equals, fmt.Sprintf("t_%d_r_2305843009213693952", tbl.Meta().ID))
	c.Assert(rows[2][1], Equals, fmt.Sprintf("t_%d_r_4611686018427387904", tbl.Meta().ID))
	c.Assert(rows[3][1], Equals, fmt.Sprintf("t_%d_r_6917529027641081856", tbl.Meta().ID))

	// Test pre-split table region when create table.
	tk.MustExec("drop table if exists pt_pre")
	tk.MustExec("create table pt_pre (a int, b int) shard_row_id_bits = 2 pre_split_regions=2 partition by hash(a) partitions 3;")
	re = tk.MustQuery("show table pt_pre regions")
	rows = re.Rows()
	// Table t_regions should have 4 regions now.
	c.Assert(len(rows), Equals, 12)
	tbl = testGetTableByName(c, tk.Se, "test", "pt_pre")
	pi := tbl.Meta().GetPartitionInfo().Definitions
	c.Assert(len(pi), Equals, 3)
	for i, p := range pi {
		c.Assert(rows[1+4*i][1], Equals, fmt.Sprintf("t_%d_r_2305843009213693952", p.ID))
		c.Assert(rows[2+4*i][1], Equals, fmt.Sprintf("t_%d_r_4611686018427387904", p.ID))
		c.Assert(rows[3+4*i][1], Equals, fmt.Sprintf("t_%d_r_6917529027641081856", p.ID))
	}

	defer atomic.StoreUint32(&ddl.EnableSplitTableRegion, 0)

	// Test split partition table.
	tk.MustExec("drop table if exists t")
	tk.MustExec("create table t (a int,b int) partition by hash(a) partitions 5;")
	tk.MustQuery("split table t between (0) and (4000000) regions 4;").Check(testkit.Rows("15 1"))
	re = tk.MustQuery("show table t regions")
	rows = re.Rows()
	c.Assert(len(rows), Equals, 20)
	tbl = testGetTableByName(c, tk.Se, "test", "t")
	c.Assert(len(tbl.Meta().GetPartitionInfo().Definitions), Equals, 5)
	for i, p := range tbl.Meta().GetPartitionInfo().Definitions {
		c.Assert(rows[i*4+0][1], Equals, fmt.Sprintf("t_%d_", p.ID))
		c.Assert(rows[i*4+1][1], Equals, fmt.Sprintf("t_%d_r_1000000", p.ID))
		c.Assert(rows[i*4+2][1], Equals, fmt.Sprintf("t_%d_r_2000000", p.ID))
		c.Assert(rows[i*4+3][1], Equals, fmt.Sprintf("t_%d_r_3000000", p.ID))
	}

	// Test split region for partition table with specified partition.
	tk.MustQuery("split table t partition (p4) between (1000000) and (2000000) regions 5;").Check(testkit.Rows("4 1"))
	re = tk.MustQuery("show table t regions")
	rows = re.Rows()
	c.Assert(len(rows), Equals, 24)
	tbl = testGetTableByName(c, tk.Se, "test", "t")
	c.Assert(len(tbl.Meta().GetPartitionInfo().Definitions), Equals, 5)
	for i := 0; i < 4; i++ {
		p := tbl.Meta().GetPartitionInfo().Definitions[i]
		c.Assert(rows[i*4+0][1], Equals, fmt.Sprintf("t_%d_", p.ID))
		c.Assert(rows[i*4+1][1], Equals, fmt.Sprintf("t_%d_r_1000000", p.ID))
		c.Assert(rows[i*4+2][1], Equals, fmt.Sprintf("t_%d_r_2000000", p.ID))
		c.Assert(rows[i*4+3][1], Equals, fmt.Sprintf("t_%d_r_3000000", p.ID))
	}
	for i := 4; i < 5; i++ {
		p := tbl.Meta().GetPartitionInfo().Definitions[i]
		c.Assert(rows[i*4+0][1], Equals, fmt.Sprintf("t_%d_", p.ID))
		c.Assert(rows[i*4+1][1], Equals, fmt.Sprintf("t_%d_r_1000000", p.ID))
		c.Assert(rows[i*4+2][1], Equals, fmt.Sprintf("t_%d_r_1200000", p.ID))
		c.Assert(rows[i*4+3][1], Equals, fmt.Sprintf("t_%d_r_1400000", p.ID))
		c.Assert(rows[i*4+4][1], Equals, fmt.Sprintf("t_%d_r_1600000", p.ID))
		c.Assert(rows[i*4+5][1], Equals, fmt.Sprintf("t_%d_r_1800000", p.ID))
		c.Assert(rows[i*4+6][1], Equals, fmt.Sprintf("t_%d_r_2000000", p.ID))
		c.Assert(rows[i*4+7][1], Equals, fmt.Sprintf("t_%d_r_3000000", p.ID))
	}

	// Test for show table partition regions.
	for i := 0; i < 4; i++ {
		re = tk.MustQuery(fmt.Sprintf("show table t partition (p%v) regions", i))
		rows = re.Rows()
		c.Assert(len(rows), Equals, 4)
		p := tbl.Meta().GetPartitionInfo().Definitions[i]
		c.Assert(rows[0][1], Equals, fmt.Sprintf("t_%d_", p.ID))
		c.Assert(rows[1][1], Equals, fmt.Sprintf("t_%d_r_1000000", p.ID))
		c.Assert(rows[2][1], Equals, fmt.Sprintf("t_%d_r_2000000", p.ID))
		c.Assert(rows[3][1], Equals, fmt.Sprintf("t_%d_r_3000000", p.ID))
	}
	re = tk.MustQuery("show table t partition (p0, p4) regions")
	rows = re.Rows()
	c.Assert(len(rows), Equals, 12)
	p := tbl.Meta().GetPartitionInfo().Definitions[0]
	c.Assert(rows[0][1], Equals, fmt.Sprintf("t_%d_", p.ID))
	c.Assert(rows[1][1], Equals, fmt.Sprintf("t_%d_r_1000000", p.ID))
	c.Assert(rows[2][1], Equals, fmt.Sprintf("t_%d_r_2000000", p.ID))
	c.Assert(rows[3][1], Equals, fmt.Sprintf("t_%d_r_3000000", p.ID))
	p = tbl.Meta().GetPartitionInfo().Definitions[4]
	c.Assert(rows[4][1], Equals, fmt.Sprintf("t_%d_", p.ID))
	c.Assert(rows[5][1], Equals, fmt.Sprintf("t_%d_r_1000000", p.ID))
	c.Assert(rows[6][1], Equals, fmt.Sprintf("t_%d_r_1200000", p.ID))
	c.Assert(rows[7][1], Equals, fmt.Sprintf("t_%d_r_1400000", p.ID))
	c.Assert(rows[8][1], Equals, fmt.Sprintf("t_%d_r_1600000", p.ID))
	c.Assert(rows[9][1], Equals, fmt.Sprintf("t_%d_r_1800000", p.ID))
	c.Assert(rows[10][1], Equals, fmt.Sprintf("t_%d_r_2000000", p.ID))
	c.Assert(rows[11][1], Equals, fmt.Sprintf("t_%d_r_3000000", p.ID))
	// Test for duplicate partition names.
	re = tk.MustQuery("show table t partition (p0, p0, p0) regions")
	rows = re.Rows()
	c.Assert(len(rows), Equals, 4)
	p = tbl.Meta().GetPartitionInfo().Definitions[0]
	c.Assert(rows[0][1], Equals, fmt.Sprintf("t_%d_", p.ID))
	c.Assert(rows[1][1], Equals, fmt.Sprintf("t_%d_r_1000000", p.ID))
	c.Assert(rows[2][1], Equals, fmt.Sprintf("t_%d_r_2000000", p.ID))
	c.Assert(rows[3][1], Equals, fmt.Sprintf("t_%d_r_3000000", p.ID))

	// Test split partition table index.
	tk.MustExec("drop table if exists t")
	tk.MustExec("create table t (a int,b int,index idx(a)) partition by hash(a) partitions 5;")
	tk.MustQuery("split table t between (0) and (4000000) regions 4;").Check(testkit.Rows("20 1"))
	tk.MustQuery("split table t index idx between (0) and (4000000) regions 4;").Check(testkit.Rows("20 1"))
	re = tk.MustQuery("show table t regions")
	rows = re.Rows()
	c.Assert(len(rows), Equals, 40)
	tbl = testGetTableByName(c, tk.Se, "test", "t")
	c.Assert(len(tbl.Meta().GetPartitionInfo().Definitions), Equals, 5)
	for i := 0; i < 5; i++ {
		p := tbl.Meta().GetPartitionInfo().Definitions[i]
		c.Assert(rows[i*8+0][1], Equals, fmt.Sprintf("t_%d_r", p.ID))
		c.Assert(rows[i*8+1][1], Equals, fmt.Sprintf("t_%d_r_1000000", p.ID))
		c.Assert(rows[i*8+2][1], Equals, fmt.Sprintf("t_%d_r_2000000", p.ID))
		c.Assert(rows[i*8+3][1], Equals, fmt.Sprintf("t_%d_r_3000000", p.ID))
		c.Assert(rows[i*8+4][1], Equals, fmt.Sprintf("t_%d_", p.ID))
		c.Assert(rows[i*8+5][1], Matches, fmt.Sprintf("t_%d_i_1_.*", p.ID))
		c.Assert(rows[i*8+6][1], Matches, fmt.Sprintf("t_%d_i_1_.*", p.ID))
		c.Assert(rows[i*8+7][1], Matches, fmt.Sprintf("t_%d_i_1_.*", p.ID))
	}

	// Test split index region for partition table with specified partition.
	tk.MustQuery("split table t partition (p4) index idx between (0) and (1000000) regions 5;").Check(testkit.Rows("4 1"))
	re = tk.MustQuery("show table t regions")
	rows = re.Rows()
	c.Assert(len(rows), Equals, 44)
	tbl = testGetTableByName(c, tk.Se, "test", "t")
	c.Assert(len(tbl.Meta().GetPartitionInfo().Definitions), Equals, 5)
	for i := 0; i < 4; i++ {
		p := tbl.Meta().GetPartitionInfo().Definitions[i]
		c.Assert(rows[i*8+0][1], Equals, fmt.Sprintf("t_%d_r", p.ID))
		c.Assert(rows[i*8+1][1], Equals, fmt.Sprintf("t_%d_r_1000000", p.ID))
		c.Assert(rows[i*8+2][1], Equals, fmt.Sprintf("t_%d_r_2000000", p.ID))
		c.Assert(rows[i*8+3][1], Equals, fmt.Sprintf("t_%d_r_3000000", p.ID))
		c.Assert(rows[i*8+4][1], Equals, fmt.Sprintf("t_%d_", p.ID))
		c.Assert(rows[i*8+5][1], Matches, fmt.Sprintf("t_%d_i_1_.*", p.ID))
		c.Assert(rows[i*8+6][1], Matches, fmt.Sprintf("t_%d_i_1_.*", p.ID))
		c.Assert(rows[i*8+7][1], Matches, fmt.Sprintf("t_%d_i_1_.*", p.ID))
	}
	for i := 4; i < 5; i++ {
		p := tbl.Meta().GetPartitionInfo().Definitions[i]
		c.Assert(rows[i*8+0][1], Equals, fmt.Sprintf("t_%d_r", p.ID))
		c.Assert(rows[i*8+1][1], Equals, fmt.Sprintf("t_%d_r_1000000", p.ID))
		c.Assert(rows[i*8+2][1], Equals, fmt.Sprintf("t_%d_r_2000000", p.ID))
		c.Assert(rows[i*8+3][1], Equals, fmt.Sprintf("t_%d_r_3000000", p.ID))
		c.Assert(rows[i*8+4][1], Equals, fmt.Sprintf("t_%d_", p.ID))
		c.Assert(rows[i*8+5][1], Matches, fmt.Sprintf("t_%d_i_1_.*", p.ID))
		c.Assert(rows[i*8+6][1], Matches, fmt.Sprintf("t_%d_i_1_.*", p.ID))
		c.Assert(rows[i*8+7][1], Matches, fmt.Sprintf("t_%d_i_1_.*", p.ID))
		c.Assert(rows[i*8+8][1], Matches, fmt.Sprintf("t_%d_i_1_.*", p.ID))
		c.Assert(rows[i*8+9][1], Matches, fmt.Sprintf("t_%d_i_1_.*", p.ID))
		c.Assert(rows[i*8+10][1], Matches, fmt.Sprintf("t_%d_i_1_.*", p.ID))
		c.Assert(rows[i*8+11][1], Matches, fmt.Sprintf("t_%d_i_1_.*", p.ID))
	}

	// Test show table partition region on unknown-partition.
	err = tk.QueryToErr("show table t partition (p_unknown) index idx regions")
	c.Assert(terror.ErrorEqual(err, table.ErrUnknownPartition), IsTrue)

	// Test show table partition index.
	for i := 0; i < 4; i++ {
		re = tk.MustQuery(fmt.Sprintf("show table t partition (p%v) index idx regions", i))
		rows = re.Rows()
		c.Assert(len(rows), Equals, 4)
		p := tbl.Meta().GetPartitionInfo().Definitions[i]
		c.Assert(rows[0][1], Equals, fmt.Sprintf("t_%d_", p.ID))
		c.Assert(rows[1][1], Matches, fmt.Sprintf("t_%d_i_1_.*", p.ID))
		c.Assert(rows[2][1], Matches, fmt.Sprintf("t_%d_i_1_.*", p.ID))
		c.Assert(rows[3][1], Matches, fmt.Sprintf("t_%d_i_1_.*", p.ID))
	}
	re = tk.MustQuery("show table t partition (p3,p4) index idx regions")
	rows = re.Rows()
	c.Assert(len(rows), Equals, 12)
	p = tbl.Meta().GetPartitionInfo().Definitions[3]
	c.Assert(rows[0][1], Equals, fmt.Sprintf("t_%d_", p.ID))
	c.Assert(rows[1][1], Matches, fmt.Sprintf("t_%d_i_1_.*", p.ID))
	c.Assert(rows[2][1], Matches, fmt.Sprintf("t_%d_i_1_.*", p.ID))
	c.Assert(rows[3][1], Matches, fmt.Sprintf("t_%d_i_1_.*", p.ID))
	p = tbl.Meta().GetPartitionInfo().Definitions[4]
	c.Assert(rows[4][1], Equals, fmt.Sprintf("t_%d_", p.ID))
	c.Assert(rows[5][1], Matches, fmt.Sprintf("t_%d_i_1_.*", p.ID))
	c.Assert(rows[6][1], Matches, fmt.Sprintf("t_%d_i_1_.*", p.ID))
	c.Assert(rows[7][1], Matches, fmt.Sprintf("t_%d_i_1_.*", p.ID))
	c.Assert(rows[8][1], Matches, fmt.Sprintf("t_%d_i_1_.*", p.ID))
	c.Assert(rows[9][1], Matches, fmt.Sprintf("t_%d_i_1_.*", p.ID))
	c.Assert(rows[10][1], Matches, fmt.Sprintf("t_%d_i_1_.*", p.ID))
	c.Assert(rows[11][1], Matches, fmt.Sprintf("t_%d_i_1_.*", p.ID))

	// Test split for the second index.
	tk.MustExec("drop table if exists t")
	tk.MustExec("create table t (a int,b int,index idx(a), index idx2(b))")
	tk.MustQuery("split table t index idx2 between (0) and (4000000) regions 2;").Check(testkit.Rows("3 1"))
	re = tk.MustQuery("show table t regions")
	rows = re.Rows()
	c.Assert(len(rows), Equals, 4)
	tbl = testGetTableByName(c, tk.Se, "test", "t")
	c.Assert(rows[0][1], Equals, fmt.Sprintf("t_%d_i_3_", tbl.Meta().ID))
	c.Assert(rows[1][1], Equals, fmt.Sprintf("t_%d_", tbl.Meta().ID))
	c.Assert(rows[2][1], Matches, fmt.Sprintf("t_%d_i_2_.*", tbl.Meta().ID))
	c.Assert(rows[3][1], Matches, fmt.Sprintf("t_%d_i_2_.*", tbl.Meta().ID))

	// Test show table partition region on non-partition table.
	err = tk.QueryToErr("show table t partition (p3,p4) index idx regions")
	c.Assert(terror.ErrorEqual(err, plannercore.ErrPartitionClauseOnNonpartitioned), IsTrue)
}

func testGetTableByName(c *C, ctx sessionctx.Context, db, table string) table.Table {
	dom := domain.GetDomain(ctx)
	// Make sure the table schema is the new schema.
	err := dom.Reload()
	c.Assert(err, IsNil)
	tbl, err := dom.InfoSchema().TableByName(model.NewCIStr(db), model.NewCIStr(table))
	c.Assert(err, IsNil)
	return tbl
}

func (s *testSuiteP2) TestIssue10435(c *C) {
	tk := testkit.NewTestKit(c, s.store)
	tk.MustExec("use test")
	tk.MustExec("drop table if exists t1")
	tk.MustExec("create table t1(i int, j int, k int)")
	tk.MustExec("insert into t1 VALUES (1,1,1),(2,2,2),(3,3,3),(4,4,4)")
	tk.MustExec("INSERT INTO t1 SELECT 10*i,j,5*j FROM t1 UNION SELECT 20*i,j,5*j FROM t1 UNION SELECT 30*i,j,5*j FROM t1")

	tk.MustExec("set @@session.tidb_enable_window_function=1")
	tk.MustQuery("SELECT SUM(i) OVER W FROM t1 WINDOW w AS (PARTITION BY j ORDER BY i) ORDER BY 1+SUM(i) OVER w").Check(
		testkit.Rows("1", "2", "3", "4", "11", "22", "31", "33", "44", "61", "62", "93", "122", "124", "183", "244"),
	)
}

func (s *testSuiteP2) TestUnsignedFeedback(c *C) {
	tk := testkit.NewTestKit(c, s.store)
	oriProbability := statistics.FeedbackProbability.Load()
	statistics.FeedbackProbability.Store(1.0)
	defer func() { statistics.FeedbackProbability.Store(oriProbability) }()
	tk.MustExec("use test")
	tk.MustExec("drop table if exists t")
	tk.MustExec("create table t(a bigint unsigned, b int, primary key(a))")
	tk.MustExec("insert into t values (1,1),(2,2)")
	tk.MustExec("analyze table t")
	tk.MustQuery("select count(distinct b) from t").Check(testkit.Rows("2"))
	result := tk.MustQuery("explain analyze select count(distinct b) from t")
	c.Assert(result.Rows()[2][4], Equals, "table:t")
	c.Assert(result.Rows()[2][6], Equals, "range:[0,+inf], keep order:false")
}

func (s *testSuite) TestOOMPanicAction(c *C) {
	tk := testkit.NewTestKit(c, s.store)
	tk.MustExec("use test")
	tk.MustExec("drop table if exists t")
	tk.MustExec("create table t (a int primary key, b double);")
	tk.MustExec("insert into t values (1,1)")
	sm := &mockSessionManager1{
		PS: make([]*util.ProcessInfo, 0),
	}
	tk.Se.SetSessionManager(sm)
	s.domain.ExpensiveQueryHandle().SetSessionManager(sm)
	defer config.RestoreFunc()()
	config.UpdateGlobal(func(conf *config.Config) {
		conf.OOMAction = config.OOMActionCancel
	})
	tk.MustExec("set @@tidb_mem_quota_query=1;")
	err := tk.QueryToErr("select sum(b) from t group by a;")
	c.Assert(err, NotNil)
	c.Assert(err.Error(), Matches, "Out Of Memory Quota!.*")

	// Test insert from select oom panic.
	tk.MustExec("drop table if exists t,t1")
	tk.MustExec("create table t (a bigint);")
	tk.MustExec("create table t1 (a bigint);")
	tk.MustExec("set @@tidb_mem_quota_query=200;")
	_, err = tk.Exec("insert into t1 values (1),(2),(3),(4),(5);")
	c.Assert(err.Error(), Matches, "Out Of Memory Quota!.*")
	_, err = tk.Exec("replace into t1 values (1),(2),(3),(4),(5);")
	c.Assert(err.Error(), Matches, "Out Of Memory Quota!.*")
	tk.MustExec("set @@tidb_mem_quota_query=10000")
	tk.MustExec("insert into t1 values (1),(2),(3),(4),(5);")
	tk.MustExec("set @@tidb_mem_quota_query=10;")
	_, err = tk.Exec("insert into t select a from t1 order by a desc;")
	c.Assert(err.Error(), Matches, "Out Of Memory Quota!.*")
	_, err = tk.Exec("replace into t select a from t1 order by a desc;")
	c.Assert(err.Error(), Matches, "Out Of Memory Quota!.*")

	tk.MustExec("set @@tidb_mem_quota_query=10000")
	tk.MustExec("insert into t values (1),(2),(3),(4),(5);")
	// Set the memory quota to 244 to make this SQL panic during the DeleteExec
	// instead of the TableReaderExec.
	tk.MustExec("set @@tidb_mem_quota_query=244;")
	_, err = tk.Exec("delete from t")
	c.Assert(err.Error(), Matches, "Out Of Memory Quota!.*")

	tk.MustExec("set @@tidb_mem_quota_query=10000;")
	tk.MustExec("delete from t1")
	tk.MustExec("insert into t1 values(1)")
	tk.MustExec("insert into t values (1),(2),(3),(4),(5);")
	tk.MustExec("set @@tidb_mem_quota_query=244;")
	_, err = tk.Exec("delete t, t1 from t join t1 on t.a = t1.a")

	tk.MustExec("set @@tidb_mem_quota_query=100000;")
	tk.MustExec("truncate table t")
	tk.MustExec("insert into t values(1),(2),(3)")
	// set the memory to quota to make the SQL panic during UpdateExec instead
	// of TableReader.
	tk.MustExec("set @@tidb_mem_quota_query=244;")
	_, err = tk.Exec("update t set a = 4")
	c.Assert(err.Error(), Matches, "Out Of Memory Quota!.*")
}

type testRecoverTable struct {
	store   kv.Storage
	dom     *domain.Domain
	cluster cluster.Cluster
	cli     *regionProperityClient
}

func (s *testRecoverTable) SetUpSuite(c *C) {
	cli := &regionProperityClient{}
	hijackClient := func(c tikv.Client) tikv.Client {
		cli.Client = c
		return cli
	}
	s.cli = cli

	var err error
	s.store, err = mockstore.NewMockStore(
		mockstore.WithClientHijacker(hijackClient),
		mockstore.WithClusterInspector(func(c cluster.Cluster) {
			mockstore.BootstrapWithSingleStore(c)
			s.cluster = c
		}),
	)
	c.Assert(err, IsNil)
	s.dom, err = session.BootstrapSession(s.store)
	c.Assert(err, IsNil)
}

func (s *testRecoverTable) TearDownSuite(c *C) {
	s.store.Close()
	s.dom.Close()
}

func (s *testRecoverTable) TestRecoverTable(c *C) {
	c.Assert(failpoint.Enable("github.com/pingcap/tidb/meta/autoid/mockAutoIDChange", `return(true)`), IsNil)
	defer func() {
		failpoint.Disable("github.com/pingcap/tidb/meta/autoid/mockAutoIDChange")
	}()
	tk := testkit.NewTestKit(c, s.store)
	tk.MustExec("create database if not exists test_recover")
	tk.MustExec("use test_recover")
	tk.MustExec("drop table if exists t_recover")
	tk.MustExec("create table t_recover (a int);")
	defer func(originGC bool) {
		if originGC {
			ddl.EmulatorGCEnable()
		} else {
			ddl.EmulatorGCDisable()
		}
	}(ddl.IsEmulatorGCEnable())

	// disable emulator GC.
	// Otherwise emulator GC will delete table record as soon as possible after execute drop table ddl.
	ddl.EmulatorGCDisable()
	gcTimeFormat := "20060102-15:04:05 -0700 MST"
	timeBeforeDrop := time.Now().Add(0 - 48*60*60*time.Second).Format(gcTimeFormat)
	timeAfterDrop := time.Now().Add(48 * 60 * 60 * time.Second).Format(gcTimeFormat)
	safePointSQL := `INSERT HIGH_PRIORITY INTO mysql.tidb VALUES ('tikv_gc_safe_point', '%[1]s', '')
			       ON DUPLICATE KEY
			       UPDATE variable_value = '%[1]s'`
	// clear GC variables first.
	tk.MustExec("delete from mysql.tidb where variable_name in ( 'tikv_gc_safe_point','tikv_gc_enable' )")

	tk.MustExec("insert into t_recover values (1),(2),(3)")
	tk.MustExec("drop table t_recover")

	// if GC safe point is not exists in mysql.tidb
	_, err := tk.Exec("recover table t_recover")
	c.Assert(err, NotNil)
	c.Assert(err.Error(), Equals, "can not get 'tikv_gc_safe_point'")
	// set GC safe point
	tk.MustExec(fmt.Sprintf(safePointSQL, timeBeforeDrop))

	// if GC enable is not exists in mysql.tidb
	_, err = tk.Exec("recover table t_recover")
	c.Assert(err, NotNil)
	c.Assert(err.Error(), Equals, "[ddl:-1]can not get 'tikv_gc_enable'")

	err = gcutil.EnableGC(tk.Se)
	c.Assert(err, IsNil)

	// recover job is before GC safe point
	tk.MustExec(fmt.Sprintf(safePointSQL, timeAfterDrop))
	_, err = tk.Exec("recover table t_recover")
	c.Assert(err, NotNil)
	c.Assert(strings.Contains(err.Error(), "Can't find dropped/truncated table 't_recover' in GC safe point"), Equals, true)

	// set GC safe point
	tk.MustExec(fmt.Sprintf(safePointSQL, timeBeforeDrop))
	// if there is a new table with the same name, should return failed.
	tk.MustExec("create table t_recover (a int);")
	_, err = tk.Exec("recover table t_recover")
	c.Assert(err.Error(), Equals, infoschema.ErrTableExists.GenWithStackByArgs("t_recover").Error())

	// drop the new table with the same name, then recover table.
	tk.MustExec("rename table t_recover to t_recover2")

	// do recover table.
	tk.MustExec("recover table t_recover")

	// check recover table meta and data record.
	tk.MustQuery("select * from t_recover;").Check(testkit.Rows("1", "2", "3"))
	// check recover table autoID.
	tk.MustExec("insert into t_recover values (4),(5),(6)")
	tk.MustQuery("select * from t_recover;").Check(testkit.Rows("1", "2", "3", "4", "5", "6"))
	// check rebase auto id.
	tk.MustQuery("select a,_tidb_rowid from t_recover;").Check(testkit.Rows("1 1", "2 2", "3 3", "4 5001", "5 5002", "6 5003"))

	// recover table by none exits job.
	_, err = tk.Exec(fmt.Sprintf("recover table by job %d", 10000000))
	c.Assert(err, NotNil)

	// Disable GC by manual first, then after recover table, the GC enable status should also be disabled.
	err = gcutil.DisableGC(tk.Se)
	c.Assert(err, IsNil)

	tk.MustExec("delete from t_recover where a > 1")
	tk.MustExec("drop table t_recover")

	tk.MustExec("recover table t_recover")

	// check recover table meta and data record.
	tk.MustQuery("select * from t_recover;").Check(testkit.Rows("1"))
	// check recover table autoID.
	tk.MustExec("insert into t_recover values (7),(8),(9)")
	tk.MustQuery("select * from t_recover;").Check(testkit.Rows("1", "7", "8", "9"))

	// Recover truncate table.
	tk.MustExec("truncate table t_recover")
	tk.MustExec("rename table t_recover to t_recover_new")
	tk.MustExec("recover table t_recover")
	tk.MustExec("insert into t_recover values (10)")
	tk.MustQuery("select * from t_recover;").Check(testkit.Rows("1", "7", "8", "9", "10"))

	// Test for recover one table multiple time.
	tk.MustExec("drop table t_recover")
	tk.MustExec("flashback table t_recover to t_recover_tmp")
	_, err = tk.Exec(fmt.Sprintf("recover table t_recover"))
	c.Assert(infoschema.ErrTableExists.Equal(err), IsTrue)

	gcEnable, err := gcutil.CheckGCEnable(tk.Se)
	c.Assert(err, IsNil)
	c.Assert(gcEnable, Equals, false)
}

func (s *testRecoverTable) TestFlashbackTable(c *C) {
	c.Assert(failpoint.Enable("github.com/pingcap/tidb/meta/autoid/mockAutoIDChange", `return(true)`), IsNil)
	defer func() {
		c.Assert(failpoint.Disable("github.com/pingcap/tidb/meta/autoid/mockAutoIDChange"), IsNil)
	}()
	tk := testkit.NewTestKit(c, s.store)
	tk.MustExec("create database if not exists test_flashback")
	tk.MustExec("use test_flashback")
	tk.MustExec("drop table if exists t_flashback")
	tk.MustExec("create table t_flashback (a int);")
	defer func(originGC bool) {
		if originGC {
			ddl.EmulatorGCEnable()
		} else {
			ddl.EmulatorGCDisable()
		}
	}(ddl.IsEmulatorGCEnable())

	// Disable emulator GC.
	// Otherwise emulator GC will delete table record as soon as possible after execute drop table ddl.
	ddl.EmulatorGCDisable()
	gcTimeFormat := "20060102-15:04:05 -0700 MST"
	timeBeforeDrop := time.Now().Add(0 - 48*60*60*time.Second).Format(gcTimeFormat)
	safePointSQL := `INSERT HIGH_PRIORITY INTO mysql.tidb VALUES ('tikv_gc_safe_point', '%[1]s', '')
			       ON DUPLICATE KEY
			       UPDATE variable_value = '%[1]s'`
	// Clear GC variables first.
	tk.MustExec("delete from mysql.tidb where variable_name in ( 'tikv_gc_safe_point','tikv_gc_enable' )")
	// Set GC safe point
	tk.MustExec(fmt.Sprintf(safePointSQL, timeBeforeDrop))
	// Set GC enable.
	err := gcutil.EnableGC(tk.Se)
	c.Assert(err, IsNil)

	tk.MustExec("insert into t_flashback values (1),(2),(3)")
	tk.MustExec("drop table t_flashback")

	// Test flash table with not_exist_table_name name.
	_, err = tk.Exec("flashback table t_not_exists")
	c.Assert(err.Error(), Equals, "Can't find dropped/truncated table: t_not_exists in DDL history jobs")

	// Test flashback table failed by there is already a new table with the same name.
	// If there is a new table with the same name, should return failed.
	tk.MustExec("create table t_flashback (a int);")
	_, err = tk.Exec("flashback table t_flashback")
	c.Assert(err.Error(), Equals, infoschema.ErrTableExists.GenWithStackByArgs("t_flashback").Error())

	// Drop the new table with the same name, then flashback table.
	tk.MustExec("rename table t_flashback to t_flashback_tmp")

	// Test for flashback table.
	tk.MustExec("flashback table t_flashback")
	// Check flashback table meta and data record.
	tk.MustQuery("select * from t_flashback;").Check(testkit.Rows("1", "2", "3"))
	// Check flashback table autoID.
	tk.MustExec("insert into t_flashback values (4),(5),(6)")
	tk.MustQuery("select * from t_flashback;").Check(testkit.Rows("1", "2", "3", "4", "5", "6"))
	// Check rebase auto id.
	tk.MustQuery("select a,_tidb_rowid from t_flashback;").Check(testkit.Rows("1 1", "2 2", "3 3", "4 5001", "5 5002", "6 5003"))

	// Test for flashback to new table.
	tk.MustExec("drop table t_flashback")
	tk.MustExec("create table t_flashback (a int);")
	tk.MustExec("flashback table t_flashback to t_flashback2")
	// Check flashback table meta and data record.
	tk.MustQuery("select * from t_flashback2;").Check(testkit.Rows("1", "2", "3", "4", "5", "6"))
	// Check flashback table autoID.
	tk.MustExec("insert into t_flashback2 values (7),(8),(9)")
	tk.MustQuery("select * from t_flashback2;").Check(testkit.Rows("1", "2", "3", "4", "5", "6", "7", "8", "9"))
	// Check rebase auto id.
	tk.MustQuery("select a,_tidb_rowid from t_flashback2;").Check(testkit.Rows("1 1", "2 2", "3 3", "4 5001", "5 5002", "6 5003", "7 10001", "8 10002", "9 10003"))

	// Test for flashback one table multiple time.
	_, err = tk.Exec(fmt.Sprintf("flashback table t_flashback to t_flashback4"))
	c.Assert(infoschema.ErrTableExists.Equal(err), IsTrue)

	// Test for flashback truncated table to new table.
	tk.MustExec("truncate table t_flashback2")
	tk.MustExec("flashback table t_flashback2 to t_flashback3")
	// Check flashback table meta and data record.
	tk.MustQuery("select * from t_flashback3;").Check(testkit.Rows("1", "2", "3", "4", "5", "6", "7", "8", "9"))
	// Check flashback table autoID.
	tk.MustExec("insert into t_flashback3 values (10),(11)")
	tk.MustQuery("select * from t_flashback3;").Check(testkit.Rows("1", "2", "3", "4", "5", "6", "7", "8", "9", "10", "11"))
	// Check rebase auto id.
	tk.MustQuery("select a,_tidb_rowid from t_flashback3;").Check(testkit.Rows("1 1", "2 2", "3 3", "4 5001", "5 5002", "6 5003", "7 10001", "8 10002", "9 10003", "10 15001", "11 15002"))

	// Test for flashback drop partition table.
	tk.MustExec("drop table if exists t_p_flashback")
	tk.MustExec("create table t_p_flashback (a int) partition by hash(a) partitions 4;")
	tk.MustExec("insert into t_p_flashback values (1),(2),(3)")
	tk.MustExec("drop table t_p_flashback")
	tk.MustExec("flashback table t_p_flashback")
	// Check flashback table meta and data record.
	tk.MustQuery("select * from t_p_flashback order by a;").Check(testkit.Rows("1", "2", "3"))
	// Check flashback table autoID.
	tk.MustExec("insert into t_p_flashback values (4),(5)")
	tk.MustQuery("select a,_tidb_rowid from t_p_flashback order by a;").Check(testkit.Rows("1 1", "2 2", "3 3", "4 5001", "5 5002"))

	// Test for flashback truncate partition table.
	tk.MustExec("truncate table t_p_flashback")
	tk.MustExec("flashback table t_p_flashback to t_p_flashback1")
	// Check flashback table meta and data record.
	tk.MustQuery("select * from t_p_flashback1 order by a;").Check(testkit.Rows("1", "2", "3", "4", "5"))
	// Check flashback table autoID.
	tk.MustExec("insert into t_p_flashback1 values (6)")
	tk.MustQuery("select a,_tidb_rowid from t_p_flashback1 order by a;").Check(testkit.Rows("1 1", "2 2", "3 3", "4 5001", "5 5002", "6 10001"))

	tk.MustExec("drop database if exists Test2")
	tk.MustExec("create database Test2")
	tk.MustExec("use Test2")
	tk.MustExec("create table t (a int);")
	tk.MustExec("insert into t values (1),(2)")
	tk.MustExec("drop table t")
	tk.MustExec("flashback table t")
	tk.MustQuery("select a from t order by a").Check(testkit.Rows("1", "2"))

	tk.MustExec("drop table t")
	tk.MustExec("drop database if exists Test3")
	tk.MustExec("create database Test3")
	tk.MustExec("use Test3")
	tk.MustExec("create table t (a int);")
	tk.MustExec("drop table t")
	tk.MustExec("drop database Test3")
	tk.MustExec("use Test2")
	tk.MustExec("flashback table t")
	tk.MustExec("insert into t values (3)")
	tk.MustQuery("select a from t order by a").Check(testkit.Rows("1", "2", "3"))
}

func (s *testSuiteP2) TestPointGetPreparedPlan(c *C) {
	tk1 := testkit.NewTestKit(c, s.store)
	tk1.MustExec("drop database if exists ps_text")
	defer tk1.MustExec("drop database if exists ps_text")
	tk1.MustExec("create database ps_text")
	tk1.MustExec("use ps_text")

	tk1.MustExec(`create table t (a int, b int, c int,
			primary key k_a(a),
			unique key k_b(b))`)
	tk1.MustExec("insert into t values (1, 1, 1)")
	tk1.MustExec("insert into t values (2, 2, 2)")
	tk1.MustExec("insert into t values (3, 3, 3)")

	pspk1Id, _, _, err := tk1.Se.PrepareStmt("select * from t where a = ?")
	c.Assert(err, IsNil)
	tk1.Se.GetSessionVars().PreparedStmts[pspk1Id].(*plannercore.CachedPrepareStmt).PreparedAst.UseCache = false
	pspk2Id, _, _, err := tk1.Se.PrepareStmt("select * from t where ? = a ")
	c.Assert(err, IsNil)
	tk1.Se.GetSessionVars().PreparedStmts[pspk2Id].(*plannercore.CachedPrepareStmt).PreparedAst.UseCache = false

	ctx := context.Background()
	// first time plan generated
	rs, err := tk1.Se.ExecutePreparedStmt(ctx, pspk1Id, []types.Datum{types.NewDatum(0)})
	c.Assert(err, IsNil)
	tk1.ResultSetToResult(rs, Commentf("%v", rs)).Check(nil)

	// using the generated plan but with different params
	rs, err = tk1.Se.ExecutePreparedStmt(ctx, pspk1Id, []types.Datum{types.NewDatum(1)})
	c.Assert(err, IsNil)
	tk1.ResultSetToResult(rs, Commentf("%v", rs)).Check(testkit.Rows("1 1 1"))

	rs, err = tk1.Se.ExecutePreparedStmt(ctx, pspk1Id, []types.Datum{types.NewDatum(2)})
	c.Assert(err, IsNil)
	tk1.ResultSetToResult(rs, Commentf("%v", rs)).Check(testkit.Rows("2 2 2"))

	rs, err = tk1.Se.ExecutePreparedStmt(ctx, pspk2Id, []types.Datum{types.NewDatum(3)})
	c.Assert(err, IsNil)
	tk1.ResultSetToResult(rs, Commentf("%v", rs)).Check(testkit.Rows("3 3 3"))

	rs, err = tk1.Se.ExecutePreparedStmt(ctx, pspk2Id, []types.Datum{types.NewDatum(0)})
	c.Assert(err, IsNil)
	tk1.ResultSetToResult(rs, Commentf("%v", rs)).Check(nil)

	rs, err = tk1.Se.ExecutePreparedStmt(ctx, pspk2Id, []types.Datum{types.NewDatum(1)})
	c.Assert(err, IsNil)
	tk1.ResultSetToResult(rs, Commentf("%v", rs)).Check(testkit.Rows("1 1 1"))

	rs, err = tk1.Se.ExecutePreparedStmt(ctx, pspk2Id, []types.Datum{types.NewDatum(2)})
	c.Assert(err, IsNil)
	tk1.ResultSetToResult(rs, Commentf("%v", rs)).Check(testkit.Rows("2 2 2"))

	rs, err = tk1.Se.ExecutePreparedStmt(ctx, pspk2Id, []types.Datum{types.NewDatum(3)})
	c.Assert(err, IsNil)
	tk1.ResultSetToResult(rs, Commentf("%v", rs)).Check(testkit.Rows("3 3 3"))

	// unique index
	psuk1Id, _, _, err := tk1.Se.PrepareStmt("select * from t where b = ? ")
	c.Assert(err, IsNil)
	tk1.Se.GetSessionVars().PreparedStmts[psuk1Id].(*plannercore.CachedPrepareStmt).PreparedAst.UseCache = false

	rs, err = tk1.Se.ExecutePreparedStmt(ctx, psuk1Id, []types.Datum{types.NewDatum(1)})
	c.Assert(err, IsNil)
	tk1.ResultSetToResult(rs, Commentf("%v", rs)).Check(testkit.Rows("1 1 1"))

	rs, err = tk1.Se.ExecutePreparedStmt(ctx, psuk1Id, []types.Datum{types.NewDatum(2)})
	c.Assert(err, IsNil)
	tk1.ResultSetToResult(rs, Commentf("%v", rs)).Check(testkit.Rows("2 2 2"))

	rs, err = tk1.Se.ExecutePreparedStmt(ctx, psuk1Id, []types.Datum{types.NewDatum(3)})
	c.Assert(err, IsNil)
	tk1.ResultSetToResult(rs, Commentf("%v", rs)).Check(testkit.Rows("3 3 3"))

	rs, err = tk1.Se.ExecutePreparedStmt(ctx, psuk1Id, []types.Datum{types.NewDatum(0)})
	c.Assert(err, IsNil)
	tk1.ResultSetToResult(rs, Commentf("%v", rs)).Check(nil)

	// test schema changed, cached plan should be invalidated
	tk1.MustExec("alter table t add column col4 int default 10 after c")
	rs, err = tk1.Se.ExecutePreparedStmt(ctx, pspk1Id, []types.Datum{types.NewDatum(0)})
	c.Assert(err, IsNil)
	tk1.ResultSetToResult(rs, Commentf("%v", rs)).Check(nil)

	rs, err = tk1.Se.ExecutePreparedStmt(ctx, pspk1Id, []types.Datum{types.NewDatum(1)})
	c.Assert(err, IsNil)
	tk1.ResultSetToResult(rs, Commentf("%v", rs)).Check(testkit.Rows("1 1 1 10"))

	rs, err = tk1.Se.ExecutePreparedStmt(ctx, pspk1Id, []types.Datum{types.NewDatum(2)})
	c.Assert(err, IsNil)
	tk1.ResultSetToResult(rs, Commentf("%v", rs)).Check(testkit.Rows("2 2 2 10"))

	rs, err = tk1.Se.ExecutePreparedStmt(ctx, pspk2Id, []types.Datum{types.NewDatum(3)})
	c.Assert(err, IsNil)
	tk1.ResultSetToResult(rs, Commentf("%v", rs)).Check(testkit.Rows("3 3 3 10"))

	tk1.MustExec("alter table t drop index k_b")
	rs, err = tk1.Se.ExecutePreparedStmt(ctx, psuk1Id, []types.Datum{types.NewDatum(1)})
	c.Assert(err, IsNil)
	tk1.ResultSetToResult(rs, Commentf("%v", rs)).Check(testkit.Rows("1 1 1 10"))

	rs, err = tk1.Se.ExecutePreparedStmt(ctx, psuk1Id, []types.Datum{types.NewDatum(2)})
	c.Assert(err, IsNil)
	tk1.ResultSetToResult(rs, Commentf("%v", rs)).Check(testkit.Rows("2 2 2 10"))

	rs, err = tk1.Se.ExecutePreparedStmt(ctx, psuk1Id, []types.Datum{types.NewDatum(3)})
	c.Assert(err, IsNil)
	tk1.ResultSetToResult(rs, Commentf("%v", rs)).Check(testkit.Rows("3 3 3 10"))

	rs, err = tk1.Se.ExecutePreparedStmt(ctx, psuk1Id, []types.Datum{types.NewDatum(0)})
	c.Assert(err, IsNil)
	tk1.ResultSetToResult(rs, Commentf("%v", rs)).Check(nil)

	tk1.MustExec(`insert into t values(4, 3, 3, 11)`)
	rs, err = tk1.Se.ExecutePreparedStmt(ctx, psuk1Id, []types.Datum{types.NewDatum(1)})
	c.Assert(err, IsNil)
	tk1.ResultSetToResult(rs, Commentf("%v", rs)).Check(testkit.Rows("1 1 1 10"))

	rs, err = tk1.Se.ExecutePreparedStmt(ctx, psuk1Id, []types.Datum{types.NewDatum(2)})
	c.Assert(err, IsNil)
	tk1.ResultSetToResult(rs, Commentf("%v", rs)).Check(testkit.Rows("2 2 2 10"))

	rs, err = tk1.Se.ExecutePreparedStmt(ctx, psuk1Id, []types.Datum{types.NewDatum(3)})
	c.Assert(err, IsNil)
	tk1.ResultSetToResult(rs, Commentf("%v", rs)).Check(testkit.Rows("3 3 3 10", "4 3 3 11"))

	rs, err = tk1.Se.ExecutePreparedStmt(ctx, psuk1Id, []types.Datum{types.NewDatum(0)})
	c.Assert(err, IsNil)
	tk1.ResultSetToResult(rs, Commentf("%v", rs)).Check(nil)

	tk1.MustExec("delete from t where a = 4")
	tk1.MustExec("alter table t add index k_b(b)")
	rs, err = tk1.Se.ExecutePreparedStmt(ctx, psuk1Id, []types.Datum{types.NewDatum(1)})
	c.Assert(err, IsNil)
	tk1.ResultSetToResult(rs, Commentf("%v", rs)).Check(testkit.Rows("1 1 1 10"))

	rs, err = tk1.Se.ExecutePreparedStmt(ctx, psuk1Id, []types.Datum{types.NewDatum(2)})
	c.Assert(err, IsNil)
	tk1.ResultSetToResult(rs, Commentf("%v", rs)).Check(testkit.Rows("2 2 2 10"))

	rs, err = tk1.Se.ExecutePreparedStmt(ctx, psuk1Id, []types.Datum{types.NewDatum(3)})
	c.Assert(err, IsNil)
	tk1.ResultSetToResult(rs, Commentf("%v", rs)).Check(testkit.Rows("3 3 3 10"))

	rs, err = tk1.Se.ExecutePreparedStmt(ctx, psuk1Id, []types.Datum{types.NewDatum(0)})
	c.Assert(err, IsNil)
	tk1.ResultSetToResult(rs, Commentf("%v", rs)).Check(nil)

	// use pk again
	rs, err = tk1.Se.ExecutePreparedStmt(ctx, pspk2Id, []types.Datum{types.NewDatum(3)})
	c.Assert(err, IsNil)
	tk1.ResultSetToResult(rs, Commentf("%v", rs)).Check(testkit.Rows("3 3 3 10"))

	rs, err = tk1.Se.ExecutePreparedStmt(ctx, pspk1Id, []types.Datum{types.NewDatum(3)})
	c.Assert(err, IsNil)
	tk1.ResultSetToResult(rs, Commentf("%v", rs)).Check(testkit.Rows("3 3 3 10"))
}

func (s *testSuiteP2) TestPointGetPreparedPlanWithCommitMode(c *C) {
	tk1 := testkit.NewTestKit(c, s.store)
	tk1.MustExec("drop database if exists ps_text")
	defer tk1.MustExec("drop database if exists ps_text")
	tk1.MustExec("create database ps_text")
	tk1.MustExec("use ps_text")

	tk1.MustExec(`create table t (a int, b int, c int,
			primary key k_a(a),
			unique key k_b(b))`)
	tk1.MustExec("insert into t values (1, 1, 1)")
	tk1.MustExec("insert into t values (2, 2, 2)")
	tk1.MustExec("insert into t values (3, 3, 3)")

	pspk1Id, _, _, err := tk1.Se.PrepareStmt("select * from t where a = ?")
	c.Assert(err, IsNil)
	tk1.Se.GetSessionVars().PreparedStmts[pspk1Id].(*plannercore.CachedPrepareStmt).PreparedAst.UseCache = false

	ctx := context.Background()
	// first time plan generated
	rs, err := tk1.Se.ExecutePreparedStmt(ctx, pspk1Id, []types.Datum{types.NewDatum(0)})
	c.Assert(err, IsNil)
	tk1.ResultSetToResult(rs, Commentf("%v", rs)).Check(nil)

	// using the generated plan but with different params
	rs, err = tk1.Se.ExecutePreparedStmt(ctx, pspk1Id, []types.Datum{types.NewDatum(1)})
	c.Assert(err, IsNil)
	tk1.ResultSetToResult(rs, Commentf("%v", rs)).Check(testkit.Rows("1 1 1"))

	// next start a non autocommit txn
	tk1.MustExec("set autocommit = 0")
	tk1.MustExec("begin")
	// try to exec using point get plan(this plan should not go short path)
	rs, err = tk1.Se.ExecutePreparedStmt(ctx, pspk1Id, []types.Datum{types.NewDatum(1)})
	c.Assert(err, IsNil)
	tk1.ResultSetToResult(rs, Commentf("%v", rs)).Check(testkit.Rows("1 1 1"))

	// update rows
	tk2 := testkit.NewTestKit(c, s.store)
	tk2.MustExec("use ps_text")
	tk2.MustExec("update t set c = c + 10 where c = 1")

	// try to point get again
	rs, err = tk1.Se.ExecutePreparedStmt(ctx, pspk1Id, []types.Datum{types.NewDatum(1)})
	c.Assert(err, IsNil)
	tk1.ResultSetToResult(rs, Commentf("%v", rs)).Check(testkit.Rows("1 1 1"))

	// try to update in session 1
	tk1.MustExec("update t set c = c + 10 where c = 1")
	_, err = tk1.Exec("commit")
	c.Assert(kv.ErrWriteConflict.Equal(err), IsTrue, Commentf("error: %s", err))

	// verify
	rs, err = tk1.Se.ExecutePreparedStmt(ctx, pspk1Id, []types.Datum{types.NewDatum(1)})
	c.Assert(err, IsNil)
	tk1.ResultSetToResult(rs, Commentf("%v", rs)).Check(testkit.Rows("1 1 11"))

	rs, err = tk1.Se.ExecutePreparedStmt(ctx, pspk1Id, []types.Datum{types.NewDatum(2)})
	c.Assert(err, IsNil)
	tk1.ResultSetToResult(rs, Commentf("%v", rs)).Check(testkit.Rows("2 2 2"))

	tk2.MustQuery("select * from t where a = 1").Check(testkit.Rows("1 1 11"))
}

func (s *testSuiteP2) TestPointUpdatePreparedPlan(c *C) {
	tk1 := testkit.NewTestKit(c, s.store)
	tk1.MustExec("drop database if exists pu_test")
	defer tk1.MustExec("drop database if exists pu_test")
	tk1.MustExec("create database pu_test")
	tk1.MustExec("use pu_test")

	tk1.MustExec(`create table t (a int, b int, c int,
			primary key k_a(a),
			unique key k_b(b))`)
	tk1.MustExec("insert into t values (1, 1, 1)")
	tk1.MustExec("insert into t values (2, 2, 2)")
	tk1.MustExec("insert into t values (3, 3, 3)")

	updateID1, pc, _, err := tk1.Se.PrepareStmt(`update t set c = c + 1 where a = ?`)
	c.Assert(err, IsNil)
	tk1.Se.GetSessionVars().PreparedStmts[updateID1].(*plannercore.CachedPrepareStmt).PreparedAst.UseCache = false
	c.Assert(pc, Equals, 1)
	updateID2, pc, _, err := tk1.Se.PrepareStmt(`update t set c = c + 2 where ? = a`)
	c.Assert(err, IsNil)
	tk1.Se.GetSessionVars().PreparedStmts[updateID2].(*plannercore.CachedPrepareStmt).PreparedAst.UseCache = false
	c.Assert(pc, Equals, 1)

	ctx := context.Background()
	// first time plan generated
	rs, err := tk1.Se.ExecutePreparedStmt(ctx, updateID1, []types.Datum{types.NewDatum(3)})
	c.Assert(rs, IsNil)
	c.Assert(err, IsNil)
	tk1.MustQuery("select * from t where a = 3").Check(testkit.Rows("3 3 4"))

	// using the generated plan but with different params
	rs, err = tk1.Se.ExecutePreparedStmt(ctx, updateID1, []types.Datum{types.NewDatum(3)})
	c.Assert(rs, IsNil)
	c.Assert(err, IsNil)
	tk1.MustQuery("select * from t where a = 3").Check(testkit.Rows("3 3 5"))

	rs, err = tk1.Se.ExecutePreparedStmt(ctx, updateID1, []types.Datum{types.NewDatum(3)})
	c.Assert(rs, IsNil)
	c.Assert(err, IsNil)
	tk1.MustQuery("select * from t where a = 3").Check(testkit.Rows("3 3 6"))

	// updateID2
	rs, err = tk1.Se.ExecutePreparedStmt(ctx, updateID2, []types.Datum{types.NewDatum(3)})
	c.Assert(rs, IsNil)
	c.Assert(err, IsNil)
	tk1.MustQuery("select * from t where a = 3").Check(testkit.Rows("3 3 8"))

	rs, err = tk1.Se.ExecutePreparedStmt(ctx, updateID2, []types.Datum{types.NewDatum(3)})
	c.Assert(rs, IsNil)
	c.Assert(err, IsNil)
	tk1.MustQuery("select * from t where a = 3").Check(testkit.Rows("3 3 10"))

	// unique index
	updUkID1, _, _, err := tk1.Se.PrepareStmt(`update t set c = c + 10 where b = ?`)
	c.Assert(err, IsNil)
	tk1.Se.GetSessionVars().PreparedStmts[updUkID1].(*plannercore.CachedPrepareStmt).PreparedAst.UseCache = false
	rs, err = tk1.Se.ExecutePreparedStmt(ctx, updUkID1, []types.Datum{types.NewDatum(3)})
	c.Assert(rs, IsNil)
	c.Assert(err, IsNil)
	tk1.MustQuery("select * from t where a = 3").Check(testkit.Rows("3 3 20"))

	rs, err = tk1.Se.ExecutePreparedStmt(ctx, updUkID1, []types.Datum{types.NewDatum(3)})
	c.Assert(rs, IsNil)
	c.Assert(err, IsNil)
	tk1.MustQuery("select * from t where a = 3").Check(testkit.Rows("3 3 30"))

	// test schema changed, cached plan should be invalidated
	tk1.MustExec("alter table t add column col4 int default 10 after c")
	rs, err = tk1.Se.ExecutePreparedStmt(ctx, updateID1, []types.Datum{types.NewDatum(3)})
	c.Assert(rs, IsNil)
	c.Assert(err, IsNil)
	tk1.MustQuery("select * from t where a = 3").Check(testkit.Rows("3 3 31 10"))

	rs, err = tk1.Se.ExecutePreparedStmt(ctx, updateID1, []types.Datum{types.NewDatum(3)})
	c.Assert(rs, IsNil)
	c.Assert(err, IsNil)
	tk1.MustQuery("select * from t where a = 3").Check(testkit.Rows("3 3 32 10"))

	tk1.MustExec("alter table t drop index k_b")
	rs, err = tk1.Se.ExecutePreparedStmt(ctx, updUkID1, []types.Datum{types.NewDatum(3)})
	c.Assert(rs, IsNil)
	c.Assert(err, IsNil)
	tk1.MustQuery("select * from t where a = 3").Check(testkit.Rows("3 3 42 10"))

	rs, err = tk1.Se.ExecutePreparedStmt(ctx, updUkID1, []types.Datum{types.NewDatum(3)})
	c.Assert(rs, IsNil)
	c.Assert(err, IsNil)
	tk1.MustQuery("select * from t where a = 3").Check(testkit.Rows("3 3 52 10"))

	tk1.MustExec("alter table t add unique index k_b(b)")
	rs, err = tk1.Se.ExecutePreparedStmt(ctx, updUkID1, []types.Datum{types.NewDatum(3)})
	c.Assert(rs, IsNil)
	c.Assert(err, IsNil)
	tk1.MustQuery("select * from t where a = 3").Check(testkit.Rows("3 3 62 10"))

	rs, err = tk1.Se.ExecutePreparedStmt(ctx, updUkID1, []types.Datum{types.NewDatum(3)})
	c.Assert(rs, IsNil)
	c.Assert(err, IsNil)
	tk1.MustQuery("select * from t where a = 3").Check(testkit.Rows("3 3 72 10"))

	tk1.MustQuery("select * from t where a = 1").Check(testkit.Rows("1 1 1 10"))
	tk1.MustQuery("select * from t where a = 2").Check(testkit.Rows("2 2 2 10"))
}

func (s *testSuiteP2) TestPointUpdatePreparedPlanWithCommitMode(c *C) {
	tk1 := testkit.NewTestKit(c, s.store)
	tk1.MustExec("drop database if exists pu_test2")
	defer tk1.MustExec("drop database if exists pu_test2")
	tk1.MustExec("create database pu_test2")
	tk1.MustExec("use pu_test2")

	tk1.MustExec(`create table t (a int, b int, c int,
			primary key k_a(a),
			unique key k_b(b))`)
	tk1.MustExec("insert into t values (1, 1, 1)")
	tk1.MustExec("insert into t values (2, 2, 2)")
	tk1.MustExec("insert into t values (3, 3, 3)")

	ctx := context.Background()
	updateID1, _, _, err := tk1.Se.PrepareStmt(`update t set c = c + 1 where a = ?`)
	tk1.Se.GetSessionVars().PreparedStmts[updateID1].(*plannercore.CachedPrepareStmt).PreparedAst.UseCache = false
	c.Assert(err, IsNil)

	// first time plan generated
	rs, err := tk1.Se.ExecutePreparedStmt(ctx, updateID1, []types.Datum{types.NewDatum(3)})
	c.Assert(rs, IsNil)
	c.Assert(err, IsNil)
	tk1.MustQuery("select * from t where a = 3").Check(testkit.Rows("3 3 4"))

	rs, err = tk1.Se.ExecutePreparedStmt(ctx, updateID1, []types.Datum{types.NewDatum(3)})
	c.Assert(rs, IsNil)
	c.Assert(err, IsNil)
	tk1.MustQuery("select * from t where a = 3").Check(testkit.Rows("3 3 5"))

	// next start a non autocommit txn
	tk1.MustExec("set autocommit = 0")
	tk1.MustExec("begin")
	// try to exec using point get plan(this plan should not go short path)
	rs, err = tk1.Se.ExecutePreparedStmt(ctx, updateID1, []types.Datum{types.NewDatum(3)})
	c.Assert(rs, IsNil)
	c.Assert(err, IsNil)
	tk1.MustQuery("select * from t where a = 3").Check(testkit.Rows("3 3 6"))

	// update rows
	tk2 := testkit.NewTestKit(c, s.store)
	tk2.MustExec("use pu_test2")
	tk2.MustExec(`prepare pu2 from "update t set c = c + 2 where ? = a "`)
	tk2.MustExec("set @p3 = 3")
	tk2.MustQuery("select * from t where a = 3").Check(testkit.Rows("3 3 5"))
	tk2.MustExec("execute pu2 using @p3")
	tk2.MustQuery("select * from t where a = 3").Check(testkit.Rows("3 3 7"))
	tk2.MustExec("execute pu2 using @p3")
	tk2.MustQuery("select * from t where a = 3").Check(testkit.Rows("3 3 9"))

	// try to update in session 1
	tk1.MustQuery("select * from t where a = 3").Check(testkit.Rows("3 3 6"))
	_, err = tk1.Exec("commit")
	c.Assert(kv.ErrWriteConflict.Equal(err), IsTrue, Commentf("error: %s", err))

	// verify
	tk2.MustQuery("select * from t where a = 1").Check(testkit.Rows("1 1 1"))
	tk1.MustQuery("select * from t where a = 2").Check(testkit.Rows("2 2 2"))
	tk2.MustQuery("select * from t where a = 3").Check(testkit.Rows("3 3 9"))
	tk1.MustQuery("select * from t where a = 2").Check(testkit.Rows("2 2 2"))
	tk1.MustQuery("select * from t where a = 3").Check(testkit.Rows("3 3 9"))

	// again next start a non autocommit txn
	tk1.MustExec("set autocommit = 0")
	tk1.MustExec("begin")
	rs, err = tk1.Se.ExecutePreparedStmt(ctx, updateID1, []types.Datum{types.NewDatum(3)})
	c.Assert(rs, IsNil)
	c.Assert(err, IsNil)
	tk1.MustQuery("select * from t where a = 3").Check(testkit.Rows("3 3 10"))

	rs, err = tk1.Se.ExecutePreparedStmt(ctx, updateID1, []types.Datum{types.NewDatum(3)})
	c.Assert(rs, IsNil)
	c.Assert(err, IsNil)
	tk1.MustQuery("select * from t where a = 3").Check(testkit.Rows("3 3 11"))
	tk1.MustExec("commit")

	tk2.MustQuery("select * from t where a = 3").Check(testkit.Rows("3 3 11"))
}

func (s *testSuite1) TestPartitionHashCode(c *C) {
	tk := testkit.NewTestKitWithInit(c, s.store)
	tk.MustExec(`create table t(c1 bigint, c2 bigint, c3 bigint, primary key(c1))
			      partition by hash (c1) partitions 4;`)
	wg := sync.WaitGroup{}
	for i := 0; i < 5; i++ {
		wg.Add(1)
		go func() {
			defer wg.Done()
			tk1 := testkit.NewTestKitWithInit(c, s.store)
			for i := 0; i < 5; i++ {
				tk1.MustExec("select * from t")
			}
		}()
	}
	wg.Wait()
}

func (s *testSuite1) TestAlterDefaultValue(c *C) {
	tk := testkit.NewTestKit(c, s.store)
	tk.MustExec("use test")
	tk.MustExec("drop table if exists t1")
	tk.MustExec("create table t(a int, primary key(a))")
	tk.MustExec("insert into t(a) values(1)")
	tk.MustExec("alter table t add column b int default 1")
	tk.MustExec("alter table t alter b set default 2")
	tk.MustQuery("select b from t where a = 1").Check(testkit.Rows("1"))
}

type testClusterTableSuite struct {
	testSuiteWithCliBase
	rpcserver  *grpc.Server
	listenAddr string
}

func (s *testClusterTableSuite) SetUpSuite(c *C) {
	s.testSuiteWithCliBase.SetUpSuite(c)
	s.rpcserver, s.listenAddr = s.setUpRPCService(c, "127.0.0.1:0")
}

func (s *testClusterTableSuite) setUpRPCService(c *C, addr string) (*grpc.Server, string) {
	sm := &mockSessionManager1{}
	sm.PS = append(sm.PS, &util.ProcessInfo{
		ID:      1,
		User:    "root",
		Host:    "127.0.0.1",
		Command: mysql.ComQuery,
	})
	lis, err := net.Listen("tcp", addr)
	c.Assert(err, IsNil)
	srv := server.NewRPCServer(config.GetGlobalConfig(), s.dom, sm)
	port := lis.Addr().(*net.TCPAddr).Port
	addr = fmt.Sprintf("127.0.0.1:%d", port)
	go func() {
		err = srv.Serve(lis)
		c.Assert(err, IsNil)
	}()
	config.UpdateGlobal(func(conf *config.Config) {
		conf.Status.StatusPort = uint(port)
	})
	return srv, addr
}
func (s *testClusterTableSuite) TearDownSuite(c *C) {
	if s.rpcserver != nil {
		s.rpcserver.Stop()
		s.rpcserver = nil
	}
	s.testSuiteWithCliBase.TearDownSuite(c)
}

func (s *testSuiteP1) TestPrepareLoadData(c *C) {
	tk := testkit.NewTestKit(c, s.store)
	tk.MustGetErrCode(`prepare stmt from "load data local infile '/tmp/load_data_test.csv' into table test";`, mysql.ErrUnsupportedPs)
}

func (s *testClusterTableSuite) TestSlowQuery(c *C) {
	writeFile := func(file string, data string) {
		f, err := os.OpenFile(file, os.O_CREATE|os.O_WRONLY|os.O_TRUNC, 0644)
		c.Assert(err, IsNil)
		_, err = f.Write([]byte(data))
		c.Assert(f.Close(), IsNil)
		c.Assert(err, IsNil)
	}

	logData0 := ""
	logData1 := `
# Time: 2020-02-15T18:00:01.000000+08:00
select 1;
# Time: 2020-02-15T19:00:05.000000+08:00
select 2;`
	logData2 := `
# Time: 2020-02-16T18:00:01.000000+08:00
select 3;
# Time: 2020-02-16T18:00:05.000000+08:00
select 4;`
	logData3 := `
# Time: 2020-02-16T19:00:00.000000+08:00
select 5;
# Time: 2020-02-17T18:00:05.000000+08:00
select 6;`
	logData4 := `
# Time: 2020-05-14T19:03:54.314615176+08:00
select 7;`

	fileName0 := "tidb-slow-2020-02-14T19-04-05.01.log"
	fileName1 := "tidb-slow-2020-02-15T19-04-05.01.log"
	fileName2 := "tidb-slow-2020-02-16T19-04-05.01.log"
	fileName3 := "tidb-slow-2020-02-17T18-00-05.01.log"
	fileName4 := "tidb-slow.log"
	writeFile(fileName0, logData0)
	writeFile(fileName1, logData1)
	writeFile(fileName2, logData2)
	writeFile(fileName3, logData3)
	writeFile(fileName4, logData4)
	defer func() {
		os.Remove(fileName0)
		os.Remove(fileName1)
		os.Remove(fileName2)
		os.Remove(fileName3)
		os.Remove(fileName4)
	}()
	tk := testkit.NewTestKitWithInit(c, s.store)
	loc, err := time.LoadLocation("Asia/Shanghai")
	c.Assert(err, IsNil)
	tk.Se.GetSessionVars().TimeZone = loc
	tk.MustExec("use information_schema")
	cases := []struct {
		prepareSQL string
		sql        string
		result     []string
	}{
		{
			sql:    "select count(*),min(time),max(time) from %s where time > '2019-01-26 21:51:00' and time < now()",
			result: []string{"7|2020-02-15 18:00:01.000000|2020-05-14 19:03:54.314615"},
		},
		{
			sql:    "select count(*),min(time),max(time) from %s where time > '2020-02-15 19:00:00' and time < '2020-02-16 18:00:02'",
			result: []string{"2|2020-02-15 19:00:05.000000|2020-02-16 18:00:01.000000"},
		},
		{
			sql:    "select count(*),min(time),max(time) from %s where time > '2020-02-16 18:00:02' and time < '2020-02-17 17:00:00'",
			result: []string{"2|2020-02-16 18:00:05.000000|2020-02-16 19:00:00.000000"},
		},
		{
			sql:    "select count(*),min(time),max(time) from %s where time > '2020-02-16 18:00:02' and time < '2020-02-17 20:00:00'",
			result: []string{"3|2020-02-16 18:00:05.000000|2020-02-17 18:00:05.000000"},
		},
		{
			sql:    "select count(*),min(time),max(time) from %s",
			result: []string{"1|2020-05-14 19:03:54.314615|2020-05-14 19:03:54.314615"},
		},
		{
			sql:    "select count(*),min(time) from %s where time > '2020-02-16 20:00:00'",
			result: []string{"1|2020-02-17 18:00:05.000000"},
		},
		{
			sql:    "select count(*) from %s where time > '2020-02-17 20:00:00'",
			result: []string{"0"},
		},
		{
			sql:    "select query from %s where time > '2019-01-26 21:51:00' and time < now()",
			result: []string{"select 1;", "select 2;", "select 3;", "select 4;", "select 5;", "select 6;", "select 7;"},
		},
		// Test for different timezone.
		{
			prepareSQL: "set @@time_zone = '+00:00'",
			sql:        "select time from %s where time = '2020-02-17 10:00:05.000000'",
			result:     []string{"2020-02-17 10:00:05.000000"},
		},
		{
			prepareSQL: "set @@time_zone = '+02:00'",
			sql:        "select time from %s where time = '2020-02-17 12:00:05.000000'",
			result:     []string{"2020-02-17 12:00:05.000000"},
		},
		// Test for issue 17224
		{
			prepareSQL: "set @@time_zone = '+08:00'",
			sql:        "select time from %s where time = '2020-05-14 19:03:54.314615'",
			result:     []string{"2020-05-14 19:03:54.314615"},
		},
	}
	for _, cas := range cases {
		if len(cas.prepareSQL) > 0 {
			tk.MustExec(cas.prepareSQL)
		}
		sql := fmt.Sprintf(cas.sql, "slow_query")
		tk.MustQuery(sql).Check(testutil.RowsWithSep("|", cas.result...))
		sql = fmt.Sprintf(cas.sql, "cluster_slow_query")
		tk.MustQuery(sql).Check(testutil.RowsWithSep("|", cas.result...))
	}
}

func (s *testSuite1) TestIssue15718(c *C) {
	tk := testkit.NewTestKit(c, s.store)
	tk.MustExec("use test;")
	tk.MustExec("drop table if exists tt;")
	tk.MustExec("create table tt(a decimal(10, 0), b varchar(1), c time);")
	tk.MustExec("insert into tt values(0, '2', null), (7, null, '1122'), (NULL, 'w', null), (NULL, '2', '3344'), (NULL, NULL, '0'), (7, 'f', '33');")
	tk.MustQuery("select a and b as d, a or c as e from tt;").Check(testkit.Rows("0 <nil>", "<nil> 1", "0 <nil>", "<nil> 1", "<nil> <nil>", "0 1"))

	tk.MustExec("drop table if exists tt;")
	tk.MustExec("create table tt(a decimal(10, 0), b varchar(1), c time);")
	tk.MustExec("insert into tt values(0, '2', '123'), (7, null, '1122'), (null, 'w', null);")
	tk.MustQuery("select a and b as d, a, b from tt order by d limit 1;").Check(testkit.Rows("<nil> 7 <nil>"))
	tk.MustQuery("select b or c as d, b, c from tt order by d limit 1;").Check(testkit.Rows("<nil> w <nil>"))

	tk.MustExec("drop table if exists t0;")
	tk.MustExec("CREATE TABLE t0(c0 FLOAT);")
	tk.MustExec("INSERT INTO t0(c0) VALUES (NULL);")
	tk.MustQuery("SELECT * FROM t0 WHERE NOT(0 OR t0.c0);").Check(testkit.Rows())
}

func (s *testSuite1) TestIssue15767(c *C) {
	tk := testkit.NewTestKit(c, s.store)
	tk.MustExec("use test;")
	tk.MustExec("drop table if exists tt;")
	tk.MustExec("create table t(a int, b char);")
	tk.MustExec("insert into t values (1,'s'),(2,'b'),(1,'c'),(2,'e'),(1,'a');")
	tk.MustExec("insert into t select * from t;")
	tk.MustExec("insert into t select * from t;")
	tk.MustExec("insert into t select * from t;")
	tk.MustQuery("select b, count(*) from ( select b from t order by a limit 20 offset 2) as s group by b order by b;").Check(testkit.Rows("a 6", "c 7", "s 7"))
}

func (s *testSuite1) TestIssue16025(c *C) {
	tk := testkit.NewTestKit(c, s.store)
	tk.MustExec("use test;")
	tk.MustExec("drop table if exists t0;")
	tk.MustExec("CREATE TABLE t0(c0 NUMERIC PRIMARY KEY);")
	tk.MustExec("INSERT IGNORE INTO t0(c0) VALUES (NULL);")
	tk.MustQuery("SELECT * FROM t0 WHERE c0;").Check(testkit.Rows())
}

func (s *testSuite1) TestIssue16854(c *C) {
	tk := testkit.NewTestKit(c, s.store)
	tk.MustExec("use test;")
	tk.MustExec("drop table if exists t;")
	tk.MustExec("CREATE TABLE `t` (	`a` enum('WAITING','PRINTED','STOCKUP','CHECKED','OUTSTOCK','PICKEDUP','WILLBACK','BACKED') DEFAULT NULL)")
	tk.MustExec("insert into t values(1),(2),(3),(4),(5),(6),(7);")
	for i := 0; i < 7; i++ {
		tk.MustExec("insert into t select * from t;")
	}
	tk.MustExec("set @@tidb_max_chunk_size=100;")
	tk.MustQuery("select distinct a from t order by a").Check(testkit.Rows("WAITING", "PRINTED", "STOCKUP", "CHECKED", "OUTSTOCK", "PICKEDUP", "WILLBACK"))
	tk.MustExec("drop table t")

	tk.MustExec("CREATE TABLE `t` (	`a` set('WAITING','PRINTED','STOCKUP','CHECKED','OUTSTOCK','PICKEDUP','WILLBACK','BACKED') DEFAULT NULL)")
	tk.MustExec("insert into t values(1),(2),(3),(4),(5),(6),(7);")
	for i := 0; i < 7; i++ {
		tk.MustExec("insert into t select * from t;")
	}
	tk.MustExec("set @@tidb_max_chunk_size=100;")
	tk.MustQuery("select distinct a from t order by a").Check(testkit.Rows("WAITING", "PRINTED", "WAITING,PRINTED", "STOCKUP", "WAITING,STOCKUP", "PRINTED,STOCKUP", "WAITING,PRINTED,STOCKUP"))
	tk.MustExec("drop table t")
}

func (s *testSuite) TestIssue16921(c *C) {
	tk := testkit.NewTestKitWithInit(c, s.store)

	tk.MustExec("drop table if exists t;")
	tk.MustExec("create table t (a float);")
	tk.MustExec("create index a on t(a);")
	tk.MustExec("insert into t values (1.0), (NULL), (0), (2.0);")
	tk.MustQuery("select `a` from `t` use index (a) where !`a`;").Check(testkit.Rows("0"))
	tk.MustQuery("select `a` from `t` ignore index (a) where !`a`;").Check(testkit.Rows("0"))
	tk.MustQuery("select `a` from `t` use index (a) where `a`;").Check(testkit.Rows("1", "2"))
	tk.MustQuery("select `a` from `t` ignore index (a) where `a`;").Check(testkit.Rows("1", "2"))
	tk.MustQuery("select a from t use index (a) where not a is true;").Check(testkit.Rows("<nil>", "0"))
	tk.MustQuery("select a from t use index (a) where not not a is true;").Check(testkit.Rows("1", "2"))
	tk.MustQuery("select a from t use index (a) where not not a;").Check(testkit.Rows("1", "2"))
	tk.MustQuery("select a from t use index (a) where not not not a is true;").Check(testkit.Rows("<nil>", "0"))
	tk.MustQuery("select a from t use index (a) where not not not a;").Check(testkit.Rows("0"))
}

func (s *testSuite) TestIssue19100(c *C) {
	tk := testkit.NewTestKitWithInit(c, s.store)

	tk.MustExec("drop table if exists t1, t2;")
	tk.MustExec("create table t1 (c decimal);")
	tk.MustExec("create table t2 (c decimal, key(c));")
	tk.MustExec("insert into t1 values (null);")
	tk.MustExec("insert into t2 values (null);")
	tk.MustQuery("select count(*) from t1 where not c;").Check(testkit.Rows("0"))
	tk.MustQuery("select count(*) from t2 where not c;").Check(testkit.Rows("0"))
	tk.MustQuery("select count(*) from t1 where c;").Check(testkit.Rows("0"))
	tk.MustQuery("select count(*) from t2 where c;").Check(testkit.Rows("0"))
}

// this is from jira issue #5856
func (s *testSuite1) TestInsertValuesWithSubQuery(c *C) {
	tk := testkit.NewTestKit(c, s.store)
	tk.MustExec("use test;")
	tk.MustExec("drop table if exists t2")
	tk.MustExec("create table t2(a int, b int, c int)")
	defer tk.MustExec("drop table if exists t2")

	// should not reference upper scope
	c.Assert(tk.ExecToErr("insert into t2 values (11, 8, (select not b))"), NotNil)
	c.Assert(tk.ExecToErr("insert into t2 set a = 11, b = 8, c = (select b))"), NotNil)

	// subquery reference target table is allowed
	tk.MustExec("insert into t2 values(1, 1, (select b from t2))")
	tk.MustQuery("select * from t2").Check(testkit.Rows("1 1 <nil>"))
	tk.MustExec("insert into t2 set a = 1, b = 1, c = (select b+1 from t2)")
	tk.MustQuery("select * from t2").Check(testkit.Rows("1 1 <nil>", "1 1 2"))

	// insert using column should work normally
	tk.MustExec("delete from t2")
	tk.MustExec("insert into t2 values(2, 4, a)")
	tk.MustQuery("select * from t2").Check(testkit.Rows("2 4 2"))
	tk.MustExec("insert into t2 set a = 3, b = 5, c = b")
	tk.MustQuery("select * from t2").Check(testkit.Rows("2 4 2", "3 5 5"))
}

func (s *testSuite1) TestDIVZeroInPartitionExpr(c *C) {
	tk := testkit.NewTestKit(c, s.store)
	tk.MustExec("use test;")
	tk.MustExec("drop table if exists t1")
	tk.MustExec("create table t1(a int) partition by range (10 div a) (partition p0 values less than (10), partition p1 values less than maxvalue)")
	defer tk.MustExec("drop table if exists t1")

	tk.MustExec("set @@sql_mode=''")
	tk.MustExec("insert into t1 values (NULL), (0), (1)")
	tk.MustExec("set @@sql_mode='STRICT_ALL_TABLES,ERROR_FOR_DIVISION_BY_ZERO'")
	tk.MustGetErrCode("insert into t1 values (NULL), (0), (1)", mysql.ErrDivisionByZero)
}

func (s *testSuite1) TestInsertIntoGivenPartitionSet(c *C) {
	tk := testkit.NewTestKit(c, s.store)
	tk.MustExec("use test;")
	tk.MustExec("drop table if exists t1")
	tk.MustExec(`create table t1(
	a int(11) DEFAULT NULL,
	b varchar(10) DEFAULT NULL,
	UNIQUE KEY idx_a (a)) PARTITION BY RANGE (a)
	(PARTITION p0 VALUES LESS THAN (10) ENGINE = InnoDB,
	 PARTITION p1 VALUES LESS THAN (20) ENGINE = InnoDB,
	 PARTITION p2 VALUES LESS THAN (30) ENGINE = InnoDB,
	 PARTITION p3 VALUES LESS THAN (40) ENGINE = InnoDB,
	 PARTITION p4 VALUES LESS THAN MAXVALUE ENGINE = InnoDB)`)
	defer tk.MustExec("drop table if exists t1")

	// insert into
	tk.MustExec("insert into t1 partition(p0) values(1, 'a'), (2, 'b')")
	tk.MustQuery("select * from t1 partition(p0) order by a").Check(testkit.Rows("1 a", "2 b"))
	tk.MustExec("insert into t1 partition(p0, p1) values(3, 'c'), (4, 'd')")
	tk.MustQuery("select * from t1 partition(p1)").Check(testkit.Rows())

	err := tk.ExecToErr("insert into t1 values(1, 'a')")
	c.Assert(err.Error(), Equals, "[kv:1062]Duplicate entry '1' for key 'idx_a'")

	err = tk.ExecToErr("insert into t1 partition(p0, p_non_exist) values(1, 'a')")
	c.Assert(err.Error(), Equals, "[table:1735]Unknown partition 'p_non_exist' in table 't1'")

	err = tk.ExecToErr("insert into t1 partition(p0, p1) values(40, 'a')")
	c.Assert(err.Error(), Equals, "[table:1748]Found a row not matching the given partition set")

	// replace into
	tk.MustExec("replace into t1 partition(p0) values(1, 'replace')")
	tk.MustExec("replace into t1 partition(p0, p1) values(3, 'replace'), (4, 'replace')")

	err = tk.ExecToErr("replace into t1 values(1, 'a')")
	tk.MustQuery("select * from t1 partition (p0) order by a").Check(testkit.Rows("1 a", "2 b", "3 replace", "4 replace"))

	err = tk.ExecToErr("replace into t1 partition(p0, p_non_exist) values(1, 'a')")
	c.Assert(err.Error(), Equals, "[table:1735]Unknown partition 'p_non_exist' in table 't1'")

	err = tk.ExecToErr("replace into t1 partition(p0, p1) values(40, 'a')")
	c.Assert(err.Error(), Equals, "[table:1748]Found a row not matching the given partition set")

	tk.MustExec("truncate table t1")

	tk.MustExec("drop table if exists t")
	tk.MustExec("create table t(a int, b char(10))")
	defer tk.MustExec("drop table if exists t")

	// insert into general table
	err = tk.ExecToErr("insert into t partition(p0, p1) values(1, 'a')")
	c.Assert(err.Error(), Equals, "[planner:1747]PARTITION () clause on non partitioned table")

	// insert into from select
	tk.MustExec("insert into t values(1, 'a'), (2, 'b')")
	tk.MustExec("insert into t1 partition(p0) select * from t")
	tk.MustQuery("select * from t1 partition(p0) order by a").Check(testkit.Rows("1 a", "2 b"))

	tk.MustExec("truncate table t")
	tk.MustExec("insert into t values(3, 'c'), (4, 'd')")
	tk.MustExec("insert into t1 partition(p0, p1) select * from t")
	tk.MustQuery("select * from t1 partition(p1) order by a").Check(testkit.Rows())
	tk.MustQuery("select * from t1 partition(p0) order by a").Check(testkit.Rows("1 a", "2 b", "3 c", "4 d"))

	err = tk.ExecToErr("insert into t1 select 1, 'a'")
	c.Assert(err.Error(), Equals, "[kv:1062]Duplicate entry '1' for key 'idx_a'")

	err = tk.ExecToErr("insert into t1 partition(p0, p_non_exist) select 1, 'a'")
	c.Assert(err.Error(), Equals, "[table:1735]Unknown partition 'p_non_exist' in table 't1'")

	err = tk.ExecToErr("insert into t1 partition(p0, p1) select 40, 'a'")
	c.Assert(err.Error(), Equals, "[table:1748]Found a row not matching the given partition set")

	// replace into from select
	tk.MustExec("replace into t1 partition(p0) select 1, 'replace'")
	tk.MustExec("truncate table t")
	tk.MustExec("insert into t values(3, 'replace'), (4, 'replace')")
	tk.MustExec("replace into t1 partition(p0, p1) select * from t")

	err = tk.ExecToErr("replace into t1 values select 1, 'a'")
	tk.MustQuery("select * from t1 partition (p0) order by a").Check(testkit.Rows("1 replace", "2 b", "3 replace", "4 replace"))

	err = tk.ExecToErr("replace into t1 partition(p0, p_non_exist) select 1, 'a'")
	c.Assert(err.Error(), Equals, "[table:1735]Unknown partition 'p_non_exist' in table 't1'")

	err = tk.ExecToErr("replace into t1 partition(p0, p1) select 40, 'a'")
	c.Assert(err.Error(), Equals, "[table:1748]Found a row not matching the given partition set")
}

func (s *testSuite1) TestUpdateGivenPartitionSet(c *C) {
	tk := testkit.NewTestKit(c, s.store)
	tk.MustExec("use test;")
	tk.MustExec("drop table if exists t1,t2,t3")
	tk.MustExec(`create table t1(
	a int(11),
	b varchar(10) DEFAULT NULL,
	primary key idx_a (a)) PARTITION BY RANGE (a)
	(PARTITION p0 VALUES LESS THAN (10) ENGINE = InnoDB,
	 PARTITION p1 VALUES LESS THAN (20) ENGINE = InnoDB,
	 PARTITION p2 VALUES LESS THAN (30) ENGINE = InnoDB,
	 PARTITION p3 VALUES LESS THAN (40) ENGINE = InnoDB,
	 PARTITION p4 VALUES LESS THAN MAXVALUE ENGINE = InnoDB)`)

	tk.MustExec(`create table t2(
	a int(11) DEFAULT NULL,
	b varchar(10) DEFAULT NULL) PARTITION BY RANGE (a)
	(PARTITION p0 VALUES LESS THAN (10) ENGINE = InnoDB,
	 PARTITION p1 VALUES LESS THAN (20) ENGINE = InnoDB,
	 PARTITION p2 VALUES LESS THAN (30) ENGINE = InnoDB,
	 PARTITION p3 VALUES LESS THAN (40) ENGINE = InnoDB,
	 PARTITION p4 VALUES LESS THAN MAXVALUE ENGINE = InnoDB)`)

	tk.MustExec(`create table t3 (a int(11), b varchar(10) default null)`)

	defer tk.MustExec("drop table if exists t1,t2,t3")
	tk.MustExec("insert into t3 values(1, 'a'), (2, 'b'), (11, 'c'), (21, 'd')")
	err := tk.ExecToErr("update t3 partition(p0) set a = 40 where a = 2")
	c.Assert(err.Error(), Equals, "[planner:1747]PARTITION () clause on non partitioned table")

	// update with primary key change
	tk.MustExec("insert into t1 values(1, 'a'), (2, 'b'), (11, 'c'), (21, 'd')")
	err = tk.ExecToErr("update t1 partition(p0, p1) set a = 40")
	c.Assert(err.Error(), Equals, "[table:1748]Found a row not matching the given partition set")
	err = tk.ExecToErr("update t1 partition(p0) set a = 40 where a = 2")
	c.Assert(err.Error(), Equals, "[table:1748]Found a row not matching the given partition set")
	// test non-exist partition.
	err = tk.ExecToErr("update t1 partition (p0, p_non_exist) set a = 40")
	c.Assert(err.Error(), Equals, "[table:1735]Unknown partition 'p_non_exist' in table 't1'")
	// test join.
	err = tk.ExecToErr("update t1 partition (p0), t3 set t1.a = 40 where t3.a = 2")
	c.Assert(err.Error(), Equals, "[table:1748]Found a row not matching the given partition set")

	tk.MustExec("update t1 partition(p0) set a = 3 where a = 2")
	tk.MustExec("update t1 partition(p0, p3) set a = 33 where a = 1")

	// update without partition change
	tk.MustExec("insert into t2 values(1, 'a'), (2, 'b'), (11, 'c'), (21, 'd')")
	err = tk.ExecToErr("update t2 partition(p0, p1) set a = 40")
	c.Assert(err.Error(), Equals, "[table:1748]Found a row not matching the given partition set")
	err = tk.ExecToErr("update t2 partition(p0) set a = 40 where a = 2")
	c.Assert(err.Error(), Equals, "[table:1748]Found a row not matching the given partition set")

	tk.MustExec("update t2 partition(p0) set a = 3 where a = 2")
	tk.MustExec("update t2 partition(p0, p3) set a = 33 where a = 1")
}

func (s *testSuiteP2) TestApplyCache(c *C) {
	tk := testkit.NewTestKit(c, s.store)

	tk.MustExec("use test;")
	tk.MustExec("drop table if exists t;")
	tk.MustExec("create table t(a int);")
	tk.MustExec("insert into t values (1),(1),(1),(1),(1),(1),(1),(1),(1);")
	tk.MustExec("analyze table t;")
	result := tk.MustQuery("explain analyze SELECT count(1) FROM (SELECT (SELECT min(a) FROM t as t2 WHERE t2.a > t1.a) AS a from t as t1) t;")
	c.Assert(result.Rows()[1][0], Equals, "└─Apply_41")
	var (
		ind  int
		flag bool
	)
	value := (result.Rows()[1][5]).(string)
	for ind = 0; ind < len(value)-5; ind++ {
		if value[ind:ind+5] == "cache" {
			flag = true
			break
		}
	}
	c.Assert(flag, Equals, true)
	c.Assert(value[ind:], Equals, "cache:ON, cacheHitRatio:88.889%")

	tk.MustExec("drop table if exists t;")
	tk.MustExec("create table t(a int);")
	tk.MustExec("insert into t values (1),(2),(3),(4),(5),(6),(7),(8),(9);")
	tk.MustExec("analyze table t;")
	result = tk.MustQuery("explain analyze SELECT count(1) FROM (SELECT (SELECT min(a) FROM t as t2 WHERE t2.a > t1.a) AS a from t as t1) t;")
	c.Assert(result.Rows()[1][0], Equals, "└─Apply_41")
	flag = false
	value = (result.Rows()[1][5]).(string)
	for ind = 0; ind < len(value)-5; ind++ {
		if value[ind:ind+5] == "cache" {
			flag = true
			break
		}
	}
	c.Assert(flag, Equals, true)
	c.Assert(value[ind:], Equals, "cache:OFF")
}

// For issue 17256
func (s *testSuite) TestGenerateColumnReplace(c *C) {
	tk := testkit.NewTestKit(c, s.store)
	tk.MustExec("use test;")
	tk.MustExec("drop table if exists t1")
	tk.MustExec("create table t1 (a int, b int as (a + 1) virtual not null, unique index idx(b));")
	tk.MustExec("REPLACE INTO `t1` (`a`) VALUES (2);")
	tk.MustExec("REPLACE INTO `t1` (`a`) VALUES (2);")
	tk.MustQuery("select * from t1").Check(testkit.Rows("2 3"))
	tk.MustExec("insert into `t1` (`a`) VALUES (2) on duplicate key update a = 3;")
	tk.MustQuery("select * from t1").Check(testkit.Rows("3 4"))
}

func (s *testSlowQuery) TestSlowQueryWithoutSlowLog(c *C) {
	tk := testkit.NewTestKit(c, s.store)
	originCfg := config.GetGlobalConfig()
	newCfg := *originCfg
	newCfg.Log.SlowQueryFile = "tidb-slow-not-exist.log"
	newCfg.Log.SlowThreshold = math.MaxUint64
	config.StoreGlobalConfig(&newCfg)
	defer func() {
		config.StoreGlobalConfig(originCfg)
	}()
	tk.MustQuery("select query from information_schema.slow_query").Check(testkit.Rows())
	tk.MustQuery("select query from information_schema.slow_query where time > '2020-09-15 12:16:39' and time < now()").Check(testkit.Rows())
}

func (s *testSlowQuery) TestSlowQuerySensitiveQuery(c *C) {
	tk := testkit.NewTestKit(c, s.store)
	originCfg := config.GetGlobalConfig()
	newCfg := *originCfg

	f, err := ioutil.TempFile("", "tidb-slow-*.log")
	c.Assert(err, IsNil)
	f.Close()
	newCfg.Log.SlowQueryFile = f.Name()
	config.StoreGlobalConfig(&newCfg)
	defer func() {
		tk.MustExec("set tidb_slow_log_threshold=300;")
		config.StoreGlobalConfig(originCfg)
		os.Remove(newCfg.Log.SlowQueryFile)
	}()
	err = logutil.InitLogger(newCfg.Log.ToLogConfig())
	c.Assert(err, IsNil)

	tk.MustExec("set tidb_slow_log_threshold=0;")
	tk.MustExec("drop user if exists user_sensitive;")
	tk.MustExec("create user user_sensitive identified by '123456789';")
	tk.MustExec("alter user 'user_sensitive'@'%' identified by 'abcdefg';")
	tk.MustExec("set password for 'user_sensitive'@'%' = 'xyzuvw';")
	tk.MustQuery("select query from `information_schema`.`slow_query` " +
		"where (query like 'set password%' or query like 'create user%' or query like 'alter user%') " +
		"and query like '%user_sensitive%' order by query;").
		Check(testkit.Rows(
			"alter user {user_sensitive@% password = ***};",
			"create user {user_sensitive@% password = ***};",
			"set password for user user_sensitive@%;",
		))
}

func (s *testSlowQuery) TestSlowQuery(c *C) {
	tk := testkit.NewTestKit(c, s.store)

	f, err := ioutil.TempFile("", "tidb-slow-*.log")
	c.Assert(err, IsNil)
	f.WriteString(`
# Time: 2020-10-13T20:08:13.970563+08:00
select * from t;
# Time: 2020-10-16T20:08:13.970563+08:00
select * from t;
`)
	f.Close()

	executor.ParseSlowLogBatchSize = 1
	originCfg := config.GetGlobalConfig()
	newCfg := *originCfg
	newCfg.Log.SlowQueryFile = f.Name()
	config.StoreGlobalConfig(&newCfg)
	defer func() {
		executor.ParseSlowLogBatchSize = 64
		config.StoreGlobalConfig(originCfg)
		os.Remove(newCfg.Log.SlowQueryFile)
	}()
	err = logutil.InitLogger(newCfg.Log.ToLogConfig())
	c.Assert(err, IsNil)

	tk.MustQuery("select count(*) from `information_schema`.`slow_query` where time > '2020-10-16 20:08:13' and time < '2020-10-16 21:08:13'").Check(testkit.Rows("1"))
	tk.MustQuery("select count(*) from `information_schema`.`slow_query` where time > '2019-10-13 20:08:13' and time < '2020-10-16 21:08:13'").Check(testkit.Rows("2"))
}

func (s *testSerialSuite) TestKillTableReader(c *C) {
	var retry = "github.com/pingcap/tidb/store/tikv/mockRetrySendReqToRegion"
	defer func() {
		c.Assert(failpoint.Disable(retry), IsNil)
	}()
	tk := testkit.NewTestKit(c, s.store)
	tk.MustExec("use test;")
	tk.MustExec("drop table if exists t")
	tk.MustExec("create table t (a int)")
	tk.MustExec("insert into t values (1),(2),(3)")
	tk.MustExec("set @@tidb_distsql_scan_concurrency=1")
	atomic.StoreUint32(&tk.Se.GetSessionVars().Killed, 0)
	c.Assert(failpoint.Enable(retry, `return(true)`), IsNil)
	wg := &sync.WaitGroup{}
	wg.Add(1)
	go func() {
		defer wg.Done()
		time.Sleep(1 * time.Second)
		err := tk.QueryToErr("select * from t")
		c.Assert(err, NotNil)
		c.Assert(int(terror.ToSQLError(errors.Cause(err).(*terror.Error)).Code), Equals, int(executor.ErrQueryInterrupted.Code()))
	}()
	atomic.StoreUint32(&tk.Se.GetSessionVars().Killed, 1)
	wg.Wait()
}

func (s *testSerialSuite) TestPrevStmtDesensitization(c *C) {
	tk := testkit.NewTestKit(c, s.store)
	tk.MustExec("use test;")
	tk.MustExec(fmt.Sprintf("set @@session.%v=1", variable.TiDBRedactLog))
	defer tk.MustExec(fmt.Sprintf("set @@session.%v=0", variable.TiDBRedactLog))
	tk.MustExec("drop table if exists t")
	tk.MustExec("create table t (a int, unique key (a))")
	tk.MustExec("begin")
	tk.MustExec("insert into t values (1),(2)")
	c.Assert(tk.Se.GetSessionVars().PrevStmt.String(), Equals, "insert into t values ( ? ) , ( ? )")
	c.Assert(tk.ExecToErr("insert into t values (1)").Error(), Equals, `[kv:1062]Duplicate entry '?' for key 'a'`)
}

func (s *testSuite) TestIssue19372(c *C) {
	tk := testkit.NewTestKit(c, s.store)
	tk.MustExec("use test;")
	tk.MustExec("drop table if exists t1, t2;")
	tk.MustExec("create table t1 (c_int int, c_str varchar(40), key(c_str));")
	tk.MustExec("create table t2 like t1;")
	tk.MustExec("insert into t1 values (1, 'a'), (2, 'b'), (3, 'c');")
	tk.MustExec("insert into t2 select * from t1;")
	tk.MustQuery("select (select t2.c_str from t2 where t2.c_str <= t1.c_str and t2.c_int in (1, 2) order by t2.c_str limit 1) x from t1 order by c_int;").Check(testkit.Rows("a", "a", "a"))
}

func (s *testSerialSuite1) TestCollectCopRuntimeStats(c *C) {
	tk := testkit.NewTestKit(c, s.store)
	tk.MustExec("use test;")
	tk.MustExec("drop table if exists t1")
	tk.MustExec("create table t1 (a int, b int)")
	tk.MustExec("set tidb_enable_collect_execution_info=1;")
	c.Assert(failpoint.Enable("github.com/pingcap/tidb/store/tikv/tikvStoreRespResult", `return(true)`), IsNil)
	rows := tk.MustQuery("explain analyze select * from t1").Rows()
	c.Assert(len(rows), Equals, 2)
	explain := fmt.Sprintf("%v", rows[0])
	c.Assert(explain, Matches, ".*rpc_num: 2, .*regionMiss:.*")
	c.Assert(failpoint.Disable("github.com/pingcap/tidb/store/tikv/tikvStoreRespResult"), IsNil)
}

func (s *testSerialSuite1) TestIndexLookupRuntimeStats(c *C) {
	tk := testkit.NewTestKit(c, s.store)
	tk.MustExec("use test;")
	tk.MustExec("drop table if exists t1")
	tk.MustExec("create table t1 (a int, b int, index(a))")
	tk.MustExec("insert into t1 values (1,2),(2,3),(3,4)")
	sql := "explain analyze select * from t1 use index(a) where a > 1;"
	rows := tk.MustQuery(sql).Rows()
	c.Assert(len(rows), Equals, 3)
	explain := fmt.Sprintf("%v", rows[0])
	c.Assert(explain, Matches, ".*time:.*loops:.*index_task:.*table_task: {num.*concurrency.*time.*}.*")
	indexExplain := fmt.Sprintf("%v", rows[1])
	tableExplain := fmt.Sprintf("%v", rows[2])
	c.Assert(indexExplain, Matches, ".*time:.*loops:.*cop_task:.*")
	c.Assert(tableExplain, Matches, ".*time:.*loops:.*cop_task:.*")
}

func (s *testSerialSuite1) TestHashAggRuntimeStats(c *C) {
	tk := testkit.NewTestKit(c, s.store)
	tk.MustExec("use test;")
	tk.MustExec("drop table if exists t1")
	tk.MustExec("create table t1 (a int, b int)")
	tk.MustExec("insert into t1 values (1,2),(2,3),(3,4)")
	sql := "explain analyze SELECT /*+ HASH_AGG() */ count(*) FROM t1 WHERE a < 10;"
	rows := tk.MustQuery(sql).Rows()
	c.Assert(len(rows), Equals, 5)
	explain := fmt.Sprintf("%v", rows[0])
	c.Assert(explain, Matches, ".*time:.*loops:.*partial_worker:{wall_time:.*concurrency:.*task_num:.*tot_wait:.*tot_exec:.*tot_time:.*max:.*p95:.*}.*final_worker:{wall_time:.*concurrency:.*task_num:.*tot_wait:.*tot_exec:.*tot_time:.*max:.*p95:.*}.*")
}

func (s *testSerialSuite1) TestIndexMergeRuntimeStats(c *C) {
	tk := testkit.NewTestKit(c, s.store)
	tk.MustExec("use test;")
	tk.MustExec("drop table if exists t1")
	tk.MustExec("set @@tidb_enable_index_merge = 1")
	tk.MustExec("create table t1(id int primary key, a int, b int, c int, d int)")
	tk.MustExec("create index t1a on t1(a)")
	tk.MustExec("create index t1b on t1(b)")
	tk.MustExec("insert into t1 values(1,1,1,1,1),(2,2,2,2,2),(3,3,3,3,3),(4,4,4,4,4),(5,5,5,5,5)")
	sql := "explain analyze select /*+ use_index_merge(t1, primary, t1a) */ * from t1 where id < 2 or a > 4;"
	rows := tk.MustQuery(sql).Rows()
	c.Assert(len(rows), Equals, 4)
	explain := fmt.Sprintf("%v", rows[0])
	c.Assert(explain, Matches, ".*time:.*loops:.*index_task:{fetch_handle:.*, merge:.*}.*table_task:{num.*concurrency.*fetch_row.*wait_time.*}.*")
	tableRangeExplain := fmt.Sprintf("%v", rows[1])
	indexExplain := fmt.Sprintf("%v", rows[2])
	tableExplain := fmt.Sprintf("%v", rows[3])
	c.Assert(tableRangeExplain, Matches, ".*time:.*loops:.*cop_task:.*")
	c.Assert(indexExplain, Matches, ".*time:.*loops:.*cop_task:.*")
	c.Assert(tableExplain, Matches, ".*time:.*loops:.*cop_task:.*")
	tk.MustExec("set @@tidb_enable_collect_execution_info=0;")
	sql = "select /*+ use_index_merge(t1, primary, t1a) */ * from t1 where id < 2 or a > 4 order by a"
	tk.MustQuery(sql).Check(testkit.Rows("1 1 1 1 1", "5 5 5 5 5"))
}

func (s *testSuite) TestCollectDMLRuntimeStats(c *C) {
	tk := testkit.NewTestKit(c, s.store)
	tk.MustExec("use test")
	tk.MustExec("drop table if exists t1")
	tk.MustExec("create table t1 (a int, b int, unique index (a))")

	testSQLs := []string{
		"insert ignore into t1 values (5,5);",
		"insert into t1 values (5,5) on duplicate key update a=a+1;",
		"replace into t1 values (5,6),(6,7)",
		"update t1 set a=a+1 where a=6;",
	}

	getRootStats := func() string {
		info := tk.Se.ShowProcess()
		c.Assert(info, NotNil)
		p, ok := info.Plan.(plannercore.Plan)
		c.Assert(ok, IsTrue)
		stats := tk.Se.GetSessionVars().StmtCtx.RuntimeStatsColl.GetRootStats(p.ID())
		return stats.String()
	}
	for _, sql := range testSQLs {
		tk.MustExec(sql)
		c.Assert(getRootStats(), Matches, "time.*loops.*Get.*num_rpc.*total_time.*")
	}

	// Test for lock keys stats.
	tk.MustExec("begin pessimistic")
	tk.MustExec("update t1 set b=b+1")
	c.Assert(getRootStats(), Matches, "time.*lock_keys.*time.* region.* keys.* lock_rpc:.* rpc_count.*")
	tk.MustExec("rollback")

	tk.MustExec("begin pessimistic")
	tk.MustQuery("select * from t1 for update").Check(testkit.Rows("5 6", "7 7"))
	c.Assert(getRootStats(), Matches, "time.*lock_keys.*time.* region.* keys.* lock_rpc:.* rpc_count.*")
	tk.MustExec("rollback")

	tk.MustExec("begin pessimistic")
	tk.MustExec("insert ignore into t1 values (9,9)")
	c.Assert(getRootStats(), Matches, "time:.*, loops:.*, prepare:.*, check_insert: {total_time:.*, mem_insert_time:.*, prefetch:.*, rpc:{BatchGet:{num_rpc:.*, total_time:.*}}}.*")
	tk.MustExec("rollback")

	tk.MustExec("begin pessimistic")
	tk.MustExec("insert into t1 values (10,10) on duplicate key update a=a+1")
	c.Assert(getRootStats(), Matches, "time:.*, loops:.*, prepare:.*, check_insert: {total_time:.*, mem_insert_time:.*, prefetch:.*, rpc:{BatchGet:{num_rpc:.*, total_time:.*}.*")
	tk.MustExec("rollback")

	tk.MustExec("begin pessimistic")
	tk.MustExec("insert into t1 values (1,2)")
	c.Assert(getRootStats(), Matches, "time:.*, loops:.*, prepare:.*, insert:.*")
	tk.MustExec("rollback")

	tk.MustExec("begin pessimistic")
	tk.MustExec("insert ignore into t1 values(11,11) on duplicate key update `a`=`a`+1")
	c.Assert(getRootStats(), Matches, "time:.*, loops:.*, prepare:.*, check_insert: {total_time:.*, mem_insert_time:.*, prefetch:.*, rpc:.*}")
	tk.MustExec("rollback")

	tk.MustExec("begin pessimistic")
	tk.MustExec("replace into t1 values (1,4)")
	c.Assert(getRootStats(), Matches, "time:.*, loops:.*, prefetch:.*, rpc:.*")
	tk.MustExec("rollback")
}

func (s *testSuite) TestIssue13758(c *C) {
	tk := testkit.NewTestKit(c, s.store)
	tk.MustExec("use test")
	tk.MustExec("drop table if exists t1, t2")
	tk.MustExec("create table t1 (pk int(11) primary key, a int(11) not null, b int(11), key idx_b(b), key idx_a(a))")
	tk.MustExec("insert into `t1` values (1,1,0),(2,7,6),(3,2,null),(4,1,null),(5,4,5)")
	tk.MustExec("create table t2 (a int)")
	tk.MustExec("insert into t2 values (1),(null)")
	tk.MustQuery("select (select a from t1 use index(idx_a) where b >= t2.a order by a limit 1) as field from t2").Check(testkit.Rows(
		"4",
		"<nil>",
	))
}

func (s *testCoprCache) SetUpSuite(c *C) {
	originConfig := config.GetGlobalConfig()
	config.StoreGlobalConfig(config.NewConfig())
	defer config.StoreGlobalConfig(originConfig)
	cli := &regionProperityClient{}
	hijackClient := func(c tikv.Client) tikv.Client {
		cli.Client = c
		return cli
	}
	var err error
	s.store, err = mockstore.NewMockStore(
		mockstore.WithClusterInspector(func(c cluster.Cluster) {
			mockstore.BootstrapWithSingleStore(c)
			s.cls = c
		}),
		mockstore.WithClientHijacker(hijackClient),
	)
	c.Assert(err, IsNil)
	s.dom, err = session.BootstrapSession(s.store)
	c.Assert(err, IsNil)
}

func (s *testCoprCache) TearDownSuite(c *C) {
	s.dom.Close()
	s.store.Close()
}

func (s *testCoprCache) TestIntegrationCopCache(c *C) {
	originConfig := config.GetGlobalConfig()
	config.StoreGlobalConfig(config.NewConfig())
	defer config.StoreGlobalConfig(originConfig)

	tk := testkit.NewTestKit(c, s.store)
	tk.MustExec("use test")
	tk.MustExec("drop table if exists t")
	tk.MustExec("create table t (a int primary key)")
	tblInfo, err := s.dom.InfoSchema().TableByName(model.NewCIStr("test"), model.NewCIStr("t"))
	c.Assert(err, IsNil)
	tid := tblInfo.Meta().ID
	tk.MustExec(`insert into t values(1),(2),(3),(4),(5),(6),(7),(8),(9),(10),(11),(12)`)
	s.cls.SplitTable(tid, 6)

	c.Assert(failpoint.Enable("github.com/pingcap/tidb/store/mockstore/unistore/cophandler/mockCopCacheInUnistore", `return(123)`), IsNil)
	defer func() {
		c.Assert(failpoint.Disable("github.com/pingcap/tidb/store/mockstore/unistore/cophandler/mockCopCacheInUnistore"), IsNil)
	}()

	rows := tk.MustQuery("explain analyze select * from t where t.a < 10").Rows()
	c.Assert(rows[0][2], Equals, "9")
	c.Assert(strings.Contains(rows[0][5].(string), "cop_task: {num: 5"), Equals, true)
	c.Assert(strings.Contains(rows[0][5].(string), "copr_cache_hit_ratio: 0.00"), Equals, true)

	rows = tk.MustQuery("explain analyze select * from t").Rows()
	c.Assert(rows[0][2], Equals, "12")
	c.Assert(strings.Contains(rows[0][5].(string), "cop_task: {num: 6"), Equals, true)
	hitRatioIdx := strings.Index(rows[0][5].(string), "copr_cache_hit_ratio:") + len("copr_cache_hit_ratio: ")
	c.Assert(hitRatioIdx >= len("copr_cache_hit_ratio: "), Equals, true)
	hitRatio, err := strconv.ParseFloat(rows[0][5].(string)[hitRatioIdx:hitRatioIdx+4], 64)
	c.Assert(err, IsNil)
	c.Assert(hitRatio > 0, Equals, true)

	// Test for cop cache disabled.
	cfg := config.NewConfig()
	cfg.TiKVClient.CoprCache.Enable = false
	config.StoreGlobalConfig(cfg)
	rows = tk.MustQuery("explain analyze select * from t where t.a < 10").Rows()
	c.Assert(rows[0][2], Equals, "9")
	c.Assert(strings.Contains(rows[0][5].(string), "copr_cache: disabled"), Equals, true)
}

func (s *testSerialSuite) TestCoprocessorOOMTicase(c *C) {
	tk := testkit.NewTestKit(c, s.store)
	tk.MustExec("use test")
	tk.MustExec(`set @@tidb_wait_split_region_finish=1`)
	// create table for non keep-order case
	tk.MustExec("drop table if exists t5")
	tk.MustExec("create table t5(id int)")
	tk.MustQuery(`split table t5 between (0) and (10000) regions 10`).Check(testkit.Rows("9 1"))
	// create table for keep-order case
	tk.MustExec("drop table if exists t6")
	tk.MustExec("create table t6(id int, index(id))")
	tk.MustQuery(`split table t6 between (0) and (10000) regions 10`).Check(testkit.Rows("10 1"))
	tk.MustQuery("split table t6 INDEX id between (0) and (10000) regions 10;").Check(testkit.Rows("10 1"))
	count := 10
	for i := 0; i < count; i++ {
		tk.MustExec(fmt.Sprintf("insert into t5 (id) values (%v)", i))
		tk.MustExec(fmt.Sprintf("insert into t6 (id) values (%v)", i))
	}
	defer config.RestoreFunc()()
	config.UpdateGlobal(func(conf *config.Config) {
		conf.OOMAction = config.OOMActionLog
	})
	testcases := []struct {
		name string
		sql  string
	}{
		{
			name: "keep Order",
			sql:  "select id from t6 order by id",
		},
		{
			name: "non keep Order",
			sql:  "select id from t5",
		},
	}

	f := func() {
		for _, testcase := range testcases {
			c.Log(testcase.name)
			// larger than one copResponse, smaller than 2 copResponse
			quota := 2*tikv.MockResponseSizeForTest - 100
			se, err := session.CreateSession4Test(s.store)
			c.Check(err, IsNil)
			tk.Se = se
			tk.MustExec("use test")
			tk.MustExec(fmt.Sprintf("set @@tidb_mem_quota_query=%v;", quota))
			var expect []string
			for i := 0; i < count; i++ {
				expect = append(expect, fmt.Sprintf("%v", i))
			}
			tk.MustQuery(testcase.sql).Sort().Check(testkit.Rows(expect...))
			// assert oom action worked by max consumed > memory quota
			c.Assert(tk.Se.GetSessionVars().StmtCtx.MemTracker.MaxConsumed(), Greater, int64(quota))
			se.Close()
		}
	}

	// ticase-4169, trigger oom action twice after workers consuming all the data
	failpoint.Enable("github.com/pingcap/tidb/store/tikv/ticase-4169", `return(true)`)
	f()
	failpoint.Disable("github.com/pingcap/tidb/store/tikv/ticase-4169")
	// ticase-4170, trigger oom action twice after iterator receiving all the data.
	failpoint.Enable("github.com/pingcap/tidb/store/tikv/ticase-4170", `return(true)`)
	f()
	failpoint.Disable("github.com/pingcap/tidb/store/tikv/ticase-4170")
	// ticase-4171, trigger oom before reading or consuming any data
	failpoint.Enable("github.com/pingcap/tidb/store/tikv/ticase-4171", `return(true)`)
	f()
	failpoint.Disable("github.com/pingcap/tidb/store/tikv/ticase-4171")
}

func (s *testSuite) TestIssue20237(c *C) {
	tk := testkit.NewTestKit(c, s.store)
	tk.MustExec("use test")
	tk.MustExec("drop table if exists t, s")
	tk.MustExec("create table t(a date, b float)")
	tk.MustExec("create table s(b float)")
	tk.MustExec(`insert into t values(NULL,-37), ("2011-11-04",105), ("2013-03-02",-22), ("2006-07-02",-56), (NULL,124), (NULL,111), ("2018-03-03",-5);`)
	tk.MustExec(`insert into s values(-37),(105),(-22),(-56),(124),(105),(111),(-5);`)
	tk.MustQuery(`select count(distinct t.a, t.b) from t join s on t.b= s.b;`).Check(testkit.Rows("4"))
}

func (s *testSerialSuite) TestIssue19148(c *C) {
	tk := testkit.NewTestKit(c, s.store)
	tk.MustExec("use test")
	tk.MustExec("drop table if exists t")
	tk.MustExec("create table t(a decimal(16, 2));")
	tk.MustExec("select * from t where a > any_value(a);")
	ctx := tk.Se.(sessionctx.Context)
	is := domain.GetDomain(ctx).InfoSchema()
	tblInfo, err := is.TableByName(model.NewCIStr("test"), model.NewCIStr("t"))
	c.Assert(err, IsNil)
	c.Assert(int(tblInfo.Meta().Columns[0].Flag), Equals, 0)
}

func (s *testSuite) TestIssue19667(c *C) {
	tk := testkit.NewTestKit(c, s.store)
	tk.MustExec("use test")
	tk.MustExec("drop table if exists t")
	tk.MustExec("CREATE TABLE t (a DATETIME)")
	tk.MustExec("INSERT INTO t VALUES('1988-04-17 01:59:59')")
	tk.MustQuery(`SELECT DATE_ADD(a, INTERVAL 1 SECOND) FROM t`).Check(testkit.Rows("1988-04-17 02:00:00"))
}

func issue20975Prepare(c *C, store kv.Storage) (*testkit.TestKit, *testkit.TestKit) {
	tk1 := testkit.NewTestKit(c, store)
	tk2 := testkit.NewTestKit(c, store)
	tk1.MustExec("use test")
	tk1.MustExec("drop table if exists t1, t2")
	tk2.MustExec("use test")
	tk1.MustExec("create table t1(id int primary key, c int)")
	tk1.MustExec("insert into t1 values(1, 10), (2, 20)")
	return tk1, tk2
}

func (s *testSuite) TestIssue20975UpdateNoChange(c *C) {
	tk1, tk2 := issue20975Prepare(c, s.store)
	tk1.MustExec("begin pessimistic")
	tk1.MustExec("update t1 set c=c")
	tk2.MustExec("create table t2(a int)")
	tk1.MustExec("commit")
}

func (s *testSuite) TestIssue20975SelectForUpdate(c *C) {
	tk1, tk2 := issue20975Prepare(c, s.store)
	tk1.MustExec("begin")
	tk1.MustExec("select * from t1 for update")
	tk2.MustExec("create table t2(a int)")
	tk1.MustExec("commit")

	tk1.MustExec("begin pessimistic")
	tk1.MustExec("select * from t1 for update")
	tk2.MustExec("drop table t2")
	tk1.MustExec("commit")
}

func (s *testSuite) TestIssue20975SelectForUpdatePointGet(c *C) {
	tk1, tk2 := issue20975Prepare(c, s.store)
	tk1.MustExec("begin")
	tk1.MustExec("select * from t1 where id=1 for update")
	tk2.MustExec("create table t2(a int)")
	tk1.MustExec("commit")

	tk1.MustExec("begin pessimistic")
	tk1.MustExec("select * from t1 where id=1 for update")
	tk2.MustExec("drop table t2")
	tk1.MustExec("commit")
}

func (s *testSuite) TestIssue20975SelectForUpdateBatchPointGet(c *C) {
	tk1, tk2 := issue20975Prepare(c, s.store)
	tk1.MustExec("begin")
	tk1.MustExec("select * from t1 where id in (1, 2) for update")
	tk2.MustExec("create table t2(a int)")
	tk1.MustExec("commit")

	tk1.MustExec("begin pessimistic")
	tk1.MustExec("select * from t1 where id in (1, 2) for update")
	tk2.MustExec("drop table t2")
	tk1.MustExec("commit")
}

func issue20975PreparePartitionTable(c *C, store kv.Storage) (*testkit.TestKit, *testkit.TestKit) {
	tk1 := testkit.NewTestKit(c, store)
	tk2 := testkit.NewTestKit(c, store)
	tk1.MustExec("use test")
	tk1.MustExec("drop table if exists t1, t2")
	tk2.MustExec("use test")
	tk1.MustExec(`create table t1(id int primary key, c int) partition by range (id) (
		partition p1 values less than (10),
		partition p2 values less than (20)
	)`)
	tk1.MustExec("insert into t1 values(1, 10), (2, 20), (11, 30), (12, 40)")
	return tk1, tk2
}

func (s *testSuite) TestIssue20975UpdateNoChangeWithPartitionTable(c *C) {
	tk1, tk2 := issue20975PreparePartitionTable(c, s.store)
	tk1.MustExec("begin pessimistic")
	tk1.MustExec("update t1 set c=c")
	tk2.MustExec("create table t2(a int)")
	tk1.MustExec("commit")
}

func (s *testSuite) TestIssue20975SelectForUpdateWithPartitionTable(c *C) {
	tk1, tk2 := issue20975PreparePartitionTable(c, s.store)
	tk1.MustExec("begin")
	tk1.MustExec("select * from t1 for update")
	tk2.MustExec("create table t2(a int)")
	tk1.MustExec("commit")

	tk1.MustExec("begin pessimistic")
	tk1.MustExec("select * from t1 for update")
	tk2.MustExec("drop table t2")
	tk1.MustExec("commit")
}

func (s *testSuite) TestIssue20975SelectForUpdatePointGetWithPartitionTable(c *C) {
	tk1, tk2 := issue20975PreparePartitionTable(c, s.store)
	tk1.MustExec("begin")
	tk1.MustExec("select * from t1 where id=1 for update")
	tk2.MustExec("create table t2(a int)")
	tk1.MustExec("commit")

	tk1.MustExec("begin")
	tk1.MustExec("select * from t1 where id=12 for update")
	tk2.MustExec("drop table t2")
	tk1.MustExec("commit")

	tk1.MustExec("begin pessimistic")
	tk1.MustExec("select * from t1 where id=1 for update")
	tk2.MustExec("create table t2(a int)")
	tk1.MustExec("commit")

	tk1.MustExec("begin pessimistic")
	tk1.MustExec("select * from t1 where id=12 for update")
	tk2.MustExec("drop table t2")
	tk1.MustExec("commit")
}

func (s *testSuite) TestIssue20975SelectForUpdateBatchPointGetWithPartitionTable(c *C) {
	tk1, tk2 := issue20975PreparePartitionTable(c, s.store)
	tk1.MustExec("begin")
	tk1.MustExec("select * from t1 where id in (1, 2) for update")
	tk2.MustExec("create table t2(a int)")
	tk1.MustExec("commit")

	tk1.MustExec("begin")
	tk1.MustExec("select * from t1 where id in (11, 12) for update")
	tk2.MustExec("drop table t2")
	tk1.MustExec("commit")

	tk1.MustExec("begin")
	tk1.MustExec("select * from t1 where id in (1, 11) for update")
	tk2.MustExec("create table t2(a int)")
	tk1.MustExec("commit")

	tk1.MustExec("begin pessimistic")
	tk1.MustExec("select * from t1 where id in (1, 2) for update")
	tk2.MustExec("drop table t2")
	tk1.MustExec("commit")

	tk1.MustExec("begin pessimistic")
	tk1.MustExec("select * from t1 where id in (11, 12) for update")
	tk2.MustExec("create table t2(a int)")
	tk1.MustExec("commit")

	tk1.MustExec("begin pessimistic")
	tk1.MustExec("select * from t1 where id in (1, 11) for update")
	tk2.MustExec("drop table t2")
	tk1.MustExec("commit")
}

func (s *testSuite) TestIssue20305(c *C) {
	tk := testkit.NewTestKit(c, s.store)
	tk.MustExec("use test")
	tk.MustExec("drop table if exists t")
	tk.MustExec("create table t2 (a year(4))")
	tk.MustExec("insert into t2 values(69)")
	tk.MustQuery("select * from t2 where a <= 69").Check(testkit.Rows("2069"))
	// the following test is a regression test that matches MySQL's behavior.
	tk.MustExec("drop table if exists t3")
	tk.MustExec("CREATE TABLE `t3` (`y` year DEFAULT NULL, `a` int DEFAULT NULL)")
	tk.MustExec("INSERT INTO `t3` VALUES (2069, 70), (2010, 11), (2155, 2156), (2069, 69)")
	tk.MustQuery("SELECT * FROM `t3` where y <= a").Check(testkit.Rows("2155 2156"))
}

func (s *testSuite) TestIssue13953(c *C) {
	tk := testkit.NewTestKit(c, s.store)
	tk.MustExec("use test")
	tk.MustExec("drop table if exists t")
	tk.MustExec("CREATE TABLE `t` (`id` int(11) DEFAULT NULL, `tp_bigint` bigint(20) DEFAULT NULL )")
	tk.MustExec("insert into t values(0,1),(1,9215570218099803537)")
	tk.MustQuery("select A.tp_bigint,B.id from t A join t B on A.id < B.id * 16 where A.tp_bigint = B.id;").Check(
		testkit.Rows("1 1"))
}

func (s *testSuite) TestZeroDateTimeCompatibility(c *C) {
	SQLs := []string{
		`select YEAR(0000-00-00), YEAR("0000-00-00")`,
		`select MONTH(0000-00-00), MONTH("0000-00-00")`,
		`select DAYOFWEEK(0000-00-00), DAYOFWEEK("0000-00-00")`,
		`select DAYOFMONTH(0000-00-00), DAYOFMONTH("0000-00-00")`,
		`select DAYOFYEAR(0000-00-00), DAYOFYEAR("0000-00-00")`,
		`select QUARTER(0000-00-00), QUARTER("0000-00-00")`,
		`select EXTRACT(DAY FROM 0000-00-00), EXTRACT(DAY FROM "0000-00-00")`,
		`select EXTRACT(MONTH FROM 0000-00-00), EXTRACT(MONTH FROM "0000-00-00")`,
		`select EXTRACT(YEAR FROM 0000-00-00), EXTRACT(YEAR FROM "0000-00-00")`,
		`select EXTRACT(WEEK FROM 0000-00-00), EXTRACT(WEEK FROM "0000-00-00")`,
		`select EXTRACT(QUARTER FROM 0000-00-00), EXTRACT(QUARTER FROM "0000-00-00")`,
	}
	tk := testkit.NewTestKit(c, s.store)

	for _, t := range SQLs {
		fmt.Println(t)
		tk.MustQuery(t).Check(testkit.Rows("0 <nil>"))
		c.Assert(tk.Se.GetSessionVars().StmtCtx.WarningCount(), Equals, uint16(1))
	}
}

func (s *testSuite) TestOOMActionPriority(c *C) {
	tk := testkit.NewTestKit(c, s.store)
	tk.MustExec("use test")
	tk.MustExec("drop table if exists t0")
	tk.MustExec("drop table if exists t1")
	tk.MustExec("drop table if exists t2")
	tk.MustExec("drop table if exists t3")
	tk.MustExec("drop table if exists t4")
	tk.MustExec("create table t0(a int)")
	tk.MustExec("insert into t0 values(1)")
	tk.MustExec("create table t1(a int)")
	tk.MustExec("insert into t1 values(1)")
	tk.MustExec("create table t2(a int)")
	tk.MustExec("insert into t2 values(1)")
	tk.MustExec("create table t3(a int)")
	tk.MustExec("insert into t3 values(1)")
	tk.MustExec("create table t4(a int)")
	tk.MustExec("insert into t4 values(1)")
	tk.MustQuery("select * from t0 join t1 join t2 join t3 join t4 order by t0.a").Check(testkit.Rows("1 1 1 1 1"))
	action := tk.Se.GetSessionVars().StmtCtx.MemTracker.GetFallbackForTest()
	// check the first 5 actions is rate limit.
	for i := 0; i < 5; i++ {
		c.Assert(action.GetPriority(), Equals, int64(memory.DefRateLimitPriority))
		action = action.GetFallback()
	}
	for action.GetFallback() != nil {
		c.Assert(action.GetPriority(), Equals, int64(memory.DefSpillPriority))
		action = action.GetFallback()
	}
	c.Assert(action.GetPriority(), Equals, int64(memory.DefLogPriority))
}

func (s *testSerialSuite) TestIssue21441(c *C) {
	failpoint.Enable("github.com/pingcap/tidb/executor/issue21441", `return`)
	defer failpoint.Disable("github.com/pingcap/tidb/executor/issue21441")

	tk := testkit.NewTestKit(c, s.store)
	tk.MustExec("use test")
	tk.MustExec("drop table if exists t")
	tk.MustExec("create table t(a int)")
	tk.MustExec(`insert into t values(1),(2),(3)`)
	tk.Se.GetSessionVars().InitChunkSize = 1
	tk.Se.GetSessionVars().MaxChunkSize = 1
	sql := `
select a from t union all
select a from t union all
select a from t union all
select a from t union all
select a from t union all
select a from t union all
select a from t union all
select a from t`
	tk.MustQuery(sql).Sort().Check(testkit.Rows(
		"1", "1", "1", "1", "1", "1", "1", "1",
		"2", "2", "2", "2", "2", "2", "2", "2",
		"3", "3", "3", "3", "3", "3", "3", "3",
	))

	tk.MustQuery("select a from (" + sql + ") t order by a limit 4").Check(testkit.Rows("1", "1", "1", "1"))
	tk.MustQuery("select a from (" + sql + ") t order by a limit 7, 4").Check(testkit.Rows("1", "2", "2", "2"))
}

func (s *testSuite) Test17780(c *C) {
	tk := testkit.NewTestKit(c, s.store)
	tk.MustExec("use test")
	tk.MustExec("drop table if exists t0")
	tk.MustExec("create table t0 (c0 double)")
	tk.MustExec("insert into t0 values (1e30)")
	tk.MustExec("update t0 set c0=0 where t0.c0 like 0")
	// the update should not affect c0
	tk.MustQuery("select count(*) from t0 where c0 = 0").Check(testkit.Rows("0"))
}

func (s *testSuite) TestIssue9918(c *C) {
	tk := testkit.NewTestKit(c, s.store)
	tk.MustExec("use test")
	tk.MustExec("drop table if exists t")
	tk.MustExec("create table t (a year)")
	tk.MustExec("insert into t values(0)")
	tk.MustQuery("select cast(a as char) from t").Check(testkit.Rows("0000"))
}

func (s *testSuite) Test13004(c *C) {
	tk := testkit.NewTestKit(c, s.store)
	// see https://dev.mysql.com/doc/refman/5.6/en/date-and-time-literals.html, timestamp here actually produces a datetime
	tk.MustQuery("SELECT TIMESTAMP '9999-01-01 00:00:00'").Check(testkit.Rows("9999-01-01 00:00:00"))
}

func (s *testSuite) Test12178(c *C) {
	tk := testkit.NewTestKit(c, s.store)
	tk.MustExec("use test")
	tk.MustExec("drop table if exists ta")
	tk.MustExec("create table ta(id decimal(60,2))")
	tk.MustExec("insert into ta values (JSON_EXTRACT('{\"c\": \"1234567890123456789012345678901234567890123456789012345\"}', '$.c'))")
	tk.MustQuery("select * from ta").Check(testkit.Rows("1234567890123456789012345678901234567890123456789012345.00"))
}

func (s *testSuite) Test15492(c *C) {
	tk := testkit.NewTestKit(c, s.store)
	tk.MustExec("use test")
	tk.MustExec("drop table if exists t")
	tk.MustExec("create table t (a int, b int)")
	tk.MustExec("insert into t values (2, 20), (1, 10), (3, 30)")
	tk.MustQuery("select a + 1 as field1, a as field2 from t order by field1, field2 limit 2").Check(testkit.Rows("2 1", "3 2"))
}

<<<<<<< HEAD
func (s *testSuite) TestIssue15563(c *C) {
	tk := testkit.NewTestKit(c, s.store)

	tk.MustQuery("select distinct 0.7544678906163867 /  0.68234634;").Check(testkit.Rows("1.10569639842486251190"))
=======
func (s *testSuite) Test12201(c *C) {
	tk := testkit.NewTestKit(c, s.store)
	tk.MustExec("use test")
	tk.MustExec("drop table if exists e")
	tk.MustExec("create table e (e enum('a', 'b'))")
	tk.MustExec("insert into e values ('a'), ('b')")
	tk.MustQuery("select * from e where case 1 when 0 then e end").Check(testkit.Rows())
	tk.MustQuery("select * from e where case 1 when 1 then e end").Check(testkit.Rows("a", "b"))
	tk.MustQuery("select * from e where case e when 1 then e end").Check(testkit.Rows("a"))
	tk.MustQuery("select * from e where case 1 when e then e end").Check(testkit.Rows("a"))
>>>>>>> 3cbfec31
}<|MERGE_RESOLUTION|>--- conflicted
+++ resolved
@@ -7152,12 +7152,6 @@
 	tk.MustQuery("select a + 1 as field1, a as field2 from t order by field1, field2 limit 2").Check(testkit.Rows("2 1", "3 2"))
 }
 
-<<<<<<< HEAD
-func (s *testSuite) TestIssue15563(c *C) {
-	tk := testkit.NewTestKit(c, s.store)
-
-	tk.MustQuery("select distinct 0.7544678906163867 /  0.68234634;").Check(testkit.Rows("1.10569639842486251190"))
-=======
 func (s *testSuite) Test12201(c *C) {
 	tk := testkit.NewTestKit(c, s.store)
 	tk.MustExec("use test")
@@ -7168,5 +7162,9 @@
 	tk.MustQuery("select * from e where case 1 when 1 then e end").Check(testkit.Rows("a", "b"))
 	tk.MustQuery("select * from e where case e when 1 then e end").Check(testkit.Rows("a"))
 	tk.MustQuery("select * from e where case 1 when e then e end").Check(testkit.Rows("a"))
->>>>>>> 3cbfec31
+}
+
+func (s *testSuite) TestIssue15563(c *C) {
+	tk := testkit.NewTestKit(c, s.store)
+	tk.MustQuery("select distinct 0.7544678906163867 /  0.68234634;").Check(testkit.Rows("1.10569639842486251190"))
 }