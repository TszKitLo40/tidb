// Copyright 2018 PingCAP, Inc.
//
// Licensed under the Apache License, Version 2.0 (the "License");
// you may not use this file except in compliance with the License.
// You may obtain a copy of the License at
//
//     http://www.apache.org/licenses/LICENSE-2.0
//
// Unless required by applicable law or agreed to in writing, software
// distributed under the License is distributed on an "AS IS" BASIS,
// See the License for the specific language governing permissions and
// limitations under the License.

package executor

import (
	"context"
	"math"

	"github.com/pingcap/errors"
	"github.com/pingcap/parser/ast"
	"github.com/pingcap/parser/model"
	"github.com/pingcap/parser/mysql"
	"github.com/pingcap/tidb/config"
	"github.com/pingcap/tidb/ddl"
	"github.com/pingcap/tidb/expression"
	"github.com/pingcap/tidb/kv"
	"github.com/pingcap/tidb/meta/autoid"
	"github.com/pingcap/tidb/store/tikv"
	"github.com/pingcap/tidb/table"
	"github.com/pingcap/tidb/table/tables"
	"github.com/pingcap/tidb/types"
	"github.com/pingcap/tidb/util/chunk"
	"github.com/pingcap/tidb/util/logutil"
	"github.com/pingcap/tidb/util/memory"
	"go.uber.org/zap"
)

// InsertValues is the data to insert.
type InsertValues struct {
	baseExecutor

	rowCount       uint64
	curBatchCnt    uint64
	maxRowsInBatch uint64
	lastInsertID   uint64

	SelectExec Executor

	Table   table.Table
	Columns []*ast.ColumnName
	Lists   [][]expression.Expression
	SetList []*expression.Assignment

	GenExprs []expression.Expression

	insertColumns []*table.Column

	// colDefaultVals is used to store casted default value.
	// Because not every insert statement needs colDefaultVals, so we will init the buffer lazily.
	colDefaultVals  []defaultVal
	evalBuffer      chunk.MutRow
	evalBufferTypes []*types.FieldType

	allAssignmentsAreConstant bool

	hasRefCols     bool
	hasExtraHandle bool

	// Fill the autoID lazily to datum. This is used for being compatible with JDBC using getGeneratedKeys().
	// `insert|replace values` can guarantee consecutive autoID in a batch.
	// Other statements like `insert select from` don't guarantee consecutive autoID.
	// https://dev.mysql.com/doc/refman/8.0/en/innodb-auto-increment-handling.html
	lazyFillAutoID bool
	memTracker     *memory.Tracker

	stats *runtimeStatsWithSnapshot
}

type defaultVal struct {
	val types.Datum
	// valid indicates whether the val is evaluated. We evaluate the default value lazily.
	valid bool
}

type insertCommon interface {
	insertCommon() *InsertValues
	exec(ctx context.Context, rows [][]types.Datum) error
}

func (e *InsertValues) insertCommon() *InsertValues {
	return e
}

func (e *InsertValues) exec(_ context.Context, _ [][]types.Datum) error {
	panic("derived should overload exec function")
}

// initInsertColumns sets the explicitly specified columns of an insert statement. There are three cases:
// There are three types of insert statements:
// 1 insert ... values(...)  --> name type column
// 2 insert ... set x=y...   --> set type column
// 3 insert ... (select ..)  --> name type column
// See https://dev.mysql.com/doc/refman/5.7/en/insert.html
func (e *InsertValues) initInsertColumns() error {
	var cols []*table.Column
	var missingColName string
	var err error

	tableCols := e.Table.Cols()

	if len(e.SetList) > 0 {
		// Process `set` type column.
		columns := make([]string, 0, len(e.SetList))
		for _, v := range e.SetList {
			columns = append(columns, v.ColName.O)
		}
		cols, missingColName = table.FindCols(tableCols, columns, e.Table.Meta().PKIsHandle)
		if missingColName != "" {
			return errors.Errorf("INSERT INTO %s: unknown column %s", e.Table.Meta().Name.O, missingColName)
		}
		if len(cols) == 0 {
			return errors.Errorf("INSERT INTO %s: empty column", e.Table.Meta().Name.O)
		}
	} else if len(e.Columns) > 0 {
		// Process `name` type column.
		columns := make([]string, 0, len(e.Columns))
		for _, v := range e.Columns {
			columns = append(columns, v.Name.O)
		}
		cols, missingColName = table.FindCols(tableCols, columns, e.Table.Meta().PKIsHandle)
		if missingColName != "" {
			return errors.Errorf("INSERT INTO %s: unknown column %s", e.Table.Meta().Name.O, missingColName)
		}
	} else {
		// If e.Columns are empty, use all columns instead.
		cols = tableCols
	}
	for _, col := range cols {
		if !col.IsGenerated() {
			e.insertColumns = append(e.insertColumns, col)
		}
		if col.Name.L == model.ExtraHandleName.L {
			if !e.ctx.GetSessionVars().AllowWriteRowID {
				return errors.Errorf("insert, update and replace statements for _tidb_rowid are not supported.")
			}
			e.hasExtraHandle = true
			break
		}
	}

	// Check column whether is specified only once.
	err = table.CheckOnce(cols)
	if err != nil {
		return err
	}
	return nil
}

func (e *InsertValues) initEvalBuffer() {
	numCols := len(e.Table.Cols())
	if e.hasExtraHandle {
		numCols++
	}
	e.evalBufferTypes = make([]*types.FieldType, numCols)
	for i, col := range e.Table.Cols() {
		e.evalBufferTypes[i] = &col.FieldType
	}
	if e.hasExtraHandle {
		e.evalBufferTypes[len(e.evalBufferTypes)-1] = types.NewFieldType(mysql.TypeLonglong)
	}
	e.evalBuffer = chunk.MutRowFromTypes(e.evalBufferTypes)
}

func (e *InsertValues) lazilyInitColDefaultValBuf() (ok bool) {
	if e.colDefaultVals != nil {
		return true
	}

	// only if values count of insert statement is more than one, use colDefaultVals to store
	// casted default values has benefits.
	if len(e.Lists) > 1 {
		e.colDefaultVals = make([]defaultVal, len(e.Table.Cols()))
		return true
	}

	return false
}

func (e *InsertValues) processSetList() error {
	if len(e.SetList) > 0 {
		if len(e.Lists) > 0 {
			return errors.Errorf("INSERT INTO %s: set type should not use values", e.Table)
		}
		l := make([]expression.Expression, 0, len(e.SetList))
		for _, v := range e.SetList {
			l = append(l, v.Expr)
		}
		e.Lists = append(e.Lists, l)
	}
	return nil
}

// insertRows processes `insert|replace into values ()` or `insert|replace into set x=y`
func insertRows(ctx context.Context, base insertCommon) (err error) {
	e := base.insertCommon()
	// For `insert|replace into set x=y`, process the set list here.
	if err = e.processSetList(); err != nil {
		return err
	}
	sessVars := e.ctx.GetSessionVars()
	batchSize := sessVars.DMLBatchSize
	batchInsert := sessVars.BatchInsert && !sessVars.InTxn() && config.GetGlobalConfig().EnableBatchDML && batchSize > 0

	e.lazyFillAutoID = true
	evalRowFunc := e.fastEvalRow
	if !e.allAssignmentsAreConstant {
		evalRowFunc = e.evalRow
	}

	rows := make([][]types.Datum, 0, len(e.Lists))
	memUsageOfRows := int64(0)
	memTracker := e.memTracker
	for i, list := range e.Lists {
		e.rowCount++
		var row []types.Datum
		row, err = evalRowFunc(ctx, list, i)
		if err != nil {
			return err
		}
		rows = append(rows, row)
		if batchInsert && e.rowCount%uint64(batchSize) == 0 {
			memUsageOfRows = types.EstimatedMemUsage(rows[0], len(rows))
			memTracker.Consume(memUsageOfRows)
			// Before batch insert, fill the batch allocated autoIDs.
			rows, err = e.lazyAdjustAutoIncrementDatum(ctx, rows)
			if err != nil {
				return err
			}
			if err = base.exec(ctx, rows); err != nil {
				return err
			}
			rows = rows[:0]
			memTracker.Consume(-memUsageOfRows)
			memUsageOfRows = 0
			if err = e.doBatchInsert(ctx); err != nil {
				return err
			}
		}
	}
	if len(rows) != 0 {
		memUsageOfRows = types.EstimatedMemUsage(rows[0], len(rows))
		memTracker.Consume(memUsageOfRows)
	}
	// Fill the batch allocated autoIDs.
	rows, err = e.lazyAdjustAutoIncrementDatum(ctx, rows)
	if err != nil {
		return err
	}
	err = base.exec(ctx, rows)
	if err != nil {
		return err
	}
	memTracker.Consume(-memUsageOfRows)
	return nil
}

func (e *InsertValues) handleErr(col *table.Column, val *types.Datum, rowIdx int, err error) error {
	if err == nil {
		return nil
	}

	// Convert the error with full messages.
	var (
		colTp   byte
		colName string
	)
	if col != nil {
		colTp = col.Tp
		colName = col.Name.String()
	}

	if types.ErrDataTooLong.Equal(err) {
		err = resetErrDataTooLong(colName, rowIdx+1, err)
	} else if types.ErrOverflow.Equal(err) {
		err = types.ErrWarnDataOutOfRange.GenWithStackByArgs(colName, rowIdx+1)
	} else if types.ErrTruncated.Equal(err) {
<<<<<<< HEAD
		err = table.ErrWarnDataTruncated.GenWithStackByArgs(colName, rowIdx+1)
	} else if types.ErrWrongValue.Equal(err) || types.ErrTruncatedWrongVal.Equal(err) {
=======
		err = types.ErrTruncated.GenWithStackByArgs(colName, rowIdx+1)
	} else if types.ErrTruncatedWrongVal.Equal(err) || types.ErrWrongValue.Equal(err) {
>>>>>>> f2469778
		valStr, err1 := val.ToString()
		if err1 != nil {
			logutil.BgLogger().Warn("truncate value failed", zap.Error(err1))
		}
		err = table.ErrTruncatedWrongValueForField.GenWithStackByArgs(types.TypeStr(colTp), valStr, colName, rowIdx+1)
	}

	if !e.ctx.GetSessionVars().StmtCtx.DupKeyAsWarning {
		return err
	}
	// TODO: should not filter all types of errors here.
	e.handleWarning(err)
	return nil
}

// evalRow evaluates a to-be-inserted row. The value of the column may base on another column,
// so we use setValueForRefColumn to fill the empty row some default values when needFillDefaultValues is true.
func (e *InsertValues) evalRow(ctx context.Context, list []expression.Expression, rowIdx int) ([]types.Datum, error) {
	rowLen := len(e.Table.Cols())
	if e.hasExtraHandle {
		rowLen++
	}
	row := make([]types.Datum, rowLen)
	hasValue := make([]bool, rowLen)

	// For statements like `insert into t set a = b + 1`.
	if e.hasRefCols {
		if err := e.setValueForRefColumn(row, hasValue); err != nil {
			return nil, err
		}
	}

	e.evalBuffer.SetDatums(row...)
	for i, expr := range list {
		val, err := expr.Eval(e.evalBuffer.ToRow())
		if err = e.handleErr(e.insertColumns[i], &val, rowIdx, err); err != nil {
			return nil, err
		}
		val1, err := table.CastValue(e.ctx, val, e.insertColumns[i].ToInfo(), false, false)
		if err = e.handleErr(e.insertColumns[i], &val, rowIdx, err); err != nil {
			return nil, err
		}

		offset := e.insertColumns[i].Offset
		val1.Copy(&row[offset])
		hasValue[offset] = true
		e.evalBuffer.SetDatum(offset, val1)
	}
	// Row may lack of generated column, autoIncrement column, empty column here.
	return e.fillRow(ctx, row, hasValue)
}

var emptyRow chunk.Row

func (e *InsertValues) fastEvalRow(ctx context.Context, list []expression.Expression, rowIdx int) ([]types.Datum, error) {
	rowLen := len(e.Table.Cols())
	if e.hasExtraHandle {
		rowLen++
	}
	row := make([]types.Datum, rowLen)
	hasValue := make([]bool, rowLen)
	for i, expr := range list {
		con := expr.(*expression.Constant)
		val, err := con.Eval(emptyRow)
		if err = e.handleErr(e.insertColumns[i], &val, rowIdx, err); err != nil {
			return nil, err
		}
		val1, err := table.CastValue(e.ctx, val, e.insertColumns[i].ToInfo(), false, false)
		if err = e.handleErr(e.insertColumns[i], &val, rowIdx, err); err != nil {
			return nil, err
		}
		offset := e.insertColumns[i].Offset
		row[offset], hasValue[offset] = val1, true
	}
	return e.fillRow(ctx, row, hasValue)
}

// setValueForRefColumn set some default values for the row to eval the row value with other columns,
// it follows these rules:
//     1. for nullable and no default value column, use NULL.
//     2. for nullable and have default value column, use it's default value.
//     3. for not null column, use zero value even in strict mode.
//     4. for auto_increment column, use zero value.
//     5. for generated column, use NULL.
func (e *InsertValues) setValueForRefColumn(row []types.Datum, hasValue []bool) error {
	for i, c := range e.Table.Cols() {
		d, err := e.getColDefaultValue(i, c)
		if err == nil {
			row[i] = d
			if !mysql.HasAutoIncrementFlag(c.Flag) {
				// It is an interesting behavior in MySQL.
				// If the value of auto ID is not explicit, MySQL use 0 value for auto ID when it is
				// evaluated by another column, but it should be used once only.
				// When we fill it as an auto ID column, it should be set as it used to be.
				// So just keep `hasValue` false for auto ID, and the others set true.
				hasValue[c.Offset] = true
			}
		} else if table.ErrNoDefaultValue.Equal(err) {
			row[i] = table.GetZeroValue(c.ToInfo())
			hasValue[c.Offset] = false
		} else if e.handleErr(c, &d, 0, err) != nil {
			return err
		}
	}
	return nil
}

func insertRowsFromSelect(ctx context.Context, base insertCommon) error {
	// process `insert|replace into ... select ... from ...`
	e := base.insertCommon()
	selectExec := e.children[0]
	fields := retTypes(selectExec)
	chk := newFirstChunk(selectExec)
	iter := chunk.NewIterator4Chunk(chk)
	rows := make([][]types.Datum, 0, chk.Capacity())

	sessVars := e.ctx.GetSessionVars()
	if !sessVars.StrictSQLMode {
		// If StrictSQLMode is disabled and it is a insert-select statement, it also handle BadNullAsWarning.
		sessVars.StmtCtx.BadNullAsWarning = true
	}
	batchSize := sessVars.DMLBatchSize
	batchInsert := sessVars.BatchInsert && !sessVars.InTxn() && config.GetGlobalConfig().EnableBatchDML && batchSize > 0
	memUsageOfRows := int64(0)
	memTracker := e.memTracker
	for {
		err := Next(ctx, selectExec, chk)
		if err != nil {
			return err
		}
		if chk.NumRows() == 0 {
			break
		}
		chkMemUsage := chk.MemoryUsage()
		memTracker.Consume(chkMemUsage)
		for innerChunkRow := iter.Begin(); innerChunkRow != iter.End(); innerChunkRow = iter.Next() {
			innerRow := innerChunkRow.GetDatumRow(fields)
			e.rowCount++
			row, err := e.getRow(ctx, innerRow)
			if err != nil {
				return err
			}
			rows = append(rows, row)
			if batchInsert && e.rowCount%uint64(batchSize) == 0 {
				memUsageOfRows = types.EstimatedMemUsage(rows[0], len(rows))
				memTracker.Consume(memUsageOfRows)
				if err = base.exec(ctx, rows); err != nil {
					return err
				}
				rows = rows[:0]
				memTracker.Consume(-memUsageOfRows)
				memUsageOfRows = 0
				if err = e.doBatchInsert(ctx); err != nil {
					return err
				}
			}
		}

		if len(rows) != 0 {
			memUsageOfRows = types.EstimatedMemUsage(rows[0], len(rows))
			memTracker.Consume(memUsageOfRows)
		}
		err = base.exec(ctx, rows)
		if err != nil {
			return err
		}
		rows = rows[:0]
		memTracker.Consume(-memUsageOfRows)
		memTracker.Consume(-chkMemUsage)
	}
	return nil
}

func (e *InsertValues) doBatchInsert(ctx context.Context) error {
	e.ctx.StmtCommit()
	if err := e.ctx.NewTxn(ctx); err != nil {
		// We should return a special error for batch insert.
		return ErrBatchInsertFail.GenWithStack("BatchInsert failed with error: %v", err)
	}
	return nil
}

// getRow gets the row which from `insert into select from` or `load data`.
// The input values from these two statements are datums instead of
// expressions which are used in `insert into set x=y`.
func (e *InsertValues) getRow(ctx context.Context, vals []types.Datum) ([]types.Datum, error) {
	row := make([]types.Datum, len(e.Table.Cols()))
	hasValue := make([]bool, len(e.Table.Cols()))
	for i, v := range vals {
		casted, err := table.CastValue(e.ctx, v, e.insertColumns[i].ToInfo(), false, false)
		if e.handleErr(nil, &v, 0, err) != nil {
			return nil, err
		}

		offset := e.insertColumns[i].Offset
		row[offset] = casted
		hasValue[offset] = true
	}

	return e.fillRow(ctx, row, hasValue)
}

// getColDefaultValue gets the column default value.
func (e *InsertValues) getColDefaultValue(idx int, col *table.Column) (d types.Datum, err error) {
	if !col.DefaultIsExpr && e.colDefaultVals != nil && e.colDefaultVals[idx].valid {
		return e.colDefaultVals[idx].val, nil
	}

	var defaultVal types.Datum
	if col.DefaultIsExpr && col.DefaultExpr != nil {
		defaultVal, err = table.EvalColDefaultExpr(e.ctx, col.ToInfo(), col.DefaultExpr)
	} else {
		defaultVal, err = table.GetColDefaultValue(e.ctx, col.ToInfo())
	}
	if err != nil {
		return types.Datum{}, err
	}
	if initialized := e.lazilyInitColDefaultValBuf(); initialized && !col.DefaultIsExpr {
		e.colDefaultVals[idx].val = defaultVal
		e.colDefaultVals[idx].valid = true
	}

	return defaultVal, nil
}

// fillColValue fills the column value if it is not set in the insert statement.
func (e *InsertValues) fillColValue(ctx context.Context, datum types.Datum, idx int, column *table.Column, hasValue bool) (types.Datum,
	error) {
	if mysql.HasAutoIncrementFlag(column.Flag) {
		if e.lazyFillAutoID {
			// Handle hasValue info in autoIncrement column previously for lazy handle.
			if !hasValue {
				datum.SetNull()
			}
			// Store the plain datum of autoIncrement column directly for lazy handle.
			return datum, nil
		}
		d, err := e.adjustAutoIncrementDatum(ctx, datum, hasValue, column)
		if err != nil {
			return types.Datum{}, err
		}
		return d, nil
	}
	tblInfo := e.Table.Meta()
	if ddl.IsAutoRandomColumnID(tblInfo, column.ID) {
		d, err := e.adjustAutoRandomDatum(ctx, datum, hasValue, column)
		if err != nil {
			return types.Datum{}, err
		}
		return d, nil
	}
	if !hasValue {
		d, err := e.getColDefaultValue(idx, column)
		if e.handleErr(column, &datum, 0, err) != nil {
			return types.Datum{}, err
		}
		return d, nil
	}
	return datum, nil
}

// fillRow fills generated columns, auto_increment column and empty column.
// For NOT NULL column, it will return error or use zero value based on sql_mode.
// When lazyFillAutoID is true, fill row will lazily handle auto increment datum for lazy batch allocation.
// `insert|replace values` can guarantee consecutive autoID in a batch.
// Other statements like `insert select from` don't guarantee consecutive autoID.
// https://dev.mysql.com/doc/refman/8.0/en/innodb-auto-increment-handling.html
func (e *InsertValues) fillRow(ctx context.Context, row []types.Datum, hasValue []bool) ([]types.Datum, error) {
	gCols := make([]*table.Column, 0)
	for i, c := range e.Table.Cols() {
		var err error
		// Evaluate the generated columns later after real columns set
		if c.IsGenerated() {
			gCols = append(gCols, c)
		} else {
			// Get the default value for all no value columns, the auto increment column is different from the others.
			if row[i], err = e.fillColValue(ctx, row[i], i, c, hasValue[i]); err != nil {
				return nil, err
			}
			if !e.lazyFillAutoID || (e.lazyFillAutoID && !mysql.HasAutoIncrementFlag(c.Flag)) {
				if err = c.HandleBadNull(&row[i], e.ctx.GetSessionVars().StmtCtx); err != nil {
					return nil, err
				}
			}
		}
	}
	for i, gCol := range gCols {
		colIdx := gCol.ColumnInfo.Offset
		val, err := e.GenExprs[i].Eval(chunk.MutRowFromDatums(row).ToRow())
		if e.handleErr(gCol, &val, 0, err) != nil {
			return nil, err
		}
		row[colIdx], err = table.CastValue(e.ctx, val, gCol.ToInfo(), false, false)
		if err != nil {
			return nil, err
		}
		// Handle the bad null error.
		if err = gCol.HandleBadNull(&row[colIdx], e.ctx.GetSessionVars().StmtCtx); err != nil {
			return nil, err
		}
	}
	return row, nil
}

// isAutoNull can help judge whether a datum is AutoIncrement Null quickly.
// This used to help lazyFillAutoIncrement to find consecutive N datum backwards for batch autoID alloc.
func (e *InsertValues) isAutoNull(ctx context.Context, d types.Datum, col *table.Column) bool {
	var err error
	var recordID int64
	if !d.IsNull() {
		recordID, err = getAutoRecordID(d, &col.FieldType, true)
		if err != nil {
			return false
		}
	}
	// Use the value if it's not null and not 0.
	if recordID != 0 {
		return false
	}
	// Change NULL to auto id.
	// Change value 0 to auto id, if NoAutoValueOnZero SQL mode is not set.
	if d.IsNull() || e.ctx.GetSessionVars().SQLMode&mysql.ModeNoAutoValueOnZero == 0 {
		return true
	}
	return false
}

func (e *InsertValues) hasAutoIncrementColumn() (int, bool) {
	colIdx := -1
	for i, c := range e.Table.Cols() {
		if mysql.HasAutoIncrementFlag(c.Flag) {
			colIdx = i
			break
		}
	}
	return colIdx, colIdx != -1
}

func (e *InsertValues) lazyAdjustAutoIncrementDatumInRetry(ctx context.Context, rows [][]types.Datum, colIdx int) ([][]types.Datum, error) {
	// Get the autoIncrement column.
	col := e.Table.Cols()[colIdx]
	// Consider the colIdx of autoIncrement in row are the same.
	length := len(rows)
	for i := 0; i < length; i++ {
		autoDatum := rows[i][colIdx]

		// autoID can be found in RetryInfo.
		retryInfo := e.ctx.GetSessionVars().RetryInfo
		if retryInfo.Retrying {
			id, err := retryInfo.GetCurrAutoIncrementID()
			if err != nil {
				return nil, err
			}
			autoDatum.SetAutoID(id, col.Flag)

			if err = col.HandleBadNull(&autoDatum, e.ctx.GetSessionVars().StmtCtx); err != nil {
				return nil, err
			}
			rows[i][colIdx] = autoDatum
		}
	}
	return rows, nil
}

// lazyAdjustAutoIncrementDatum is quite similar to adjustAutoIncrementDatum
// except it will cache auto increment datum previously for lazy batch allocation of autoID.
func (e *InsertValues) lazyAdjustAutoIncrementDatum(ctx context.Context, rows [][]types.Datum) ([][]types.Datum, error) {
	// Not in lazyFillAutoID mode means no need to fill.
	if !e.lazyFillAutoID {
		return rows, nil
	}
	// No autoIncrement column means no need to fill.
	colIdx, ok := e.hasAutoIncrementColumn()
	if !ok {
		return rows, nil
	}
	// autoID can be found in RetryInfo.
	retryInfo := e.ctx.GetSessionVars().RetryInfo
	if retryInfo.Retrying {
		return e.lazyAdjustAutoIncrementDatumInRetry(ctx, rows, colIdx)
	}
	// Get the autoIncrement column.
	col := e.Table.Cols()[colIdx]
	// Consider the colIdx of autoIncrement in row are the same.
	length := len(rows)
	for i := 0; i < length; i++ {
		autoDatum := rows[i][colIdx]

		var err error
		var recordID int64
		if !autoDatum.IsNull() {
			recordID, err = getAutoRecordID(autoDatum, &col.FieldType, true)
			if err != nil {
				return nil, err
			}
		}
		// Use the value if it's not null and not 0.
		if recordID != 0 {
			err = e.Table.RebaseAutoID(e.ctx, recordID, true, autoid.RowIDAllocType)
			if err != nil {
				return nil, err
			}
			e.ctx.GetSessionVars().StmtCtx.InsertID = uint64(recordID)
			retryInfo.AddAutoIncrementID(recordID)
			rows[i][colIdx] = autoDatum
			continue
		}

		// Change NULL to auto id.
		// Change value 0 to auto id, if NoAutoValueOnZero SQL mode is not set.
		if autoDatum.IsNull() || e.ctx.GetSessionVars().SQLMode&mysql.ModeNoAutoValueOnZero == 0 {
			// Find consecutive num.
			start := i
			cnt := 1
			for i+1 < length && e.isAutoNull(ctx, rows[i+1][colIdx], col) {
				i++
				cnt++
			}
			// AllocBatchAutoIncrementValue allocates batch N consecutive autoIDs.
			// The max value can be derived from adding the increment value to min for cnt-1 times.
			min, increment, err := table.AllocBatchAutoIncrementValue(ctx, e.Table, e.ctx, cnt)
			if e.handleErr(col, &autoDatum, cnt, err) != nil {
				return nil, err
			}
			// It's compatible with mysql setting the first allocated autoID to lastInsertID.
			// Cause autoID may be specified by user, judge only the first row is not suitable.
			if e.lastInsertID == 0 {
				e.lastInsertID = uint64(min)
			}
			// Assign autoIDs to rows.
			for j := 0; j < cnt; j++ {
				offset := j + start
				d := rows[offset][colIdx]

				id := int64(uint64(min) + uint64(j)*uint64(increment))
				d.SetAutoID(id, col.Flag)
				retryInfo.AddAutoIncrementID(id)

				// The value of d is adjusted by auto ID, so we need to cast it again.
				d, err := table.CastValue(e.ctx, d, col.ToInfo(), false, false)
				if err != nil {
					return nil, err
				}
				rows[offset][colIdx] = d
			}
			continue
		}

		autoDatum.SetAutoID(recordID, col.Flag)
		retryInfo.AddAutoIncrementID(recordID)

		// the value of d is adjusted by auto ID, so we need to cast it again.
		autoDatum, err = table.CastValue(e.ctx, autoDatum, col.ToInfo(), false, false)
		if err != nil {
			return nil, err
		}
		rows[i][colIdx] = autoDatum
	}
	return rows, nil
}

func (e *InsertValues) adjustAutoIncrementDatum(ctx context.Context, d types.Datum, hasValue bool, c *table.Column) (types.Datum, error) {
	retryInfo := e.ctx.GetSessionVars().RetryInfo
	if retryInfo.Retrying {
		id, err := retryInfo.GetCurrAutoIncrementID()
		if err != nil {
			return types.Datum{}, err
		}
		d.SetAutoID(id, c.Flag)
		return d, nil
	}

	var err error
	var recordID int64
	if !hasValue {
		d.SetNull()
	}
	if !d.IsNull() {
		recordID, err = getAutoRecordID(d, &c.FieldType, true)
		if err != nil {
			return types.Datum{}, err
		}
	}
	// Use the value if it's not null and not 0.
	if recordID != 0 {
		err = e.Table.RebaseAutoID(e.ctx, recordID, true, autoid.RowIDAllocType)
		if err != nil {
			return types.Datum{}, err
		}
		e.ctx.GetSessionVars().StmtCtx.InsertID = uint64(recordID)
		retryInfo.AddAutoIncrementID(recordID)
		return d, nil
	}

	// Change NULL to auto id.
	// Change value 0 to auto id, if NoAutoValueOnZero SQL mode is not set.
	if d.IsNull() || e.ctx.GetSessionVars().SQLMode&mysql.ModeNoAutoValueOnZero == 0 {
		recordID, err = table.AllocAutoIncrementValue(ctx, e.Table, e.ctx)
		if e.handleErr(c, &d, 0, err) != nil {
			return types.Datum{}, err
		}
		// It's compatible with mysql setting the first allocated autoID to lastInsertID.
		// Cause autoID may be specified by user, judge only the first row is not suitable.
		if e.lastInsertID == 0 {
			e.lastInsertID = uint64(recordID)
		}
	}

	d.SetAutoID(recordID, c.Flag)
	retryInfo.AddAutoIncrementID(recordID)

	// the value of d is adjusted by auto ID, so we need to cast it again.
	casted, err := table.CastValue(e.ctx, d, c.ToInfo(), false, false)
	if err != nil {
		return types.Datum{}, err
	}
	return casted, nil
}

func getAutoRecordID(d types.Datum, target *types.FieldType, isInsert bool) (int64, error) {
	var recordID int64

	switch target.Tp {
	case mysql.TypeFloat, mysql.TypeDouble:
		f := d.GetFloat64()
		if isInsert {
			recordID = int64(math.Round(f))
		} else {
			recordID = int64(f)
		}
	case mysql.TypeTiny, mysql.TypeShort, mysql.TypeInt24, mysql.TypeLong, mysql.TypeLonglong:
		recordID = d.GetInt64()
	default:
		return 0, errors.Errorf("unexpected field type [%v]", target.Tp)
	}

	return recordID, nil
}

func (e *InsertValues) adjustAutoRandomDatum(ctx context.Context, d types.Datum, hasValue bool, c *table.Column) (types.Datum, error) {
	retryInfo := e.ctx.GetSessionVars().RetryInfo
	if retryInfo.Retrying {
		autoRandomID, err := retryInfo.GetCurrAutoRandomID()
		if err != nil {
			return types.Datum{}, err
		}
		d.SetAutoID(autoRandomID, c.Flag)
		return d, nil
	}

	var err error
	var recordID int64
	if !hasValue {
		d.SetNull()
	}
	if !d.IsNull() {
		recordID, err = getAutoRecordID(d, &c.FieldType, true)
		if err != nil {
			return types.Datum{}, err
		}
	}
	// Use the value if it's not null and not 0.
	if recordID != 0 {
		if !e.ctx.GetSessionVars().AllowAutoRandExplicitInsert {
			return types.Datum{}, ddl.ErrInvalidAutoRandom.GenWithStackByArgs(autoid.AutoRandomExplicitInsertDisabledErrMsg)
		}
		err = e.rebaseAutoRandomID(recordID, &c.FieldType)
		if err != nil {
			return types.Datum{}, err
		}
		e.ctx.GetSessionVars().StmtCtx.InsertID = uint64(recordID)
		d.SetAutoID(recordID, c.Flag)
		retryInfo.AddAutoRandomID(recordID)
		return d, nil
	}

	// Change NULL to auto id.
	// Change value 0 to auto id, if NoAutoValueOnZero SQL mode is not set.
	if d.IsNull() || e.ctx.GetSessionVars().SQLMode&mysql.ModeNoAutoValueOnZero == 0 {
		_, err := e.ctx.Txn(true)
		if err != nil {
			return types.Datum{}, errors.Trace(err)
		}
		recordID, err = e.allocAutoRandomID(&c.FieldType)
		if err != nil {
			return types.Datum{}, err
		}
		// It's compatible with mysql setting the first allocated autoID to lastInsertID.
		// Cause autoID may be specified by user, judge only the first row is not suitable.
		if e.lastInsertID == 0 {
			e.lastInsertID = uint64(recordID)
		}
	}

	d.SetAutoID(recordID, c.Flag)
	retryInfo.AddAutoRandomID(recordID)

	casted, err := table.CastValue(e.ctx, d, c.ToInfo(), false, false)
	if err != nil {
		return types.Datum{}, err
	}
	return casted, nil
}

// allocAutoRandomID allocates a random id for primary key column. It assumes tableInfo.AutoRandomBits > 0.
func (e *InsertValues) allocAutoRandomID(fieldType *types.FieldType) (int64, error) {
	alloc := e.Table.Allocators(e.ctx).Get(autoid.AutoRandomType)
	tableInfo := e.Table.Meta()
	increment := e.ctx.GetSessionVars().AutoIncrementIncrement
	offset := e.ctx.GetSessionVars().AutoIncrementOffset
	_, autoRandomID, err := alloc.Alloc(tableInfo.ID, 1, int64(increment), int64(offset))
	if err != nil {
		return 0, err
	}

	layout := autoid.NewAutoRandomIDLayout(fieldType, tableInfo.AutoRandomBits)
	if tables.OverflowShardBits(autoRandomID, tableInfo.AutoRandomBits, layout.TypeBitsLength, layout.HasSignBit) {
		return 0, autoid.ErrAutoRandReadFailed
	}
	shard := e.ctx.GetSessionVars().TxnCtx.GetShard(tableInfo.AutoRandomBits, layout.TypeBitsLength, layout.HasSignBit, 1)
	autoRandomID |= shard
	return autoRandomID, nil
}

func (e *InsertValues) rebaseAutoRandomID(recordID int64, fieldType *types.FieldType) error {
	if recordID < 0 {
		return nil
	}
	alloc := e.Table.Allocators(e.ctx).Get(autoid.AutoRandomType)
	tableInfo := e.Table.Meta()

	layout := autoid.NewAutoRandomIDLayout(fieldType, tableInfo.AutoRandomBits)
	autoRandomID := layout.IncrementalMask() & recordID

	return alloc.Rebase(tableInfo.ID, autoRandomID, true)
}

func (e *InsertValues) handleWarning(err error) {
	sc := e.ctx.GetSessionVars().StmtCtx
	sc.AppendWarning(err)
}

func (e *InsertValues) collectRuntimeStatsEnabled() bool {
	if e.runtimeStats != nil {
		if e.stats == nil {
			snapshotStats := &tikv.SnapshotRuntimeStats{}
			e.stats = &runtimeStatsWithSnapshot{
				SnapshotRuntimeStats: snapshotStats,
			}
			e.ctx.GetSessionVars().StmtCtx.RuntimeStatsColl.RegisterStats(e.id, e.stats)
		}
		return true
	}
	return false
}

// batchCheckAndInsert checks rows with duplicate errors.
// All duplicate rows will be ignored and appended as duplicate warnings.
func (e *InsertValues) batchCheckAndInsert(ctx context.Context, rows [][]types.Datum, addRecord func(ctx context.Context, row []types.Datum) error) error {
	// all the rows will be checked, so it is safe to set BatchCheck = true
	e.ctx.GetSessionVars().StmtCtx.BatchCheck = true

	// Get keys need to be checked.
	toBeCheckedRows, err := getKeysNeedCheck(ctx, e.ctx, e.Table, rows)
	if err != nil {
		return err
	}

	txn, err := e.ctx.Txn(true)
	if err != nil {
		return err
	}

	if e.collectRuntimeStatsEnabled() {
		if snapshot := txn.GetSnapshot(); snapshot != nil {
			snapshot.SetOption(kv.CollectRuntimeStats, e.stats.SnapshotRuntimeStats)
			defer snapshot.DelOption(kv.CollectRuntimeStats)
		}
	}

	// Fill cache using BatchGet, the following Get requests don't need to visit TiKV.
	if _, err = prefetchUniqueIndices(ctx, txn, toBeCheckedRows); err != nil {
		return err
	}

	// append warnings and get no duplicated error rows
	for i, r := range toBeCheckedRows {
		skip := false
		if r.handleKey != nil {
			_, err := txn.Get(ctx, r.handleKey.newKey)
			if err == nil {
				e.ctx.GetSessionVars().StmtCtx.AppendWarning(r.handleKey.dupErr)
				continue
			}
			if !kv.IsErrNotFound(err) {
				return err
			}
		}
		for _, uk := range r.uniqueKeys {
			_, err := txn.Get(ctx, uk.newKey)
			if err == nil {
				// If duplicate keys were found in BatchGet, mark row = nil.
				e.ctx.GetSessionVars().StmtCtx.AppendWarning(uk.dupErr)
				skip = true
				break
			}
			if !kv.IsErrNotFound(err) {
				return err
			}
		}
		// If row was checked with no duplicate keys,
		// it should be add to values map for the further row check.
		// There may be duplicate keys inside the insert statement.
		if !skip {
			e.ctx.GetSessionVars().StmtCtx.AddCopiedRows(1)
			err = addRecord(ctx, rows[i])
			if err != nil {
				return err
			}
		}
	}
	return nil
}

func (e *InsertValues) addRecord(ctx context.Context, row []types.Datum) error {
	return e.addRecordWithAutoIDHint(ctx, row, 0)
}

func (e *InsertValues) addRecordWithAutoIDHint(ctx context.Context, row []types.Datum, reserveAutoIDCount int) (err error) {
	vars := e.ctx.GetSessionVars()
	if !vars.ConstraintCheckInPlace {
		vars.PresumeKeyNotExists = true
	}
	if reserveAutoIDCount > 0 {
		_, err = e.Table.AddRecord(e.ctx, row, table.WithCtx(ctx), table.WithReserveAutoIDHint(reserveAutoIDCount))
	} else {
		_, err = e.Table.AddRecord(e.ctx, row, table.WithCtx(ctx))
	}
	vars.PresumeKeyNotExists = false
	if err != nil {
		return err
	}
	if e.lastInsertID != 0 {
		vars.SetLastInsertID(e.lastInsertID)
	}
	return nil
}<|MERGE_RESOLUTION|>--- conflicted
+++ resolved
@@ -285,13 +285,8 @@
 	} else if types.ErrOverflow.Equal(err) {
 		err = types.ErrWarnDataOutOfRange.GenWithStackByArgs(colName, rowIdx+1)
 	} else if types.ErrTruncated.Equal(err) {
-<<<<<<< HEAD
-		err = table.ErrWarnDataTruncated.GenWithStackByArgs(colName, rowIdx+1)
-	} else if types.ErrWrongValue.Equal(err) || types.ErrTruncatedWrongVal.Equal(err) {
-=======
 		err = types.ErrTruncated.GenWithStackByArgs(colName, rowIdx+1)
 	} else if types.ErrTruncatedWrongVal.Equal(err) || types.ErrWrongValue.Equal(err) {
->>>>>>> f2469778
 		valStr, err1 := val.ToString()
 		if err1 != nil {
 			logutil.BgLogger().Warn("truncate value failed", zap.Error(err1))
