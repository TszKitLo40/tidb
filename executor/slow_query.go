// Copyright 2019 PingCAP, Inc.
//
// Licensed under the Apache License, Version 2.0 (the "License");
// you may not use this file except in compliance with the License.
// You may obtain a copy of the License at
//
//     http://www.apache.org/licenses/LICENSE-2.0
//
// Unless required by applicable law or agreed to in writing, software
// distributed under the License is distributed on an "AS IS" BASIS,
// See the License for the specific language governing permissions and
// limitations under the License.

package executor

import (
	"bufio"
	"context"
	"fmt"
	"io"
	"io/ioutil"
	"os"
	"path/filepath"
	"sort"
	"strconv"
	"strings"
	"sync"
	"sync/atomic"
	"time"

	"github.com/pingcap/errors"
	"github.com/pingcap/failpoint"
	"github.com/pingcap/parser/auth"
	"github.com/pingcap/parser/model"
	"github.com/pingcap/parser/mysql"
	"github.com/pingcap/parser/terror"
	"github.com/pingcap/tidb/infoschema"
	plannercore "github.com/pingcap/tidb/planner/core"
	"github.com/pingcap/tidb/privilege"
	"github.com/pingcap/tidb/sessionctx"
	"github.com/pingcap/tidb/sessionctx/variable"
	"github.com/pingcap/tidb/types"
	"github.com/pingcap/tidb/util/execdetails"
	"github.com/pingcap/tidb/util/hack"
	"github.com/pingcap/tidb/util/logutil"
	"github.com/pingcap/tidb/util/memory"
	"github.com/pingcap/tidb/util/plancodec"
	"go.uber.org/zap"
)

//slowQueryRetriever is used to read slow log data.
type slowQueryRetriever struct {
	table       *model.TableInfo
	outputCols  []*model.ColumnInfo
	initialized bool
	extractor   *plannercore.SlowQueryExtractor
	files       []logFile
	fileIdx     int
	fileLine    int
	checker     *slowLogChecker

	parsedSlowLogCh chan parsedSlowLog
	stats           *slowQueryRuntimeStats
}

func (e *slowQueryRetriever) retrieve(ctx context.Context, sctx sessionctx.Context) ([][]types.Datum, error) {
	if !e.initialized {
		err := e.initialize(sctx)
		if err != nil {
			return nil, err
		}
		e.initializeAsyncParsing(ctx, sctx)
	}
	rows, retrieved, err := e.dataForSlowLog(ctx)
	if err != nil {
		return nil, err
	}
	if retrieved {
		return nil, nil
	}
	if len(e.outputCols) == len(e.table.Columns) {
		return rows, nil
	}
	retRows := make([][]types.Datum, len(rows))
	for i, fullRow := range rows {
		row := make([]types.Datum, len(e.outputCols))
		for j, col := range e.outputCols {
			row[j] = fullRow[col.Offset]
		}
		retRows[i] = row
	}
	return retRows, nil
}

func (e *slowQueryRetriever) initialize(sctx sessionctx.Context) error {
	var err error
	var hasProcessPriv bool
	if pm := privilege.GetPrivilegeManager(sctx); pm != nil {
		hasProcessPriv = pm.RequestVerification(sctx.GetSessionVars().ActiveRoles, "", "", "", mysql.ProcessPriv)
	}
	e.checker = &slowLogChecker{
		hasProcessPriv: hasProcessPriv,
		user:           sctx.GetSessionVars().User,
	}
	e.stats = &slowQueryRuntimeStats{}
	if e.extractor != nil {
		e.checker.enableTimeCheck = e.extractor.Enable
		e.checker.startTime = types.NewTime(types.FromGoTime(e.extractor.StartTime), mysql.TypeDatetime, types.MaxFsp)
		e.checker.endTime = types.NewTime(types.FromGoTime(e.extractor.EndTime), mysql.TypeDatetime, types.MaxFsp)
	}
	e.initialized = true
	e.files, err = e.getAllFiles(sctx, sctx.GetSessionVars().SlowQueryFile)
	return err
}

func (e *slowQueryRetriever) close() error {
	for _, f := range e.files {
		err := f.file.Close()
		if err != nil {
			logutil.BgLogger().Error("close slow log file failed.", zap.Error(err))
		}
	}
	return nil
}

type parsedSlowLog struct {
	rows [][]types.Datum
	err  error
}

func (e *slowQueryRetriever) getNextFile() *os.File {
	if e.fileIdx >= len(e.files) {
		return nil
	}
	file := e.files[e.fileIdx].file
	e.fileIdx++
	if e.stats != nil {
		stat, err := file.Stat()
		if err == nil {
			// ignore the err will be ok.
			e.stats.readFileSize += stat.Size()
			e.stats.readFileNum++
		}
	}
	return file
}

func (e *slowQueryRetriever) parseDataForSlowLog(ctx context.Context, sctx sessionctx.Context) {
	defer close(e.parsedSlowLogCh)
	file := e.getNextFile()
	if file == nil {
		return
	}
	reader := bufio.NewReader(file)
	e.parseSlowLog(ctx, sctx, reader, 64)
}

func (e *slowQueryRetriever) dataForSlowLog(ctx context.Context) ([][]types.Datum, bool, error) {
	var (
		slowLog parsedSlowLog
		ok      bool
	)
	for {
		select {
		case slowLog, ok = <-e.parsedSlowLogCh:
		case <-ctx.Done():
			return nil, false, ctx.Err()
		}
		if !ok {
			return nil, true, nil
		}
		rows, err := slowLog.rows, slowLog.err
		if err != nil {
			return nil, false, err
		}
		if len(rows) == 0 {
			continue
		}
		if e.table.Name.L == strings.ToLower(infoschema.ClusterTableSlowLog) {
			rows, err := infoschema.AppendHostInfoToRows(rows)
			return rows, false, err
		}
		return rows, false, nil
	}
}

type slowLogChecker struct {
	// Below fields is used to check privilege.
	hasProcessPriv bool
	user           *auth.UserIdentity
	// Below fields is used to check slow log time valid.
	enableTimeCheck bool
	startTime       types.Time
	endTime         types.Time
}

func (sc *slowLogChecker) hasPrivilege(userName string) bool {
	return sc.hasProcessPriv || sc.user == nil || userName == sc.user.Username
}

func (sc *slowLogChecker) isTimeValid(t types.Time) bool {
	if sc.enableTimeCheck && (t.Compare(sc.startTime) < 0 || t.Compare(sc.endTime) > 0) {
		return false
	}
	return true
}

func getOneLine(reader *bufio.Reader) ([]byte, error) {
	var resByte []byte
	lineByte, isPrefix, err := reader.ReadLine()
	if isPrefix {
		// Need to read more data.
		resByte = make([]byte, len(lineByte), len(lineByte)*2)
	} else {
		resByte = make([]byte, len(lineByte))
	}
	// Use copy here to avoid shallow copy problem.
	copy(resByte, lineByte)
	if err != nil {
		return resByte, err
	}

	var tempLine []byte
	for isPrefix {
		tempLine, isPrefix, err = reader.ReadLine()
		resByte = append(resByte, tempLine...)
		// Use the max value of max_allowed_packet to check the single line length.
		if len(resByte) > int(variable.MaxOfMaxAllowedPacket) {
			return resByte, errors.Errorf("single line length exceeds limit: %v", variable.MaxOfMaxAllowedPacket)
		}
		if err != nil {
			return resByte, err
		}
	}
	return resByte, err
}

type offset struct {
	offset int
	length int
}

func (e *slowQueryRetriever) getBatchLog(reader *bufio.Reader, offset *offset, num int) ([]string, error) {
	var line string
	log := make([]string, 0, num)
	var err error
	for i := 0; i < num; i++ {
		for {
			e.fileLine++
			lineByte, err := getOneLine(reader)
			if err != nil {
				if err == io.EOF {
					e.fileLine = 0
					file := e.getNextFile()
					if file == nil {
						return log, nil
					}
					offset.length = len(log)
					reader.Reset(file)
					continue
				}
				return log, err
			}
			line = string(hack.String(lineByte))
			log = append(log, line)
			if strings.HasSuffix(line, variable.SlowLogSQLSuffixStr) {
				if strings.HasPrefix(line, "use") {
					continue
				}
				break
			}
		}
	}
	return log, err
}

func (e *slowQueryRetriever) parseSlowLog(ctx context.Context, sctx sessionctx.Context, reader *bufio.Reader, logNum int) {
	var wg sync.WaitGroup
	offset := offset{offset: 0, length: 0}
	// To limit the num of go routine
	concurrent := sctx.GetSessionVars().Concurrency.DistSQLScanConcurrency()
	ch := make(chan int, concurrent)
	if e.stats != nil {
		e.stats.concurrent = concurrent
	}
	defer close(ch)
	for {
		startTime := time.Now()
		log, err := e.getBatchLog(reader, &offset, logNum)
		if err != nil || len(log) == 0 {
			e.parsedSlowLogCh <- parsedSlowLog{nil, err}
			break
		}
		if e.stats != nil {
			e.stats.readFile += time.Since(startTime)
		}
		start := offset
		wg.Add(1)
		ch <- 1
		go func() {
			defer wg.Done()
			result, err := e.parseLog(sctx, log, start)
			if err != nil {
				e.parsedSlowLogCh <- parsedSlowLog{nil, err}
			} else {
				e.parsedSlowLogCh <- parsedSlowLog{result, err}
			}
			<-ch
		}()
		// Read the next file, offset = 0
		if e.fileIdx >= len(e.files) {
			break
		}
		offset.offset = e.fileLine
		offset.length = 0
		select {
		case <-ctx.Done():
			break
		default:
		}
	}
	wg.Wait()
}

func getLineIndex(offset offset, index int) int {
	var fileLine int
	if offset.length <= index {
		fileLine = index - offset.length + 1
	} else {
		fileLine = offset.offset + index + 1
	}
	return fileLine
}

func (e *slowQueryRetriever) parseLog(ctx sessionctx.Context, log []string, offset offset) (data [][]types.Datum, err error) {
	start := time.Now()
	defer func() {
		if r := recover(); r != nil {
			err = fmt.Errorf("%s", r)
		}
		if e.stats != nil {
			atomic.AddInt64(&e.stats.parseLog, int64(time.Since(start)))
		}
	}()
	failpoint.Inject("errorMockParseSlowLogPanic", func(val failpoint.Value) {
		if val.(bool) {
			panic("panic test")
		}
	})
	var st *slowQueryTuple
	tz := ctx.GetSessionVars().Location()
	startFlag := false
	for index, line := range log {
		fileLine := getLineIndex(offset, index)
		if !startFlag && strings.HasPrefix(line, variable.SlowLogStartPrefixStr) {
			st = &slowQueryTuple{}
			valid, err := st.setFieldValue(tz, variable.SlowLogTimeStr, line[len(variable.SlowLogStartPrefixStr):], fileLine, e.checker)
			if err != nil {
				ctx.GetSessionVars().StmtCtx.AppendWarning(err)
				continue
			}
			if valid {
				startFlag = true
			}
			continue
		}
		if startFlag {
			if strings.HasPrefix(line, variable.SlowLogRowPrefixStr) {
				line = line[len(variable.SlowLogRowPrefixStr):]
				if strings.HasPrefix(line, variable.SlowLogPrevStmtPrefix) {
					st.prevStmt = line[len(variable.SlowLogPrevStmtPrefix):]
				} else if strings.HasPrefix(line, variable.SlowLogUserAndHostStr+variable.SlowLogSpaceMarkStr) {
					value := line[len(variable.SlowLogUserAndHostStr+variable.SlowLogSpaceMarkStr):]
					valid, err := st.setFieldValue(tz, variable.SlowLogUserAndHostStr, value, fileLine, e.checker)
					if err != nil {
						ctx.GetSessionVars().StmtCtx.AppendWarning(err)
						continue
					}
					if !valid {
						startFlag = false
					}
				} else if strings.HasPrefix(line, variable.SlowLogCopBackoffPrefix) {
					valid, err := st.setFieldValue(tz, variable.SlowLogBackoffDetail, line, fileLine, e.checker)
					if err != nil {
						ctx.GetSessionVars().StmtCtx.AppendWarning(err)
						continue
					}
					if !valid {
						startFlag = false
					}
				} else {
					fieldValues := strings.Split(line, " ")
					for i := 0; i < len(fieldValues)-1; i += 2 {
						field := fieldValues[i]
						if strings.HasSuffix(field, ":") {
							field = field[:len(field)-1]
						}
						valid, err := st.setFieldValue(tz, field, fieldValues[i+1], fileLine, e.checker)
						if err != nil {
							ctx.GetSessionVars().StmtCtx.AppendWarning(err)
							continue
						}
						if !valid {
							startFlag = false
						}
					}
				}
			} else if strings.HasSuffix(line, variable.SlowLogSQLSuffixStr) {
				if strings.HasPrefix(line, "use") {
					// `use DB` statements in the slow log is used to keep it be compatible with MySQL,
					// since we already get the current DB from the `# DB` field, we can ignore it here,
					// please see https://github.com/pingcap/tidb/issues/17846 for more details.
					continue
				}
				// Get the sql string, and mark the start flag to false.
				_, err := st.setFieldValue(tz, variable.SlowLogQuerySQLStr, string(hack.Slice(line)), fileLine, e.checker)
				if err != nil {
					ctx.GetSessionVars().StmtCtx.AppendWarning(err)
					continue
				}
				if e.checker.hasPrivilege(st.user) {
					data = append(data, st.convertToDatumRow())
				}
				startFlag = false
			} else {
				startFlag = false
			}
		}
	}
	return data, nil
}

type slowQueryTuple struct {
<<<<<<< HEAD
	time                      types.Time
	txnStartTs                uint64
	user                      string
	host                      string
	connID                    uint64
	execRetryCount            uint64
	execRetryTime             float64
	queryTime                 float64
	parseTime                 float64
	compileTime               float64
	rewriteTime               float64
	preprocSubqueries         uint64
	preprocSubQueryTime       float64
	optimizeTime              float64
	waitTSTime                float64
	preWriteTime              float64
	waitPrewriteBinlogTime    float64
	commitTime                float64
	getCommitTSTime           float64
	commitBackoffTime         float64
	backoffTypes              string
	resolveLockTime           float64
	localLatchWaitTime        float64
	writeKeys                 uint64
	writeSize                 uint64
	prewriteRegion            uint64
	txnRetry                  uint64
	copTime                   float64
	processTime               float64
	waitTime                  float64
	backOffTime               float64
	lockKeysTime              float64
	requestCount              uint64
	totalKeys                 uint64
	processKeys               uint64
	db                        string
	indexIDs                  string
	digest                    string
	statsInfo                 string
	avgProcessTime            float64
	p90ProcessTime            float64
	maxProcessTime            float64
	maxProcessAddress         string
	avgWaitTime               float64
	p90WaitTime               float64
	maxWaitTime               float64
	maxWaitAddress            string
	memMax                    int64
	diskMax                   int64
	prevStmt                  string
	sql                       string
	isInternal                bool
	succ                      bool
	planFromCache             bool
	plan                      string
	planDigest                string
	rocksdbDeleteSkippedCount uint64
	rocksdbKeySkippedCount    uint64
	rocksdbBlockCacheCount    uint64
	rocksdbBlockReadCount     uint64
	rocksdbBlockReadByte      uint64
=======
	time                   types.Time
	txnStartTs             uint64
	user                   string
	host                   string
	connID                 uint64
	execRetryCount         uint64
	execRetryTime          float64
	queryTime              float64
	parseTime              float64
	compileTime            float64
	rewriteTime            float64
	preprocSubqueries      uint64
	preprocSubQueryTime    float64
	optimizeTime           float64
	waitTSTime             float64
	preWriteTime           float64
	waitPrewriteBinlogTime float64
	commitTime             float64
	getCommitTSTime        float64
	commitBackoffTime      float64
	backoffTypes           string
	resolveLockTime        float64
	localLatchWaitTime     float64
	writeKeys              uint64
	writeSize              uint64
	prewriteRegion         uint64
	txnRetry               uint64
	copTime                float64
	processTime            float64
	waitTime               float64
	backOffTime            float64
	lockKeysTime           float64
	requestCount           uint64
	totalKeys              uint64
	processKeys            uint64
	db                     string
	indexIDs               string
	digest                 string
	statsInfo              string
	avgProcessTime         float64
	p90ProcessTime         float64
	maxProcessTime         float64
	maxProcessAddress      string
	avgWaitTime            float64
	p90WaitTime            float64
	maxWaitTime            float64
	maxWaitAddress         string
	memMax                 int64
	diskMax                int64
	prevStmt               string
	sql                    string
	isInternal             bool
	succ                   bool
	planFromCache          bool
	prepared               bool
	kvTotal                float64
	pdTotal                float64
	backoffTotal           float64
	writeSQLRespTotal      float64
	plan                   string
	planDigest             string
	backoffDetail          string
>>>>>>> 50f5ddc7
}

func (st *slowQueryTuple) setFieldValue(tz *time.Location, field, value string, lineNum int, checker *slowLogChecker) (valid bool, err error) {
	valid = true
	switch field {
	case variable.SlowLogTimeStr:
		var t time.Time
		t, err = ParseTime(value)
		if err != nil {
			break
		}
		st.time = types.NewTime(types.FromGoTime(t), mysql.TypeTimestamp, types.MaxFsp)
		if checker != nil {
			valid = checker.isTimeValid(st.time)
		}
		if t.Location() != tz {
			t = t.In(tz)
			st.time = types.NewTime(types.FromGoTime(t), mysql.TypeTimestamp, types.MaxFsp)
		}
	case variable.SlowLogTxnStartTSStr:
		st.txnStartTs, err = strconv.ParseUint(value, 10, 64)
	case variable.SlowLogUserStr:
		// the old User format is kept for compatibility
		fields := strings.SplitN(value, "@", 2)
		if len(field) > 0 {
			st.user = fields[0]
		}
		if len(field) > 1 {
			st.host = fields[1]
		}
		if checker != nil {
			valid = checker.hasPrivilege(st.user)
		}
	case variable.SlowLogUserAndHostStr:
		// the new User&Host format: root[root] @ localhost [127.0.0.1]
		fields := strings.SplitN(value, "@", 2)
		if len(fields) > 0 {
			tmp := strings.Split(fields[0], "[")
			st.user = strings.TrimSpace(tmp[0])
		}
		if len(fields) > 1 {
			tmp := strings.Split(fields[1], "[")
			st.host = strings.TrimSpace(tmp[0])
		}
		if checker != nil {
			valid = checker.hasPrivilege(st.user)
		}
	case variable.SlowLogConnIDStr:
		st.connID, err = strconv.ParseUint(value, 10, 64)
	case variable.SlowLogExecRetryCount:
		st.execRetryCount, err = strconv.ParseUint(value, 10, 64)
	case variable.SlowLogExecRetryTime:
		st.execRetryTime, err = strconv.ParseFloat(value, 64)
	case variable.SlowLogQueryTimeStr:
		st.queryTime, err = strconv.ParseFloat(value, 64)
	case variable.SlowLogParseTimeStr:
		st.parseTime, err = strconv.ParseFloat(value, 64)
	case variable.SlowLogCompileTimeStr:
		st.compileTime, err = strconv.ParseFloat(value, 64)
	case variable.SlowLogOptimizeTimeStr:
		st.optimizeTime, err = strconv.ParseFloat(value, 64)
	case variable.SlowLogWaitTSTimeStr:
		st.waitTSTime, err = strconv.ParseFloat(value, 64)
	case execdetails.PreWriteTimeStr:
		st.preWriteTime, err = strconv.ParseFloat(value, 64)
	case execdetails.WaitPrewriteBinlogTimeStr:
		st.waitPrewriteBinlogTime, err = strconv.ParseFloat(value, 64)
	case execdetails.CommitTimeStr:
		st.commitTime, err = strconv.ParseFloat(value, 64)
	case execdetails.GetCommitTSTimeStr:
		st.getCommitTSTime, err = strconv.ParseFloat(value, 64)
	case execdetails.CommitBackoffTimeStr:
		st.commitBackoffTime, err = strconv.ParseFloat(value, 64)
	case execdetails.BackoffTypesStr:
		st.backoffTypes = value
	case execdetails.ResolveLockTimeStr:
		st.resolveLockTime, err = strconv.ParseFloat(value, 64)
	case execdetails.LocalLatchWaitTimeStr:
		st.localLatchWaitTime, err = strconv.ParseFloat(value, 64)
	case execdetails.WriteKeysStr:
		st.writeKeys, err = strconv.ParseUint(value, 10, 64)
	case execdetails.WriteSizeStr:
		st.writeSize, err = strconv.ParseUint(value, 10, 64)
	case execdetails.PrewriteRegionStr:
		st.prewriteRegion, err = strconv.ParseUint(value, 10, 64)
	case execdetails.TxnRetryStr:
		st.txnRetry, err = strconv.ParseUint(value, 10, 64)
	case execdetails.CopTimeStr:
		st.copTime, err = strconv.ParseFloat(value, 64)
	case execdetails.ProcessTimeStr:
		st.processTime, err = strconv.ParseFloat(value, 64)
	case execdetails.WaitTimeStr:
		st.waitTime, err = strconv.ParseFloat(value, 64)
	case execdetails.BackoffTimeStr:
		st.backOffTime, err = strconv.ParseFloat(value, 64)
	case execdetails.LockKeysTimeStr:
		st.lockKeysTime, err = strconv.ParseFloat(value, 64)
	case execdetails.RequestCountStr:
		st.requestCount, err = strconv.ParseUint(value, 10, 64)
	case execdetails.TotalKeysStr:
		st.totalKeys, err = strconv.ParseUint(value, 10, 64)
	case execdetails.ProcessKeysStr:
		st.processKeys, err = strconv.ParseUint(value, 10, 64)
	case execdetails.RocksdbDeleteSkippedCountStr:
		st.rocksdbDeleteSkippedCount, err = strconv.ParseUint(value, 10, 64)
	case execdetails.RocksdbKeySkippedCountStr:
		st.rocksdbKeySkippedCount, err = strconv.ParseUint(value, 10, 64)
	case execdetails.RocksdbBlockCacheHitCountStr:
		st.rocksdbBlockCacheCount, err = strconv.ParseUint(value, 10, 64)
	case execdetails.RocksdbBlockReadCountStr:
		st.rocksdbBlockReadCount, err = strconv.ParseUint(value, 10, 64)
	case execdetails.RocksdbBlockReadByteStr:
		st.rocksdbBlockReadByte, err = strconv.ParseUint(value, 10, 64)
	case variable.SlowLogDBStr:
		st.db = value
	case variable.SlowLogIndexNamesStr:
		st.indexIDs = value
	case variable.SlowLogIsInternalStr:
		st.isInternal = value == "true"
	case variable.SlowLogDigestStr:
		st.digest = value
	case variable.SlowLogStatsInfoStr:
		st.statsInfo = value
	case variable.SlowLogCopProcAvg:
		st.avgProcessTime, err = strconv.ParseFloat(value, 64)
	case variable.SlowLogCopProcP90:
		st.p90ProcessTime, err = strconv.ParseFloat(value, 64)
	case variable.SlowLogCopProcMax:
		st.maxProcessTime, err = strconv.ParseFloat(value, 64)
	case variable.SlowLogCopProcAddr:
		st.maxProcessAddress = value
	case variable.SlowLogCopWaitAvg:
		st.avgWaitTime, err = strconv.ParseFloat(value, 64)
	case variable.SlowLogCopWaitP90:
		st.p90WaitTime, err = strconv.ParseFloat(value, 64)
	case variable.SlowLogCopWaitMax:
		st.maxWaitTime, err = strconv.ParseFloat(value, 64)
	case variable.SlowLogCopWaitAddr:
		st.maxWaitAddress = value
	case variable.SlowLogMemMax:
		st.memMax, err = strconv.ParseInt(value, 10, 64)
	case variable.SlowLogSucc:
		st.succ, err = strconv.ParseBool(value)
	case variable.SlowLogPlanFromCache:
		st.planFromCache, err = strconv.ParseBool(value)
	case variable.SlowLogPlan:
		st.plan = value
	case variable.SlowLogPlanDigest:
		st.planDigest = value
	case variable.SlowLogQuerySQLStr:
		st.sql = value
	case variable.SlowLogDiskMax:
		st.diskMax, err = strconv.ParseInt(value, 10, 64)
	case variable.SlowLogKVTotal:
		st.kvTotal, err = strconv.ParseFloat(value, 64)
	case variable.SlowLogPDTotal:
		st.pdTotal, err = strconv.ParseFloat(value, 64)
	case variable.SlowLogBackoffTotal:
		st.backoffTotal, err = strconv.ParseFloat(value, 64)
	case variable.SlowLogWriteSQLRespTotal:
		st.writeSQLRespTotal, err = strconv.ParseFloat(value, 64)
	case variable.SlowLogPrepared:
		st.prepared, err = strconv.ParseBool(value)
	case variable.SlowLogRewriteTimeStr:
		st.rewriteTime, err = strconv.ParseFloat(value, 64)
	case variable.SlowLogPreprocSubQueriesStr:
		st.preprocSubqueries, err = strconv.ParseUint(value, 10, 64)
	case variable.SlowLogPreProcSubQueryTimeStr:
		st.preprocSubQueryTime, err = strconv.ParseFloat(value, 64)
	case variable.SlowLogBackoffDetail:
		if len(st.backoffDetail) > 0 {
			st.backoffDetail += " "
		}
		st.backoffDetail += value
	}
	if err != nil {
		return valid, fmt.Errorf("Parse slow log at line " + strconv.FormatInt(int64(lineNum), 10) + " failed. Field: `" + field + "`, error: " + err.Error())
	}
	return valid, err
}

func (st *slowQueryTuple) convertToDatumRow() []types.Datum {
	// Build the slow query result
	record := make([]types.Datum, 0, 64)
	record = append(record, types.NewTimeDatum(st.time))
	record = append(record, types.NewUintDatum(st.txnStartTs))
	record = append(record, types.NewStringDatum(st.user))
	record = append(record, types.NewStringDatum(st.host))
	record = append(record, types.NewUintDatum(st.connID))
	record = append(record, types.NewUintDatum(st.execRetryCount))
	record = append(record, types.NewFloat64Datum(st.execRetryTime))
	record = append(record, types.NewFloat64Datum(st.queryTime))
	record = append(record, types.NewFloat64Datum(st.parseTime))
	record = append(record, types.NewFloat64Datum(st.compileTime))
	record = append(record, types.NewFloat64Datum(st.rewriteTime))
	record = append(record, types.NewUintDatum(st.preprocSubqueries))
	record = append(record, types.NewFloat64Datum(st.preprocSubQueryTime))
	record = append(record, types.NewFloat64Datum(st.optimizeTime))
	record = append(record, types.NewFloat64Datum(st.waitTSTime))
	record = append(record, types.NewFloat64Datum(st.preWriteTime))
	record = append(record, types.NewFloat64Datum(st.waitPrewriteBinlogTime))
	record = append(record, types.NewFloat64Datum(st.commitTime))
	record = append(record, types.NewFloat64Datum(st.getCommitTSTime))
	record = append(record, types.NewFloat64Datum(st.commitBackoffTime))
	record = append(record, types.NewStringDatum(st.backoffTypes))
	record = append(record, types.NewFloat64Datum(st.resolveLockTime))
	record = append(record, types.NewFloat64Datum(st.localLatchWaitTime))
	record = append(record, types.NewUintDatum(st.writeKeys))
	record = append(record, types.NewUintDatum(st.writeSize))
	record = append(record, types.NewUintDatum(st.prewriteRegion))
	record = append(record, types.NewUintDatum(st.txnRetry))
	record = append(record, types.NewFloat64Datum(st.copTime))
	record = append(record, types.NewFloat64Datum(st.processTime))
	record = append(record, types.NewFloat64Datum(st.waitTime))
	record = append(record, types.NewFloat64Datum(st.backOffTime))
	record = append(record, types.NewFloat64Datum(st.lockKeysTime))
	record = append(record, types.NewUintDatum(st.requestCount))
	record = append(record, types.NewUintDatum(st.totalKeys))
	record = append(record, types.NewUintDatum(st.processKeys))
	record = append(record, types.NewUintDatum(st.rocksdbDeleteSkippedCount))
	record = append(record, types.NewUintDatum(st.rocksdbKeySkippedCount))
	record = append(record, types.NewUintDatum(st.rocksdbBlockCacheCount))
	record = append(record, types.NewUintDatum(st.rocksdbBlockReadCount))
	record = append(record, types.NewUintDatum(st.rocksdbBlockReadByte))
	record = append(record, types.NewStringDatum(st.db))
	record = append(record, types.NewStringDatum(st.indexIDs))
	record = append(record, types.NewDatum(st.isInternal))
	record = append(record, types.NewStringDatum(st.digest))
	record = append(record, types.NewStringDatum(st.statsInfo))
	record = append(record, types.NewFloat64Datum(st.avgProcessTime))
	record = append(record, types.NewFloat64Datum(st.p90ProcessTime))
	record = append(record, types.NewFloat64Datum(st.maxProcessTime))
	record = append(record, types.NewStringDatum(st.maxProcessAddress))
	record = append(record, types.NewFloat64Datum(st.avgWaitTime))
	record = append(record, types.NewFloat64Datum(st.p90WaitTime))
	record = append(record, types.NewFloat64Datum(st.maxWaitTime))
	record = append(record, types.NewStringDatum(st.maxWaitAddress))
	record = append(record, types.NewIntDatum(st.memMax))
	record = append(record, types.NewIntDatum(st.diskMax))
	record = append(record, types.NewFloat64Datum(st.kvTotal))
	record = append(record, types.NewFloat64Datum(st.pdTotal))
	record = append(record, types.NewFloat64Datum(st.backoffTotal))
	record = append(record, types.NewFloat64Datum(st.writeSQLRespTotal))
	record = append(record, types.NewStringDatum(st.backoffDetail))
	if st.prepared {
		record = append(record, types.NewIntDatum(1))
	} else {
		record = append(record, types.NewIntDatum(0))
	}
	if st.succ {
		record = append(record, types.NewIntDatum(1))
	} else {
		record = append(record, types.NewIntDatum(0))
	}
	if st.planFromCache {
		record = append(record, types.NewIntDatum(1))
	} else {
		record = append(record, types.NewIntDatum(0))
	}
	record = append(record, types.NewStringDatum(parsePlan(st.plan)))
	record = append(record, types.NewStringDatum(st.planDigest))
	record = append(record, types.NewStringDatum(st.prevStmt))
	record = append(record, types.NewStringDatum(st.sql))
	return record
}

func parsePlan(planString string) string {
	if len(planString) <= len(variable.SlowLogPlanPrefix)+len(variable.SlowLogPlanSuffix) {
		return planString
	}
	planString = planString[len(variable.SlowLogPlanPrefix) : len(planString)-len(variable.SlowLogPlanSuffix)]
	decodePlanString, err := plancodec.DecodePlan(planString)
	if err == nil {
		planString = decodePlanString
	} else {
		logutil.BgLogger().Error("decode plan in slow log failed", zap.String("plan", planString), zap.Error(err))
	}
	return planString
}

// ParseTime exports for testing.
func ParseTime(s string) (time.Time, error) {
	t, err := time.Parse(logutil.SlowLogTimeFormat, s)
	if err != nil {
		// This is for compatibility.
		t, err = time.Parse(logutil.OldSlowLogTimeFormat, s)
		if err != nil {
			err = errors.Errorf("string \"%v\" doesn't has a prefix that matches format \"%v\", err: %v", s, logutil.SlowLogTimeFormat, err)
		}
	}
	return t, err
}

type logFile struct {
	file       *os.File  // The opened file handle
	start, end time.Time // The start/end time of the log file
}

// getAllFiles is used to get all slow-log needed to parse, it is exported for test.
func (e *slowQueryRetriever) getAllFiles(sctx sessionctx.Context, logFilePath string) ([]logFile, error) {
	totalFileNum := 0
	if e.stats != nil {
		startTime := time.Now()
		defer func() {
			e.stats.initialize = time.Since(startTime)
			e.stats.totalFileNum = totalFileNum
		}()
	}
	if e.extractor == nil || !e.extractor.Enable {
		totalFileNum = 1
		file, err := os.Open(logFilePath)
		if err != nil {
			if os.IsNotExist(err) {
				return nil, nil
			}
			return nil, err
		}
		return []logFile{{file: file}}, nil
	}
	var logFiles []logFile
	logDir := filepath.Dir(logFilePath)
	ext := filepath.Ext(logFilePath)
	prefix := logFilePath[:len(logFilePath)-len(ext)]
	handleErr := func(err error) error {
		// Ignore the error and append warning for usability.
		if err != io.EOF {
			sctx.GetSessionVars().StmtCtx.AppendWarning(err)
		}
		return nil
	}
	files, err := ioutil.ReadDir(logDir)
	if err != nil {
		return nil, err
	}
	walkFn := func(path string, info os.FileInfo) error {
		if info.IsDir() {
			return nil
		}
		// All rotated log files have the same prefix with the original file.
		if !strings.HasPrefix(path, prefix) {
			return nil
		}
		totalFileNum++
		file, err := os.OpenFile(path, os.O_RDONLY, os.ModePerm)
		if err != nil {
			return handleErr(err)
		}
		skip := false
		defer func() {
			if !skip {
				terror.Log(file.Close())
			}
		}()
		// Get the file start time.
		fileStartTime, err := e.getFileStartTime(file)
		if err != nil {
			return handleErr(err)
		}
		start := types.NewTime(types.FromGoTime(fileStartTime), mysql.TypeDatetime, types.MaxFsp)
		if start.Compare(e.checker.endTime) > 0 {
			return nil
		}

		// Get the file end time.
		fileEndTime, err := e.getFileEndTime(file)
		if err != nil {
			return handleErr(err)
		}
		end := types.NewTime(types.FromGoTime(fileEndTime), mysql.TypeDatetime, types.MaxFsp)
		if end.Compare(e.checker.startTime) < 0 {
			return nil
		}
		_, err = file.Seek(0, io.SeekStart)
		if err != nil {
			return handleErr(err)
		}
		logFiles = append(logFiles, logFile{
			file:  file,
			start: fileStartTime,
			end:   fileEndTime,
		})
		skip = true
		return nil
	}
	for _, file := range files {
		err := walkFn(filepath.Join(logDir, file.Name()), file)
		if err != nil {
			return nil, err
		}
	}
	// Sort by start time
	sort.Slice(logFiles, func(i, j int) bool {
		return logFiles[i].start.Before(logFiles[j].start)
	})
	return logFiles, err
}

func (e *slowQueryRetriever) getFileStartTime(file *os.File) (time.Time, error) {
	var t time.Time
	_, err := file.Seek(0, io.SeekStart)
	if err != nil {
		return t, err
	}
	reader := bufio.NewReader(file)
	maxNum := 128
	for {
		lineByte, err := getOneLine(reader)
		if err != nil {
			return t, err
		}
		line := string(lineByte)
		if strings.HasPrefix(line, variable.SlowLogStartPrefixStr) {
			return ParseTime(line[len(variable.SlowLogStartPrefixStr):])
		}
		maxNum -= 1
		if maxNum <= 0 {
			break
		}
	}
	return t, errors.Errorf("malform slow query file %v", file.Name())
}

func (e *slowQueryRetriever) getRuntimeStats() execdetails.RuntimeStats {
	return e.stats
}

type slowQueryRuntimeStats struct {
	totalFileNum int
	readFileNum  int
	readFile     time.Duration
	initialize   time.Duration
	readFileSize int64
	parseLog     int64
	concurrent   int
}

// String implements the RuntimeStats interface.
func (s *slowQueryRuntimeStats) String() string {
	return fmt.Sprintf("initialize: %s, read_file: %s, parse_log: {time:%s, concurrency:%v}, total_file: %v, read_file: %v, read_size: %s",
		s.initialize, s.readFile, time.Duration(s.parseLog), s.concurrent,
		s.totalFileNum, s.readFileNum, memory.BytesToString(s.readFileSize))
}

// Merge implements the RuntimeStats interface.
func (s *slowQueryRuntimeStats) Merge(rs execdetails.RuntimeStats) {
	tmp, ok := rs.(*slowQueryRuntimeStats)
	if !ok {
		return
	}
	s.totalFileNum += tmp.totalFileNum
	s.readFileNum += tmp.readFileNum
	s.readFile += tmp.readFile
	s.initialize += tmp.initialize
	s.readFileSize += tmp.readFileSize
	s.parseLog += tmp.parseLog
}

// Clone implements the RuntimeStats interface.
func (s *slowQueryRuntimeStats) Clone() execdetails.RuntimeStats {
	newRs := *s
	return &newRs
}

// Tp implements the RuntimeStats interface.
func (s *slowQueryRuntimeStats) Tp() int {
	return execdetails.TpSlowQueryRuntimeStat
}

func (e *slowQueryRetriever) getFileEndTime(file *os.File) (time.Time, error) {
	var t time.Time
	var tried int
	stat, err := file.Stat()
	if err != nil {
		return t, err
	}
	endCursor := stat.Size()
	maxLineNum := 128
	for {
		lines, readBytes, err := readLastLines(file, endCursor)
		if err != nil {
			return t, err
		}
		// read out the file
		if readBytes == 0 {
			break
		}
		endCursor -= int64(readBytes)
		for i := len(lines) - 1; i >= 0; i-- {
			if strings.HasPrefix(lines[i], variable.SlowLogStartPrefixStr) {
				return ParseTime(lines[i][len(variable.SlowLogStartPrefixStr):])
			}
		}
		tried += len(lines)
		if tried >= maxLineNum {
			break
		}
	}
	return t, errors.Errorf("invalid slow query file %v", file.Name())
}

// Read lines from the end of a file
// endCursor initial value should be the filesize
func readLastLines(file *os.File, endCursor int64) ([]string, int, error) {
	var lines []byte
	var firstNonNewlinePos int
	var cursor = endCursor
	for {
		// stop if we are at the beginning
		// check it in the start to avoid read beyond the size
		if cursor <= 0 {
			break
		}

		var size int64 = 4096
		if cursor < size {
			size = cursor
		}
		cursor -= size

		_, err := file.Seek(cursor, io.SeekStart)
		if err != nil {
			return nil, 0, err
		}
		chars := make([]byte, size)
		_, err = file.Read(chars)
		if err != nil {
			return nil, 0, err
		}
		lines = append(chars, lines...)

		// find first '\n' or '\r'
		for i := 0; i < len(chars); i++ {
			// reach the line end
			// the first newline may be in the line end at the first round
			if i >= len(lines)-1 {
				break
			}
			if (chars[i] == 10 || chars[i] == 13) && chars[i+1] != 10 && chars[i+1] != 13 {
				firstNonNewlinePos = i + 1
				break
			}
		}
		if firstNonNewlinePos > 0 {
			break
		}
	}
	finalStr := string(lines[firstNonNewlinePos:])
	return strings.Split(strings.ReplaceAll(finalStr, "\r\n", "\n"), "\n"), len(finalStr), nil
}

func (e *slowQueryRetriever) initializeAsyncParsing(ctx context.Context, sctx sessionctx.Context) {
	e.parsedSlowLogCh = make(chan parsedSlowLog, 100)
	go e.parseDataForSlowLog(ctx, sctx)
}<|MERGE_RESOLUTION|>--- conflicted
+++ resolved
@@ -431,7 +431,6 @@
 }
 
 type slowQueryTuple struct {
-<<<<<<< HEAD
 	time                      types.Time
 	txnStartTs                uint64
 	user                      string
@@ -486,77 +485,19 @@
 	isInternal                bool
 	succ                      bool
 	planFromCache             bool
+	prepared                  bool
+	kvTotal                   float64
+	pdTotal                   float64
+	backoffTotal              float64
+	writeSQLRespTotal         float64
 	plan                      string
 	planDigest                string
+	backoffDetail             string
 	rocksdbDeleteSkippedCount uint64
 	rocksdbKeySkippedCount    uint64
 	rocksdbBlockCacheCount    uint64
 	rocksdbBlockReadCount     uint64
 	rocksdbBlockReadByte      uint64
-=======
-	time                   types.Time
-	txnStartTs             uint64
-	user                   string
-	host                   string
-	connID                 uint64
-	execRetryCount         uint64
-	execRetryTime          float64
-	queryTime              float64
-	parseTime              float64
-	compileTime            float64
-	rewriteTime            float64
-	preprocSubqueries      uint64
-	preprocSubQueryTime    float64
-	optimizeTime           float64
-	waitTSTime             float64
-	preWriteTime           float64
-	waitPrewriteBinlogTime float64
-	commitTime             float64
-	getCommitTSTime        float64
-	commitBackoffTime      float64
-	backoffTypes           string
-	resolveLockTime        float64
-	localLatchWaitTime     float64
-	writeKeys              uint64
-	writeSize              uint64
-	prewriteRegion         uint64
-	txnRetry               uint64
-	copTime                float64
-	processTime            float64
-	waitTime               float64
-	backOffTime            float64
-	lockKeysTime           float64
-	requestCount           uint64
-	totalKeys              uint64
-	processKeys            uint64
-	db                     string
-	indexIDs               string
-	digest                 string
-	statsInfo              string
-	avgProcessTime         float64
-	p90ProcessTime         float64
-	maxProcessTime         float64
-	maxProcessAddress      string
-	avgWaitTime            float64
-	p90WaitTime            float64
-	maxWaitTime            float64
-	maxWaitAddress         string
-	memMax                 int64
-	diskMax                int64
-	prevStmt               string
-	sql                    string
-	isInternal             bool
-	succ                   bool
-	planFromCache          bool
-	prepared               bool
-	kvTotal                float64
-	pdTotal                float64
-	backoffTotal           float64
-	writeSQLRespTotal      float64
-	plan                   string
-	planDigest             string
-	backoffDetail          string
->>>>>>> 50f5ddc7
 }
 
 func (st *slowQueryTuple) setFieldValue(tz *time.Location, field, value string, lineNum int, checker *slowLogChecker) (valid bool, err error) {
