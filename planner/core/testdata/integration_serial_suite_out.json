--- conflicted
+++ resolved
@@ -1135,14 +1135,8 @@
         "Plan": [
           "HashAgg 1.00 root  funcs:count(Column#7)->Column#5",
           "└─TableReader 1.00 root  data:HashAgg",
-<<<<<<< HEAD
-          "  └─HashAgg 1.00 cop[tiflash]  funcs:count(plus(test.t.id, 1))->Column#7",
-          "    └─TableFullScan 10000.00 cop[tiflash] table:t keep order:false, stats:pseudo"
-=======
-          "  └─HashAgg 1.00 batchCop[tiflash]  funcs:count(Column#4)->Column#7",
-          "    └─Projection 10000.00 batchCop[tiflash]  plus(test.t.id, 1)->Column#4",
-          "      └─TableFullScan 10000.00 batchCop[tiflash] table:t keep order:false, stats:pseudo"
->>>>>>> f3c64cee
+          "  └─HashAgg 1.00 batchCop[tiflash]  funcs:count(plus(test.t.id, 1))->Column#7",
+          "    └─TableFullScan 10000.00 batchCop[tiflash] table:t keep order:false, stats:pseudo"
         ]
       },
       {
@@ -1159,14 +1153,8 @@
         "Plan": [
           "HashAgg 1.00 root  funcs:sum(Column#7)->Column#5",
           "└─TableReader 1.00 root  data:HashAgg",
-<<<<<<< HEAD
-          "  └─HashAgg 1.00 cop[tiflash]  funcs:sum(plus(test.t.id, 1))->Column#7",
-          "    └─TableFullScan 10000.00 cop[tiflash] table:t keep order:false, stats:pseudo"
-=======
-          "  └─HashAgg 1.00 batchCop[tiflash]  funcs:sum(Column#4)->Column#7",
-          "    └─Projection 10000.00 batchCop[tiflash]  plus(test.t.id, 1)->Column#4",
-          "      └─TableFullScan 10000.00 batchCop[tiflash] table:t keep order:false, stats:pseudo"
->>>>>>> f3c64cee
+          "  └─HashAgg 1.00 batchCop[tiflash]  funcs:sum(plus(test.t.id, 1))->Column#7",
+          "    └─TableFullScan 10000.00 batchCop[tiflash] table:t keep order:false, stats:pseudo"
         ]
       },
       {
@@ -1174,8 +1162,8 @@
         "Plan": [
           "StreamAgg 1.00 root  funcs:count(Column#7)->Column#5",
           "└─TableReader 1.00 root  data:StreamAgg",
-          "  └─StreamAgg 1.00 cop[tiflash]  funcs:count(plus(test.t.id, 1))->Column#7",
-          "    └─TableFullScan 10000.00 cop[tiflash] table:t keep order:false, stats:pseudo"
+          "  └─StreamAgg 1.00 batchCop[tiflash]  funcs:count(plus(test.t.id, 1))->Column#7",
+          "    └─TableFullScan 10000.00 batchCop[tiflash] table:t keep order:false, stats:pseudo"
         ]
       },
       {
@@ -1192,8 +1180,8 @@
         "Plan": [
           "StreamAgg 1.00 root  funcs:sum(Column#7)->Column#5",
           "└─TableReader 1.00 root  data:StreamAgg",
-          "  └─StreamAgg 1.00 cop[tiflash]  funcs:sum(plus(test.t.id, 1))->Column#7",
-          "    └─TableFullScan 10000.00 cop[tiflash] table:t keep order:false, stats:pseudo"
+          "  └─StreamAgg 1.00 batchCop[tiflash]  funcs:sum(plus(test.t.id, 1))->Column#7",
+          "    └─TableFullScan 10000.00 batchCop[tiflash] table:t keep order:false, stats:pseudo"
         ]
       },
       {
@@ -1287,16 +1275,9 @@
         "Plan": [
           "HashAgg 1.00 root  funcs:count(Column#8)->Column#5",
           "└─TableReader 1.00 root  data:ExchangeSender",
-<<<<<<< HEAD
-          "  └─ExchangeSender 1.00 cop[tiflash]  ExchangeType: PassThrough",
-          "    └─HashAgg 1.00 cop[tiflash]  funcs:count(plus(test.t.id, 1))->Column#8",
-          "      └─TableFullScan 10000.00 cop[tiflash] table:t keep order:false, stats:pseudo"
-=======
-          "  └─ExchangeSender 1.00 batchCop[tiflash]  ExchangeType: PassThrough",
-          "    └─HashAgg 1.00 batchCop[tiflash]  funcs:count(Column#4)->Column#7",
-          "      └─Projection 10000.00 batchCop[tiflash]  plus(test.t.id, 1)->Column#4",
-          "        └─TableFullScan 10000.00 batchCop[tiflash] table:t keep order:false, stats:pseudo"
->>>>>>> f3c64cee
+          "  └─ExchangeSender 1.00 batchCop[tiflash]  ExchangeType: PassThrough",
+          "    └─HashAgg 1.00 batchCop[tiflash]  funcs:count(plus(test.t.id, 1))->Column#8",
+          "      └─TableFullScan 10000.00 batchCop[tiflash] table:t keep order:false, stats:pseudo"
         ]
       },
       {
@@ -1314,16 +1295,9 @@
         "Plan": [
           "HashAgg 1.00 root  funcs:sum(Column#8)->Column#5",
           "└─TableReader 1.00 root  data:ExchangeSender",
-<<<<<<< HEAD
-          "  └─ExchangeSender 1.00 cop[tiflash]  ExchangeType: PassThrough",
-          "    └─HashAgg 1.00 cop[tiflash]  funcs:sum(plus(test.t.id, 1))->Column#8",
-          "      └─TableFullScan 10000.00 cop[tiflash] table:t keep order:false, stats:pseudo"
-=======
-          "  └─ExchangeSender 1.00 batchCop[tiflash]  ExchangeType: PassThrough",
-          "    └─HashAgg 1.00 batchCop[tiflash]  funcs:sum(Column#4)->Column#7",
-          "      └─Projection 10000.00 batchCop[tiflash]  plus(test.t.id, 1)->Column#4",
-          "        └─TableFullScan 10000.00 batchCop[tiflash] table:t keep order:false, stats:pseudo"
->>>>>>> f3c64cee
+          "  └─ExchangeSender 1.00 batchCop[tiflash]  ExchangeType: PassThrough",
+          "    └─HashAgg 1.00 batchCop[tiflash]  funcs:sum(plus(test.t.id, 1))->Column#8",
+          "      └─TableFullScan 10000.00 batchCop[tiflash] table:t keep order:false, stats:pseudo"
         ]
       },
       {
@@ -1331,8 +1305,8 @@
         "Plan": [
           "StreamAgg 1.00 root  funcs:count(Column#7)->Column#5",
           "└─TableReader 1.00 root  data:StreamAgg",
-          "  └─StreamAgg 1.00 cop[tiflash]  funcs:count(plus(test.t.id, 1))->Column#7",
-          "    └─TableFullScan 10000.00 cop[tiflash] table:t keep order:false, stats:pseudo"
+          "  └─StreamAgg 1.00 batchCop[tiflash]  funcs:count(plus(test.t.id, 1))->Column#7",
+          "    └─TableFullScan 10000.00 batchCop[tiflash] table:t keep order:false, stats:pseudo"
         ]
       },
       {
@@ -1349,8 +1323,8 @@
         "Plan": [
           "StreamAgg 1.00 root  funcs:sum(Column#7)->Column#5",
           "└─TableReader 1.00 root  data:StreamAgg",
-          "  └─StreamAgg 1.00 cop[tiflash]  funcs:sum(plus(test.t.id, 1))->Column#7",
-          "    └─TableFullScan 10000.00 cop[tiflash] table:t keep order:false, stats:pseudo"
+          "  └─StreamAgg 1.00 batchCop[tiflash]  funcs:sum(plus(test.t.id, 1))->Column#7",
+          "    └─TableFullScan 10000.00 batchCop[tiflash] table:t keep order:false, stats:pseudo"
         ]
       },
       {
@@ -1465,16 +1439,9 @@
         "Plan": [
           "HashAgg 1.00 root  funcs:count(Column#8)->Column#5",
           "└─TableReader 1.00 root  data:ExchangeSender",
-<<<<<<< HEAD
-          "  └─ExchangeSender 1.00 cop[tiflash]  ExchangeType: PassThrough",
-          "    └─HashAgg 1.00 cop[tiflash]  funcs:count(plus(test.t.id, 1))->Column#8",
-          "      └─TableFullScan 10000.00 cop[tiflash] table:t keep order:false, stats:pseudo"
-=======
-          "  └─ExchangeSender 1.00 batchCop[tiflash]  ExchangeType: PassThrough",
-          "    └─HashAgg 1.00 batchCop[tiflash]  funcs:count(Column#4)->Column#7",
-          "      └─Projection 10000.00 batchCop[tiflash]  plus(test.t.id, 1)->Column#4",
-          "        └─TableFullScan 10000.00 batchCop[tiflash] table:t keep order:false, stats:pseudo"
->>>>>>> f3c64cee
+          "  └─ExchangeSender 1.00 batchCop[tiflash]  ExchangeType: PassThrough",
+          "    └─HashAgg 1.00 batchCop[tiflash]  funcs:count(plus(test.t.id, 1))->Column#8",
+          "      └─TableFullScan 10000.00 batchCop[tiflash] table:t keep order:false, stats:pseudo"
         ]
       },
       {
@@ -1492,16 +1459,9 @@
         "Plan": [
           "HashAgg 1.00 root  funcs:sum(Column#8)->Column#5",
           "└─TableReader 1.00 root  data:ExchangeSender",
-<<<<<<< HEAD
-          "  └─ExchangeSender 1.00 cop[tiflash]  ExchangeType: PassThrough",
-          "    └─HashAgg 1.00 cop[tiflash]  funcs:sum(plus(test.t.id, 1))->Column#8",
-          "      └─TableFullScan 10000.00 cop[tiflash] table:t keep order:false, stats:pseudo"
-=======
-          "  └─ExchangeSender 1.00 batchCop[tiflash]  ExchangeType: PassThrough",
-          "    └─HashAgg 1.00 batchCop[tiflash]  funcs:sum(Column#4)->Column#7",
-          "      └─Projection 10000.00 batchCop[tiflash]  plus(test.t.id, 1)->Column#4",
-          "        └─TableFullScan 10000.00 batchCop[tiflash] table:t keep order:false, stats:pseudo"
->>>>>>> f3c64cee
+          "  └─ExchangeSender 1.00 batchCop[tiflash]  ExchangeType: PassThrough",
+          "    └─HashAgg 1.00 batchCop[tiflash]  funcs:sum(plus(test.t.id, 1))->Column#8",
+          "      └─TableFullScan 10000.00 batchCop[tiflash] table:t keep order:false, stats:pseudo"
         ]
       },
       {
